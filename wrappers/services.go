// -*- Mode: Go; indent-tabs-mode: t -*-

/*
 * Copyright (C) 2014-2016 Canonical Ltd
 *
 * This program is free software: you can redistribute it and/or modify
 * it under the terms of the GNU General Public License version 3 as
 * published by the Free Software Foundation.
 *
 * This program is distributed in the hope that it will be useful,
 * but WITHOUT ANY WARRANTY; without even the implied warranty of
 * MERCHANTABILITY or FITNESS FOR A PARTICULAR PURPOSE.  See the
 * GNU General Public License for more details.
 *
 * You should have received a copy of the GNU General Public License
 * along with this program.  If not, see <http://www.gnu.org/licenses/>.
 *
 */

package wrappers

import (
	"bytes"
	"context"
	"fmt"
	"os"
	"path/filepath"
	"sort"
	"strconv"
	"strings"
	"text/template"
	"time"

	"github.com/snapcore/snapd/interfaces"
	"github.com/snapcore/snapd/logger"
	"github.com/snapcore/snapd/osutil"
	"github.com/snapcore/snapd/osutil/sys"
	"github.com/snapcore/snapd/progress"
	"github.com/snapcore/snapd/randutil"
	"github.com/snapcore/snapd/snap"
	"github.com/snapcore/snapd/strutil"
	"github.com/snapcore/snapd/systemd"
	"github.com/snapcore/snapd/timeout"
	"github.com/snapcore/snapd/timeutil"
	"github.com/snapcore/snapd/timings"
	"github.com/snapcore/snapd/usersession/client"
)

type interacter interface {
	Notify(status string)
}

// wait this time between TERM and KILL
var killWait = 5 * time.Second

func serviceStopTimeout(app *snap.AppInfo) time.Duration {
	tout := app.StopTimeout
	if tout == 0 {
		tout = timeout.DefaultTimeout
	}
	return time.Duration(tout)
}

func generateSnapServiceFile(app *snap.AppInfo, opts *AddSnapServicesOptions) ([]byte, error) {
	if err := snap.ValidateApp(app); err != nil {
		return nil, err
	}

	return genServiceFile(app, opts)
}

func stopUserServices(cli *client.Client, inter interacter, services ...string) error {
	ctx, cancel := context.WithTimeout(context.Background(), time.Duration(timeout.DefaultTimeout))
	defer cancel()
	failures, err := cli.ServicesStop(ctx, services)
	for _, f := range failures {
		inter.Notify(fmt.Sprintf("Could not stop service %q for uid %d: %s", f.Service, f.Uid, f.Error))
	}
	return err
}

func startUserServices(cli *client.Client, inter interacter, services ...string) error {
	ctx, cancel := context.WithTimeout(context.Background(), time.Duration(timeout.DefaultTimeout))
	defer cancel()
	startFailures, stopFailures, err := cli.ServicesStart(ctx, services)
	for _, f := range startFailures {
		inter.Notify(fmt.Sprintf("Could not start service %q for uid %d: %s", f.Service, f.Uid, f.Error))
	}
	for _, f := range stopFailures {
		inter.Notify(fmt.Sprintf("While trying to stop previously started service %q for uid %d: %s", f.Service, f.Uid, f.Error))
	}
	return err
}

func stopService(sysd systemd.Systemd, app *snap.AppInfo, inter interacter) error {
	serviceName := app.ServiceName()
	tout := serviceStopTimeout(app)

	var extraServices []string
	for _, socket := range app.Sockets {
		extraServices = append(extraServices, filepath.Base(socket.File()))
	}
	if app.Timer != nil {
		extraServices = append(extraServices, filepath.Base(app.Timer.File()))
	}

	switch app.DaemonScope {
	case snap.SystemDaemon:
		stopErrors := []error{}
		for _, service := range extraServices {
			if err := sysd.Stop(service, tout); err != nil {
				stopErrors = append(stopErrors, err)
			}
		}

		if err := sysd.Stop(serviceName, tout); err != nil {
			if !systemd.IsTimeout(err) {
				return err
			}
			inter.Notify(fmt.Sprintf("%s refused to stop, killing.", serviceName))
			// ignore errors for kill; nothing we'd do differently at this point
			sysd.Kill(serviceName, "TERM", "")
			time.Sleep(killWait)
			sysd.Kill(serviceName, "KILL", "")
		}

		if len(stopErrors) > 0 {
			return stopErrors[0]
		}

	case snap.UserDaemon:
		extraServices = append(extraServices, serviceName)
		cli := client.New()
		return stopUserServices(cli, inter, extraServices...)
	}

	return nil
}

// enableServices enables services specified by apps. On success the returned
// disable function can be used to undo all the actions. On error all the
// services get disabled automatically (disable is nil).
func enableServices(apps []*snap.AppInfo, inter interacter) (disable func(), err error) {
	var enabled []string
	var userEnabled []string

	systemSysd := systemd.New(systemd.SystemMode, inter)
	userSysd := systemd.New(systemd.GlobalUserMode, inter)

	disableEnabledServices := func() {
		for _, srvName := range enabled {
			if e := systemSysd.Disable(srvName); e != nil {
				inter.Notify(fmt.Sprintf("While trying to disable previously enabled service %q: %v", srvName, e))
			}
		}
		for _, s := range userEnabled {
			if e := userSysd.Disable(s); e != nil {
				inter.Notify(fmt.Sprintf("while trying to disable %s due to previous failure: %v", s, e))
			}
		}
	}

	defer func() {
		if err != nil {
			disableEnabledServices()
		}
	}()

	for _, app := range apps {
		var sysd systemd.Systemd
		switch app.DaemonScope {
		case snap.SystemDaemon:
			sysd = systemSysd
		case snap.UserDaemon:
			sysd = userSysd
		}

		svcName := app.ServiceName()

		switch app.DaemonScope {
		case snap.SystemDaemon:
			if err = sysd.Enable(svcName); err != nil {
				return nil, err

			}
			enabled = append(enabled, svcName)
		case snap.UserDaemon:
			if err = userSysd.Enable(svcName); err != nil {
				return nil, err
			}
			userEnabled = append(userEnabled, svcName)
		}
	}

	return disableEnabledServices, nil
}

// StartServicesFlags carries extra flags for StartServices.
type StartServicesFlags struct {
	Enable bool
}

// StartServices starts service units for the applications from the snap which
// are services. Service units will be started in the order provided by the
// caller.
func StartServices(apps []*snap.AppInfo, disabledSvcs []string, flags *StartServicesFlags, inter interacter, tm timings.Measurer) (err error) {
	if flags == nil {
		flags = &StartServicesFlags{}
	}

	systemSysd := systemd.New(systemd.SystemMode, inter)
	userSysd := systemd.New(systemd.GlobalUserMode, inter)
	cli := client.New()

	var disableEnabledServices func()

	defer func() {
		if err == nil {
			return
		}
		if disableEnabledServices != nil {
			disableEnabledServices()
		}
	}()

	var toEnable []*snap.AppInfo
	systemServices := make([]string, 0, len(apps))
	userServices := make([]string, 0, len(apps))

	// gather all non-sockets, non-timers, and non-dbus activated
	// services to enable first
	for _, app := range apps {
		// they're *supposed* to be all services, but checking doesn't hurt
		if !app.IsService() {
			continue
		}
		// sockets and timers are enabled and started separately (and unconditionally) further down.
		// dbus activatable services are started on first use.
		if len(app.Sockets) == 0 && app.Timer == nil && len(app.ActivatesOn) == 0 {
			if strutil.ListContains(disabledSvcs, app.Name) {
				continue
			}
			svcName := app.ServiceName()
			switch app.DaemonScope {
			case snap.SystemDaemon:
				systemServices = append(systemServices, svcName)
			case snap.UserDaemon:
				userServices = append(userServices, svcName)
			}
			if flags.Enable {
				toEnable = append(toEnable, app)
			}
		}
	}

	disableEnabledServices, err = enableServices(toEnable, inter)
	if err != nil {
		return err
	}

	// handle sockets and timers
	for _, app := range apps {
		// they're *supposed* to be all services, but checking doesn't hurt
		if !app.IsService() {
			continue
		}

		var sysd systemd.Systemd
		switch app.DaemonScope {
		case snap.SystemDaemon:
			sysd = systemSysd
		case snap.UserDaemon:
			sysd = userSysd
		}

		defer func(app *snap.AppInfo) {
			if err == nil {
				return
			}

			if e := stopService(sysd, app, inter); e != nil {
				inter.Notify(fmt.Sprintf("While trying to stop previously started service %q: %v", app.ServiceName(), e))
			}
			for _, socket := range app.Sockets {
				socketService := filepath.Base(socket.File())
				if e := sysd.Disable(socketService); e != nil {
					inter.Notify(fmt.Sprintf("While trying to disable previously enabled socket service %q: %v", socketService, e))
				}
			}
			if app.Timer != nil {
				timerService := filepath.Base(app.Timer.File())
				if e := sysd.Disable(timerService); e != nil {
					inter.Notify(fmt.Sprintf("While trying to disable previously enabled timer service %q: %v", timerService, e))
				}
			}
		}(app)

		for _, socket := range app.Sockets {
			socketService := filepath.Base(socket.File())
			// enable the socket
			if err = sysd.Enable(socketService); err != nil {
				return err
			}

			switch app.DaemonScope {
			case snap.SystemDaemon:
				timings.Run(tm, "start-system-socket-service", fmt.Sprintf("start system socket service %q", socketService), func(nested timings.Measurer) {
					err = sysd.Start(socketService)
				})
			case snap.UserDaemon:
				timings.Run(tm, "start-user-socket-service", fmt.Sprintf("start user socket service %q", socketService), func(nested timings.Measurer) {
					err = startUserServices(cli, inter, socketService)
				})
			}
			if err != nil {
				return err
			}
		}

		if app.Timer != nil {
			timerService := filepath.Base(app.Timer.File())
			// enable the timer
			if err = sysd.Enable(timerService); err != nil {
				return err
			}

			switch app.DaemonScope {
			case snap.SystemDaemon:
				timings.Run(tm, "start-system-timer-service", fmt.Sprintf("start system timer service %q", timerService), func(nested timings.Measurer) {
					err = sysd.Start(timerService)
				})
			case snap.UserDaemon:
				timings.Run(tm, "start-user-timer-service", fmt.Sprintf("start user timer service %q", timerService), func(nested timings.Measurer) {
					err = startUserServices(cli, inter, timerService)
				})
			}
			if err != nil {
				return err
			}
		}
	}

	for _, srv := range systemServices {
		// starting all services at once does not create a single
		// transaction, but instead spawns multiple jobs, make sure the
		// services started in the original order by bring them up one
		// by one, see:
		// https://github.com/systemd/systemd/issues/8102
		// https://lists.freedesktop.org/archives/systemd-devel/2018-January/040152.html
		timings.Run(tm, "start-service", fmt.Sprintf("start service %q", srv), func(nested timings.Measurer) {
			err = systemSysd.Start(srv)
		})
		if err != nil {
			// cleanup was set up by iterating over apps
			return err
		}
	}

	if len(userServices) != 0 {
		timings.Run(tm, "start-user-services", "start user services", func(nested timings.Measurer) {
			err = startUserServices(cli, inter, userServices...)
		})
		if err != nil {
			return err
		}
	}

	return nil
}

func userDaemonReload() error {
	cli := client.New()
	ctx, cancel := context.WithTimeout(context.Background(), time.Duration(timeout.DefaultTimeout))
	defer cancel()
	return cli.ServicesDaemonReload(ctx)
}

// AddSnapServicesOptions is a struct for controlling the generated service
// definition for a snap service.
type AddSnapServicesOptions struct {
	Preseeding   bool
	VitalityRank int
}

// AddSnapServices adds service units for the applications from the snap which
// are services. The services do not get enabled or started.
func AddSnapServices(s *snap.Info, opts *AddSnapServicesOptions, inter interacter) (err error) {
	if s.Type() == snap.TypeSnapd {
		return fmt.Errorf("internal error: adding explicit services for snapd snap is unexpected")
	}

	if opts == nil {
		opts = &AddSnapServicesOptions{}
	}

	// TODO: remove once services get enabled on start and not when created.
	preseeding := opts.Preseeding

	// note, sysd is not used when preseeding
	sysd := systemd.New(systemd.SystemMode, inter)
	var written []string
	var writtenSystem, writtenUser bool

	defer func() {
		if err == nil {
			return
		}
		for _, s := range written {
			if e := os.Remove(s); e != nil {
				inter.Notify(fmt.Sprintf("while trying to remove %s due to previous failure: %v", s, e))
			}
		}
		if writtenSystem && !preseeding {
			if e := sysd.DaemonReload(); e != nil {
				inter.Notify(fmt.Sprintf("while trying to perform systemd daemon-reload due to previous failure: %v", e))
			}
		}
		if writtenUser && !preseeding {
			if e := userDaemonReload(); e != nil {
				inter.Notify(fmt.Sprintf("while trying to perform user systemd daemon-reload due to previous failure: %v", e))
			}
		}
	}()

	// create services first; this doesn't trigger systemd
	for _, app := range s.Apps {
		if !app.IsService() {
			continue
		}
		// Generate service file
		content, err := generateSnapServiceFile(app, opts)
		if err != nil {
			return err
		}
		svcFilePath := app.ServiceFile()
		os.MkdirAll(filepath.Dir(svcFilePath), 0755)
		if err := osutil.AtomicWriteFile(svcFilePath, content, 0644, 0); err != nil {
			return err
		}
		written = append(written, svcFilePath)
		switch app.DaemonScope {
		case snap.SystemDaemon:
			writtenSystem = true
		case snap.UserDaemon:
			writtenUser = true
		}

		// Generate systemd .socket files if needed
		var socketFiles *map[string][]byte
		socketFiles, err = generateSnapSocketFiles(app)
		if err != nil {
			return err
		}
		for path, content := range *socketFiles {
			os.MkdirAll(filepath.Dir(path), 0755)
			if err = osutil.AtomicWriteFile(path, content, 0644, 0); err != nil {
				return err
			}
			written = append(written, path)
		}

		if app.Timer != nil {
			var content []byte
			content, err = generateSnapTimerFile(app)
			if err != nil {
				return err
			}
			path := app.Timer.File()
			os.MkdirAll(filepath.Dir(path), 0755)
			if err = osutil.AtomicWriteFile(path, content, 0644, 0); err != nil {
				return err
			}
			written = append(written, path)
		}
	}

	if !preseeding {
		if writtenSystem {
			if err = sysd.DaemonReload(); err != nil {
				return err
			}
		}
		if writtenUser {
			if err = userDaemonReload(); err != nil {
				return err
			}
		}
	}

	return nil
}

// StopServicesFlags carries extra flags for StopServices.
type StopServicesFlags struct {
	Disable bool
}

// StopServices stops and optionally disables service units for the applications
// from the snap which are services.
func StopServices(apps []*snap.AppInfo, flags *StopServicesFlags, reason snap.ServiceStopReason, inter interacter, tm timings.Measurer) error {
	sysd := systemd.New(systemd.SystemMode, inter)
	if flags == nil {
		flags = &StopServicesFlags{}
	}

	if reason != snap.StopReasonOther {
		logger.Debugf("StopServices called for %q, reason: %v", apps, reason)
	} else {
		logger.Debugf("StopServices called for %q", apps)
	}
	for _, app := range apps {
		// Handle the case where service file doesn't exist and don't try to stop it as it will fail.
		// This can happen with snap try when snap.yaml is modified on the fly and a daemon line is added.
		if !app.IsService() || !osutil.FileExists(app.ServiceFile()) {
			continue
		}
		// Skip stop on refresh when refresh mode is set to something
		// other than "restart" (or "" which is the same)
		if reason == snap.StopReasonRefresh {
			logger.Debugf(" %s refresh-mode: %v", app.Name, app.StopMode)
			switch app.RefreshMode {
			case "endure":
				// skip this service
				continue
			}
		}

		var err error
		timings.Run(tm, "stop-service", fmt.Sprintf("stop service %q", app.ServiceName()), func(nested timings.Measurer) {
			err = stopService(sysd, app, inter)
			if err == nil && flags.Disable {
				err = sysd.Disable(app.ServiceName())
			}
		})
		if err != nil {
			return err
		}

		// ensure the service is really stopped on remove regardless
		// of stop-mode
		if reason == snap.StopReasonRemove && !app.StopMode.KillAll() && app.DaemonScope == snap.SystemDaemon {
			// FIXME: make this smarter and avoid the killWait
			//        delay if not needed (i.e. if all processes
			//        have died)
			sysd.Kill(app.ServiceName(), "TERM", "all")
			time.Sleep(killWait)
			sysd.Kill(app.ServiceName(), "KILL", "")
		}
	}
	return nil
}

// ServicesEnableState returns a map of service names from the given snap,
// together with their enable/disable status.
func ServicesEnableState(s *snap.Info, inter interacter) (map[string]bool, error) {
	sysd := systemd.New(systemd.SystemMode, inter)

	// loop over all services in the snap, querying systemd for the current
	// systemd state of the snaps
	snapSvcsState := make(map[string]bool, len(s.Apps))
	for name, app := range s.Apps {
		if !app.IsService() {
			continue
		}
		// FIXME: handle user daemons
		if app.DaemonScope != snap.SystemDaemon {
			continue
		}
		state, err := sysd.IsEnabled(app.ServiceName())
		if err != nil {
			return nil, err
		}
		snapSvcsState[name] = state
	}
	return snapSvcsState, nil
}

// RemoveSnapServices disables and removes service units for the applications
// from the snap which are services. The optional flag indicates whether
// services are removed as part of undoing of first install of a given snap.
func RemoveSnapServices(s *snap.Info, inter interacter) error {
	if s.Type() == snap.TypeSnapd {
		return fmt.Errorf("internal error: removing explicit services for snapd snap is unexpected")
	}
	systemSysd := systemd.New(systemd.SystemMode, inter)
	userSysd := systemd.New(systemd.GlobalUserMode, inter)
	var removedSystem, removedUser bool

	for _, app := range s.Apps {
		if !app.IsService() || !osutil.FileExists(app.ServiceFile()) {
			continue
		}

		var sysd systemd.Systemd
		switch app.DaemonScope {
		case snap.SystemDaemon:
			sysd = systemSysd
			removedSystem = true
		case snap.UserDaemon:
			sysd = userSysd
			removedUser = true
		}
		serviceName := filepath.Base(app.ServiceFile())

		for _, socket := range app.Sockets {
			path := socket.File()
			socketServiceName := filepath.Base(path)
			if err := sysd.Disable(socketServiceName); err != nil {
				return err
			}

			if err := os.Remove(path); err != nil && !os.IsNotExist(err) {
				logger.Noticef("Failed to remove socket file %q for %q: %v", path, serviceName, err)
			}
		}

		if app.Timer != nil {
			path := app.Timer.File()

			timerName := filepath.Base(path)
			if err := sysd.Disable(timerName); err != nil {
				return err
			}

			if err := os.Remove(path); err != nil && !os.IsNotExist(err) {
				logger.Noticef("Failed to remove timer file %q for %q: %v", path, serviceName, err)
			}
		}

		if err := sysd.Disable(serviceName); err != nil {
			return err
		}

		if err := os.Remove(app.ServiceFile()); err != nil && !os.IsNotExist(err) {
			logger.Noticef("Failed to remove service file for %q: %v", serviceName, err)
		}

	}

	// only reload if we actually had services
	if removedSystem {
		if err := systemSysd.DaemonReload(); err != nil {
			return err
		}
	}
	if removedUser {
		if err := userDaemonReload(); err != nil {
			return err
		}
	}

	return nil
}

func genServiceNames(snap *snap.Info, appNames []string) []string {
	names := make([]string, 0, len(appNames))

	for _, name := range appNames {
		if app := snap.Apps[name]; app != nil {
			names = append(names, app.ServiceName())
		}
	}
	return names
}

func genServiceFile(appInfo *snap.AppInfo, opts *AddSnapServicesOptions) ([]byte, error) {
	if opts == nil {
		opts = &AddSnapServicesOptions{}
	}

	// assemble all of the service directive snippets for all interfaces that
	// this service needs to include in the generated systemd file

	// use an ordered set to ensure we don't duplicate any keys from interfaces
	// that specify the same snippet

	// TODO: maybe we should error if multiple interfaces specify different
	// values for the same directive, otherwise one of them will overwrite the
	// other? What happens right now is that the snippet from the plug that
	// comes last will win in the case of directives that can have only one
	// value, but for some directives, systemd combines their values into a
	// list.
	ifaceServiceSnippets := &strutil.OrderedSet{}

	for _, plug := range appInfo.Plugs {
		iface, err := interfaces.ByName(plug.Interface)
		if err != nil {
			return nil, fmt.Errorf("error processing plugs while generating service unit for %v: %v", appInfo.SecurityTag(), err)
		}
		snips, err := interfaces.PermanentPlugServiceSnippets(iface, plug)
		if err != nil {
			return nil, fmt.Errorf("error processing plugs while generating service unit for %v: %v", appInfo.SecurityTag(), err)
		}
		for _, snip := range snips {
			ifaceServiceSnippets.Put(snip)
		}
	}

	// join the service snippets into one string to be included in the
	// template
	ifaceSpecifiedServiceSnippet := strings.Join(ifaceServiceSnippets.Items(), "\n")

	serviceTemplate := `[Unit]
# Auto-generated, DO NOT EDIT
Description=Service for snap application {{.App.Snap.InstanceName}}.{{.App.Name}}
{{- if .MountUnit }}
Requires={{.MountUnit}}
{{- end }}
{{- if .PrerequisiteTarget}}
Wants={{.PrerequisiteTarget}}
{{- end}}
{{- if .After}}
After={{ stringsJoin .After " " }}
{{- end}}
{{- if .Before}}
Before={{ stringsJoin .Before " "}}
{{- end}}
X-Snappy=yes

[Service]
EnvironmentFile=-/etc/environment
ExecStart={{.App.LauncherCommand}}
SyslogIdentifier={{.App.Snap.InstanceName}}.{{.App.Name}}
Restart={{.Restart}}
{{- if .App.RestartDelay}}
RestartSec={{.App.RestartDelay.Seconds}}
{{- end}}
WorkingDirectory={{.WorkingDir}}
{{- if .App.StopCommand}}
ExecStop={{.App.LauncherStopCommand}}
{{- end}}
{{- if .App.ReloadCommand}}
ExecReload={{.App.LauncherReloadCommand}}
{{- end}}
{{- if .App.PostStopCommand}}
ExecStopPost={{.App.LauncherPostStopCommand}}
{{- end}}
{{- if .StopTimeout}}
TimeoutStopSec={{.StopTimeout.Seconds}}
{{- end}}
{{- if .StartTimeout}}
TimeoutStartSec={{.StartTimeout.Seconds}}
{{- end}}
Type={{.App.Daemon}}
{{- if .Remain}}
RemainAfterExit={{.Remain}}
{{- end}}
{{- if .BusName}}
BusName={{.BusName}}
{{- end}}
{{- if .App.WatchdogTimeout}}
WatchdogSec={{.App.WatchdogTimeout.Seconds}}
{{- end}}
{{- if .KillMode}}
KillMode={{.KillMode}}
{{- end}}
{{- if .KillSignal}}
KillSignal={{.KillSignal}}
{{- end}}
{{- if .OOMAdjustScore }}
OOMScoreAdjust={{.OOMAdjustScore}}
{{- end}}
<<<<<<< HEAD
{{- if .InterfaceServiceSnippets}}
{{.InterfaceServiceSnippets}}
{{- end}}
{{- if not .App.Sockets}}
=======
{{- if not (or .App.Sockets .App.Timer .App.ActivatesOn) }}
>>>>>>> b69bab7e

[Install]
WantedBy={{.ServicesTarget}}
{{- end}}
`
	var templateOut bytes.Buffer
	tmpl := template.New("service-wrapper")
	tmpl.Funcs(template.FuncMap{
		"stringsJoin": strings.Join,
	})
	t := template.Must(tmpl.Parse(serviceTemplate))

	restartCond := appInfo.RestartCond.String()
	if restartCond == "" {
		restartCond = snap.RestartOnFailure.String()
	}

	// use score -900+vitalityRank, where vitalityRank starts at 1
	// and considering snapd itself has OOMScoreAdjust=-900
	const baseOOMAdjustScore = -900
	var oomAdjustScore int
	if opts.VitalityRank > 0 {
		oomAdjustScore = baseOOMAdjustScore + opts.VitalityRank
	}

	var remain string
	if appInfo.Daemon == "oneshot" {
		// any restart condition other than "no" is invalid for oneshot daemons
		restartCond = "no"
		// If StopExec is present for a oneshot service than we also need
		// RemainAfterExit=yes
		if appInfo.StopCommand != "" {
			remain = "yes"
		}
	}
	var killMode string
	if !appInfo.StopMode.KillAll() {
		killMode = "process"
	}

	var busName string
	if appInfo.Daemon == "dbus" {
		busName = appInfo.BusName
		if busName == "" && len(appInfo.ActivatesOn) != 0 {
			slot := appInfo.ActivatesOn[len(appInfo.ActivatesOn)-1]
			if err := slot.Attr("name", &busName); err != nil {
				// This should be impossible for a valid AppInfo
				logger.Noticef("Cannot get 'name' attribute of dbus slot %q: %v", slot.Name, err)
			}
		}
	}

	wrapperData := struct {
		App *snap.AppInfo

		Restart                  string
		WorkingDir               string
		StopTimeout              time.Duration
		StartTimeout             time.Duration
		ServicesTarget           string
		PrerequisiteTarget       string
		MountUnit                string
		Remain                   string
		KillMode                 string
		KillSignal               string
		OOMAdjustScore           int
		BusName                  string
		Before                   []string
		After                    []string
		InterfaceServiceSnippets string

		Home    string
		EnvVars string
	}{
		App: appInfo,

		InterfaceServiceSnippets: ifaceSpecifiedServiceSnippet,

		Restart:        restartCond,
		StopTimeout:    serviceStopTimeout(appInfo),
		StartTimeout:   time.Duration(appInfo.StartTimeout),
		Remain:         remain,
		KillMode:       killMode,
		KillSignal:     appInfo.StopMode.KillSignal(),
		OOMAdjustScore: oomAdjustScore,
		BusName:        busName,

		Before: genServiceNames(appInfo.Snap, appInfo.Before),
		After:  genServiceNames(appInfo.Snap, appInfo.After),

		// systemd runs as PID 1 so %h will not work.
		Home: "/root",
	}
	switch appInfo.DaemonScope {
	case snap.SystemDaemon:
		wrapperData.ServicesTarget = systemd.ServicesTarget
		wrapperData.PrerequisiteTarget = systemd.PrerequisiteTarget
		wrapperData.MountUnit = filepath.Base(systemd.MountUnitPath(appInfo.Snap.MountDir()))
		wrapperData.WorkingDir = appInfo.Snap.DataDir()
		wrapperData.After = append(wrapperData.After, "snapd.apparmor.service")
	case snap.UserDaemon:
		wrapperData.ServicesTarget = systemd.UserServicesTarget
		// FIXME: ideally use UserDataDir("%h"), but then the
		// unit fails if the directory doesn't exist.
		wrapperData.WorkingDir = appInfo.Snap.DataDir()
	default:
		panic("unknown snap.DaemonScope")
	}

	// Add extra "After" targets
	if wrapperData.PrerequisiteTarget != "" {
		wrapperData.After = append([]string{wrapperData.PrerequisiteTarget}, wrapperData.After...)
	}
	if wrapperData.MountUnit != "" {
		wrapperData.After = append([]string{wrapperData.MountUnit}, wrapperData.After...)
	}

	if err := t.Execute(&templateOut, wrapperData); err != nil {
		// this can never happen, except we forget a variable
		logger.Panicf("Unable to execute template: %v", err)
	}

	return templateOut.Bytes(), nil
}

func genServiceSocketFile(appInfo *snap.AppInfo, socketName string) []byte {
	socketTemplate := `[Unit]
# Auto-generated, DO NOT EDIT
Description=Socket {{.SocketName}} for snap application {{.App.Snap.InstanceName}}.{{.App.Name}}
{{- if .MountUnit}}
Requires={{.MountUnit}}
After={{.MountUnit}}
{{- end}}
X-Snappy=yes

[Socket]
Service={{.ServiceFileName}}
FileDescriptorName={{.SocketInfo.Name}}
ListenStream={{.ListenStream}}
{{- if .SocketInfo.SocketMode}}
SocketMode={{.SocketInfo.SocketMode | printf "%04o"}}
{{- end}}

[Install]
WantedBy={{.SocketsTarget}}
`
	var templateOut bytes.Buffer
	t := template.Must(template.New("socket-wrapper").Parse(socketTemplate))

	socket := appInfo.Sockets[socketName]
	listenStream := renderListenStream(socket)
	wrapperData := struct {
		App             *snap.AppInfo
		ServiceFileName string
		SocketsTarget   string
		MountUnit       string
		SocketName      string
		SocketInfo      *snap.SocketInfo
		ListenStream    string
	}{
		App:             appInfo,
		ServiceFileName: filepath.Base(appInfo.ServiceFile()),
		SocketsTarget:   systemd.SocketsTarget,
		SocketName:      socketName,
		SocketInfo:      socket,
		ListenStream:    listenStream,
	}
	switch appInfo.DaemonScope {
	case snap.SystemDaemon:
		wrapperData.MountUnit = filepath.Base(systemd.MountUnitPath(appInfo.Snap.MountDir()))
	case snap.UserDaemon:
		// nothing
	default:
		panic("unknown snap.DaemonScope")
	}

	if err := t.Execute(&templateOut, wrapperData); err != nil {
		// this can never happen, except we forget a variable
		logger.Panicf("Unable to execute template: %v", err)
	}

	return templateOut.Bytes()
}

func generateSnapSocketFiles(app *snap.AppInfo) (*map[string][]byte, error) {
	if err := snap.ValidateApp(app); err != nil {
		return nil, err
	}

	socketFiles := make(map[string][]byte)
	for name, socket := range app.Sockets {
		socketFiles[socket.File()] = genServiceSocketFile(app, name)
	}
	return &socketFiles, nil
}

func renderListenStream(socket *snap.SocketInfo) string {
	s := socket.App.Snap
	listenStream := socket.ListenStream
	switch socket.App.DaemonScope {
	case snap.SystemDaemon:
		listenStream = strings.Replace(listenStream, "$SNAP_DATA", s.DataDir(), -1)
		// TODO: when we support User/Group in the generated
		// systemd unit, adjust this accordingly
		serviceUserUid := sys.UserID(0)
		runtimeDir := s.UserXdgRuntimeDir(serviceUserUid)
		listenStream = strings.Replace(listenStream, "$XDG_RUNTIME_DIR", runtimeDir, -1)
		listenStream = strings.Replace(listenStream, "$SNAP_COMMON", s.CommonDataDir(), -1)
	case snap.UserDaemon:
		listenStream = strings.Replace(listenStream, "$SNAP_USER_DATA", s.UserDataDir("%h"), -1)
		listenStream = strings.Replace(listenStream, "$SNAP_USER_COMMON", s.UserCommonDataDir("%h"), -1)
		// FIXME: find some way to share code with snap.UserXdgRuntimeDir()
		listenStream = strings.Replace(listenStream, "$XDG_RUNTIME_DIR", fmt.Sprintf("%%t/snap.%s", s.InstanceName()), -1)
	default:
		panic("unknown snap.DaemonScope")
	}
	return listenStream
}

func generateSnapTimerFile(app *snap.AppInfo) ([]byte, error) {
	timerTemplate := `[Unit]
# Auto-generated, DO NOT EDIT
Description=Timer {{.TimerName}} for snap application {{.App.Snap.InstanceName}}.{{.App.Name}}
{{- if .MountUnit}}
Requires={{.MountUnit}}
After={{.MountUnit}}
{{- end}}
X-Snappy=yes

[Timer]
Unit={{.ServiceFileName}}
{{ range .Schedules }}OnCalendar={{ . }}
{{ end }}
[Install]
WantedBy={{.TimersTarget}}
`
	var templateOut bytes.Buffer
	t := template.Must(template.New("timer-wrapper").Parse(timerTemplate))

	timerSchedule, err := timeutil.ParseSchedule(app.Timer.Timer)
	if err != nil {
		return nil, err
	}

	schedules := generateOnCalendarSchedules(timerSchedule)

	wrapperData := struct {
		App             *snap.AppInfo
		ServiceFileName string
		TimersTarget    string
		TimerName       string
		MountUnit       string
		Schedules       []string
	}{
		App:             app,
		ServiceFileName: filepath.Base(app.ServiceFile()),
		TimersTarget:    systemd.TimersTarget,
		TimerName:       app.Name,
		Schedules:       schedules,
	}
	switch app.DaemonScope {
	case snap.SystemDaemon:
		wrapperData.MountUnit = filepath.Base(systemd.MountUnitPath(app.Snap.MountDir()))
	case snap.UserDaemon:
		// nothing
	default:
		panic("unknown snap.DaemonScope")
	}

	if err := t.Execute(&templateOut, wrapperData); err != nil {
		// this can never happen, except we forget a variable
		logger.Panicf("Unable to execute template: %v", err)
	}

	return templateOut.Bytes(), nil
}

func makeAbbrevWeekdays(start time.Weekday, end time.Weekday) []string {
	out := make([]string, 0, 7)
	for w := start; w%7 != (end + 1); w++ {
		out = append(out, time.Weekday(w % 7).String()[0:3])
	}
	return out
}

// daysRange generates a string representing a continuous range between given
// day numbers, which due to compatiblilty with old systemd version uses a
// verbose syntax of x,y,z instead of x..z
func daysRange(start, end uint) string {
	var buf bytes.Buffer
	for i := start; i <= end; i++ {
		buf.WriteString(strconv.FormatInt(int64(i), 10))
		if i < end {
			buf.WriteRune(',')
		}
	}
	return buf.String()
}

// generateOnCalendarSchedules converts a schedule into OnCalendar schedules
// suitable for use in systemd *.timer units using systemd.time(7)
// https://www.freedesktop.org/software/systemd/man/systemd.time.html
// XXX: old systemd versions do not support x..y ranges
func generateOnCalendarSchedules(schedule []*timeutil.Schedule) []string {
	calendarEvents := make([]string, 0, len(schedule))
	for _, sched := range schedule {
		days := make([]string, 0, len(sched.WeekSpans))
		for _, week := range sched.WeekSpans {
			abbrev := strings.Join(makeAbbrevWeekdays(week.Start.Weekday, week.End.Weekday), ",")

			if week.Start.Pos == timeutil.EveryWeek && week.End.Pos == timeutil.EveryWeek {
				// eg: mon, mon-fri, fri-mon
				days = append(days, fmt.Sprintf("%s *-*-*", abbrev))
				continue
			}
			// examples:
			// mon1 - Mon *-*-1..7 (Monday during the first 7 days)
			// fri1 - Fri *-*-1..7 (Friday during the first 7 days)

			// entries below will make systemd timer expire more
			// frequently than the schedule suggests, however snap
			// runner evaluates current time and gates the actual
			// action
			//
			// mon1-tue - *-*-1..7 *-*-8 (anchored at first
			// Monday; Monday happens during the 7 days,
			// Tuesday can possibly happen on the 8th day if
			// the month started on Tuesday)
			//
			// mon-tue1 - *-*~1 *-*-1..7 (anchored at first
			// Tuesday; matching Monday can happen on the
			// last day of previous month if Tuesday is the
			// 1st)
			//
			// mon5-tue - *-*~1..7 *-*-1 (anchored at last
			// Monday, the matching Tuesday can still happen
			// within the last 7 days, or on the 1st of the
			// next month)
			//
			// fri4-mon - *-*-22-31 *-*-1..7 (anchored at 4th
			// Friday, can span onto the next month, extreme case in
			// February when 28th is Friday)
			//
			// XXX: since old versions of systemd, eg. 229 available
			// in 16.04 does not support x..y ranges, days need to
			// be enumerated like so:
			// Mon *-*-1..7 -> Mon *-*-1,2,3,4,5,6,7
			//
			// XXX: old systemd versions do not support the last n
			// days syntax eg, *-*~1, thus the range needs to be
			// generated in more verbose way like so:
			// Mon *-*~1..7 -> Mon *-*-22,23,24,25,26,27,28,29,30,31
			// (22-28 is the last week, but the month can have
			// anywhere from 28 to 31 days)
			//
			startPos := week.Start.Pos
			endPos := startPos
			if !week.AnchoredAtStart() {
				startPos = week.End.Pos
				endPos = startPos
			}
			startDay := (startPos-1)*7 + 1
			endDay := (endPos) * 7

			if week.IsSingleDay() {
				// single day, can use the 'weekday' filter
				if startPos == timeutil.LastWeek {
					// last week of a month, which can be
					// 22-28 in case of February, while
					// month can have between 28 and 31 days
					days = append(days,
						fmt.Sprintf("%s *-*-%s", abbrev, daysRange(22, 31)))
				} else {
					days = append(days,
						fmt.Sprintf("%s *-*-%s", abbrev, daysRange(startDay, endDay)))
				}
				continue
			}

			if week.AnchoredAtStart() {
				// explore the edge cases first
				switch startPos {
				case timeutil.LastWeek:
					// starts in the last week of the month and
					// possibly spans into the first week of the
					// next month;
					// month can have between 28 and 31
					// days
					days = append(days,
						// trailing 29-31 that are not part of a full week
						fmt.Sprintf("*-*-%s", daysRange(29, 31)),
						fmt.Sprintf("*-*-%s", daysRange(1, 7)))
				case 4:
					// a range in the 4th week can span onto
					// the next week, which is either 28-31
					// or in extreme case (eg. February with
					// 28 days) 1-7 of the next month
					days = append(days,
						// trailing 29-31 that are not part of a full week
						fmt.Sprintf("*-*-%s", daysRange(29, 31)),
						fmt.Sprintf("*-*-%s", daysRange(1, 7)))
				default:
					// can possibly spill into the next week
					days = append(days,
						fmt.Sprintf("*-*-%s", daysRange(startDay+7, endDay+7)))
				}

				if startDay < 28 {
					days = append(days,
						fmt.Sprintf("*-*-%s", daysRange(startDay, endDay)))
				} else {
					// from the end of the month
					days = append(days,
						fmt.Sprintf("*-*-%s", daysRange(startDay-7, endDay-7)))
				}
			} else {
				switch endPos {
				case timeutil.LastWeek:
					// month can have between 28 and 31
					// days, add trailing 29-31 that are not
					// part of a full week
					days = append(days, fmt.Sprintf("*-*-%s", daysRange(29, 31)))
				case 1:
					// possibly spans from the last week of the
					// previous month and ends in the first week of
					// current month
					days = append(days, fmt.Sprintf("*-*-%s", daysRange(22, 31)))
				default:
					// can possibly spill into the previous week
					days = append(days,
						fmt.Sprintf("*-*-%s", daysRange(startDay-7, endDay-7)))
				}
				if endDay < 28 {
					days = append(days,
						fmt.Sprintf("*-*-%s", daysRange(startDay, endDay)))
				} else {
					days = append(days,
						fmt.Sprintf("*-*-%s", daysRange(startDay-7, endDay-7)))
				}
			}
		}

		if len(days) == 0 {
			// no weekday spec, meaning the timer runs every day
			days = []string{"*-*-*"}
		}

		startTimes := make([]string, 0, len(sched.ClockSpans))
		for _, clocks := range sched.ClockSpans {
			// use expanded clock spans
			for _, span := range clocks.ClockSpans() {
				when := span.Start
				if span.Spread {
					length := span.End.Sub(span.Start)
					if length < 0 {
						// span Start wraps around, so we have '00:00.Sub(23:45)'
						length = -length
					}
					if length > 5*time.Minute {
						// replicate what timeutil.Next() does
						// and cut some time at the end of the
						// window so that events do not happen
						// directly one after another
						length -= 5 * time.Minute
					}
					when = when.Add(randutil.RandomDuration(length))
				}
				if when.Hour == 24 {
					// 24:00 for us means the other end of
					// the day, for systemd we need to
					// adjust it to the 0-23 hour range
					when.Hour -= 24
				}

				startTimes = append(startTimes, when.String())
			}
		}

		for _, day := range days {
			if len(startTimes) == 0 {
				// current schedule is days only
				calendarEvents = append(calendarEvents, day)
				continue
			}

			for _, startTime := range startTimes {
				calendarEvents = append(calendarEvents, fmt.Sprintf("%s %s", day, startTime))
			}
		}
	}
	return calendarEvents
}

type RestartServicesFlags struct {
	Reload bool
}

// Restart or reload services; if reload flag is set then "systemctl reload-or-restart" is attempted.
func RestartServices(svcs []*snap.AppInfo, flags *RestartServicesFlags, inter interacter, tm timings.Measurer) error {
	sysd := systemd.New(systemd.SystemMode, inter)

	for _, srv := range svcs {
		// they're *supposed* to be all services, but checking doesn't hurt
		if !srv.IsService() {
			continue
		}

		var err error
		timings.Run(tm, "restart-service", fmt.Sprintf("restart service %q", srv), func(nested timings.Measurer) {
			if flags != nil && flags.Reload {
				err = sysd.ReloadOrRestart(srv.ServiceName())
			} else {
				// note: stop followed by start, not just 'restart'
				err = sysd.Restart(srv.ServiceName(), 5*time.Second)
			}
		})
		if err != nil {
			// there is nothing we can do about failed service
			return err
		}
	}
	return nil
}

// QueryDisabledServices returns a list of all currently disabled snap services
// in the snap.
func QueryDisabledServices(info *snap.Info, pb progress.Meter) ([]string, error) {
	// save the list of services that are in the disabled state before unlinking
	// and thus removing the snap services
	snapSvcStates, err := ServicesEnableState(info, pb)
	if err != nil {
		return nil, err
	}

	disabledSnapSvcs := []string{}
	// add all disabled services to the list
	for svc, isEnabled := range snapSvcStates {
		if !isEnabled {
			disabledSnapSvcs = append(disabledSnapSvcs, svc)
		}
	}

	// sort for easier testing
	sort.Strings(disabledSnapSvcs)

	return disabledSnapSvcs, nil
}<|MERGE_RESOLUTION|>--- conflicted
+++ resolved
@@ -760,14 +760,10 @@
 {{- if .OOMAdjustScore }}
 OOMScoreAdjust={{.OOMAdjustScore}}
 {{- end}}
-<<<<<<< HEAD
 {{- if .InterfaceServiceSnippets}}
 {{.InterfaceServiceSnippets}}
 {{- end}}
-{{- if not .App.Sockets}}
-=======
 {{- if not (or .App.Sockets .App.Timer .App.ActivatesOn) }}
->>>>>>> b69bab7e
 
 [Install]
 WantedBy={{.ServicesTarget}}
