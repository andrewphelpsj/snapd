// -*- Mode: Go; indent-tabs-mode: t -*-

/*
 * Copyright (C) 2015-2016 Canonical Ltd
 *
 * This program is free software: you can redistribute it and/or modify
 * it under the terms of the GNU General Public License version 3 as
 * published by the Free Software Foundation.
 *
 * This program is distributed in the hope that it will be useful,
 * but WITHOUT ANY WARRANTY; without even the implied warranty of
 * MERCHANTABILITY or FITNESS FOR A PARTICULAR PURPOSE.  See the
 * GNU General Public License for more details.
 *
 * You should have received a copy of the GNU General Public License
 * along with this program.  If not, see <http://www.gnu.org/licenses/>.
 *
 */

package client

import (
	"fmt"
	"net/url"
	"time"
)

// Snap holds the data for a snap as obtained from snapd.
type Snap struct {
	ID            string    `json:"id"`
	Summary       string    `json:"summary"`
	Description   string    `json:"description"`
	DownloadSize  int64     `json:"download-size"`
	Icon          string    `json:"icon"`
	InstalledSize int64     `json:"installed-size"`
	InstallDate   time.Time `json:"install-date"`
	Name          string    `json:"name"`
	Developer     string    `json:"developer"`
	Status        string    `json:"status"`
	Type          string    `json:"type"`
	Version       string    `json:"version"`
<<<<<<< HEAD
	Revision      int       `json:"revision"`
	Channel       string    `json:"channel"`
=======
	Revision      Revision  `json:"revision"`
>>>>>>> 760f5679

	Prices map[string]float64 `json:"prices"`
}

// Statuses and types a snap may have.
const (
	StatusAvailable = "available"
	StatusInstalled = "installed"
	StatusActive    = "active"
	StatusRemoved   = "removed"

	TypeApp    = "app"
	TypeKernel = "kernel"
	TypeGadget = "gadget"
	TypeOS     = "os"
)

type ResultInfo struct {
	SuggestedCurrency string `json:"suggested-currency"`
}

type ListOptions struct {
	Refresh bool
	Names   []string
}

// ListSnaps returns the list of all snaps installed on the system
// with names in the given list; if the list is empty, all snaps.
func (client *Client) List(opts *ListOptions) ([]*Snap, error) {
	if opts == nil {
		opts = &ListOptions{}
	}

	q := url.Values{}
	if opts.Refresh {
		q.Set("select", "refresh")
	}
	names := opts.Names

	snaps, _, err := client.snapsFromPath("/v2/snaps", q)
	if err != nil {
		return nil, err
	}

	if len(names) == 0 {
		return snaps, nil
	}

	wanted := make(map[string]bool, len(names))
	for _, name := range names {
		wanted[name] = true
	}

	var result []*Snap
	for _, snap := range snaps {
		if wanted[snap.Name] {
			result = append(result, snap)
		}
	}

	return result, nil
}

// FindSnaps returns a list of snaps available for install from the
// store for this system and that match the query
func (client *Client) FindSnaps(query string) ([]*Snap, *ResultInfo, error) {
	q := url.Values{}

	q.Set("q", query)

	return client.snapsFromPath("/v2/find", q)
}

func (client *Client) snapsFromPath(path string, query url.Values) ([]*Snap, *ResultInfo, error) {
	var snaps []*Snap
	ri, err := client.doSync("GET", path, query, nil, nil, &snaps)
	if err != nil {
		return nil, nil, fmt.Errorf("cannot list snaps: %s", err)
	}
	return snaps, ri, nil
}

// Snap returns the most recently published revision of the snap with the
// provided name.
func (client *Client) Snap(name string) (*Snap, *ResultInfo, error) {
	var snap *Snap
	path := fmt.Sprintf("/v2/snaps/%s", name)
	ri, err := client.doSync("GET", path, nil, nil, nil, &snap)
	if err != nil {
		return nil, nil, fmt.Errorf("cannot retrieve snap %q: %s", name, err)
	}
	return snap, ri, nil
}<|MERGE_RESOLUTION|>--- conflicted
+++ resolved
@@ -39,12 +39,8 @@
 	Status        string    `json:"status"`
 	Type          string    `json:"type"`
 	Version       string    `json:"version"`
-<<<<<<< HEAD
-	Revision      int       `json:"revision"`
 	Channel       string    `json:"channel"`
-=======
 	Revision      Revision  `json:"revision"`
->>>>>>> 760f5679
 
 	Prices map[string]float64 `json:"prices"`
 }
