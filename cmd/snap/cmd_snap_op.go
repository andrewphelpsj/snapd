--- conflicted
+++ resolved
@@ -22,11 +22,8 @@
 import (
 	"errors"
 	"fmt"
-<<<<<<< HEAD
+	"path/filepath"
 	"sort"
-=======
-	"path/filepath"
->>>>>>> 45bc23b8
 	"strings"
 	"time"
 
