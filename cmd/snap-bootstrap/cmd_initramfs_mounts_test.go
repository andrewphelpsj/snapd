// -*- Mode: Go; indent-tabs-mode: t -*-

/*
 * Copyright (C) 2019-2020 Canonical Ltd
 *
 * This program is free software: you can redistribute it and/or modify
 * it under the terms of the GNU General Public License version 3 as
 * published by the Free Software Foundation.
 *
 * This program is distributed in the hope that it will be useful,
 * but WITHOUT ANY WARRANTY; without even the implied warranty of
 * MERCHANTABILITY or FITNESS FOR A PARTICULAR PURPOSE.  See the
 * GNU General Public License for more details.
 *
 * You should have received a copy of the GNU General Public License
 * along with this program.  If not, see <http://www.gnu.org/licenses/>.
 *
 */

package main_test

import (
	"bytes"
	"encoding/json"
	"fmt"
	"io/ioutil"
	"os"
	"path/filepath"
	"strings"
	"time"

	. "gopkg.in/check.v1"

	"github.com/snapcore/snapd/asserts"
	"github.com/snapcore/snapd/asserts/assertstest"
	"github.com/snapcore/snapd/boot"
	"github.com/snapcore/snapd/boot/boottest"
	"github.com/snapcore/snapd/bootloader"
	"github.com/snapcore/snapd/bootloader/bootloadertest"
	main "github.com/snapcore/snapd/cmd/snap-bootstrap"
	"github.com/snapcore/snapd/dirs"
	"github.com/snapcore/snapd/logger"
	"github.com/snapcore/snapd/osutil"
	"github.com/snapcore/snapd/osutil/disks"
	"github.com/snapcore/snapd/secboot"
	"github.com/snapcore/snapd/seed"
	"github.com/snapcore/snapd/seed/seedtest"
	"github.com/snapcore/snapd/snap"
	"github.com/snapcore/snapd/systemd"
	"github.com/snapcore/snapd/testutil"
)

var brandPrivKey, _ = assertstest.GenerateKey(752)

type initramfsMountsSuite struct {
	testutil.BaseTest

	// makes available a bunch of helper (like MakeAssertedSnap)
	*seedtest.TestingSeed20

	Stdout *bytes.Buffer

	seedDir  string
	sysLabel string
	model    *asserts.Model
	tmpDir   string

	kernel   snap.PlaceInfo
	kernelr2 snap.PlaceInfo
	core20   snap.PlaceInfo
	core20r2 snap.PlaceInfo
	snapd    snap.PlaceInfo
}

var _ = Suite(&initramfsMountsSuite{})

var (
	tmpfsMountOpts = &main.SystemdMountOptions{
		Tmpfs: true,
	}
	needsFsckDiskMountOpts = &main.SystemdMountOptions{
		NeedsFsck: true,
	}

	// a boot disk without ubuntu-save
	defaultBootDisk = &disks.MockDiskMapping{
		FilesystemLabelToPartUUID: map[string]string{
			"ubuntu-boot": "ubuntu-boot-partuuid",
			"ubuntu-seed": "ubuntu-seed-partuuid",
			"ubuntu-data": "ubuntu-data-partuuid",
		},
		DiskHasPartitions: true,
		DevNum:            "default",
	}

	defaultBootWithSaveDisk = &disks.MockDiskMapping{
		FilesystemLabelToPartUUID: map[string]string{
			"ubuntu-boot": "ubuntu-boot-partuuid",
			"ubuntu-seed": "ubuntu-seed-partuuid",
			"ubuntu-data": "ubuntu-data-partuuid",
			"ubuntu-save": "ubuntu-save-partuuid",
		},
		DiskHasPartitions: true,
		DevNum:            "default-with-save",
	}

	defaultEncBootDisk = &disks.MockDiskMapping{
		FilesystemLabelToPartUUID: map[string]string{
			"ubuntu-boot":     "ubuntu-boot-partuuid",
			"ubuntu-seed":     "ubuntu-seed-partuuid",
			"ubuntu-data-enc": "ubuntu-data-enc-partuuid",
			"ubuntu-save-enc": "ubuntu-save-enc-partuuid",
		},
		DiskHasPartitions: true,
		DevNum:            "defaultEncDev",
	}

	mockStateContent = `{"data":{"auth":{"users":[{"id":1,"name":"mvo"}],"macaroon-key":"not-a-cookie","last-id":1}},"some":{"other":"stuff"}}`
)

// because 1.9 vet does not like xerrors.Errorf(".. %w")
type mockedWrappedError struct {
	err error
	fmt string
}

func (m *mockedWrappedError) Unwrap() error { return m.err }

func (m *mockedWrappedError) Error() string { return fmt.Sprintf(m.fmt, m.err) }

func (s *initramfsMountsSuite) setupSeed(c *C, gadgetSnapFiles [][]string) {
	// pretend /run/mnt/ubuntu-seed has a valid seed
	s.seedDir = boot.InitramfsUbuntuSeedDir

	// now create a minimal uc20 seed dir with snaps/assertions
	seed20 := &seedtest.TestingSeed20{SeedDir: s.seedDir}
	seed20.SetupAssertSigning("canonical")
	restore := seed.MockTrusted(seed20.StoreSigning.Trusted)
	s.AddCleanup(restore)

	// XXX: we don't really use this but seedtest always expects my-brand
	seed20.Brands.Register("my-brand", brandPrivKey, map[string]interface{}{
		"verification": "verified",
	})

	// add a bunch of snaps
	seed20.MakeAssertedSnap(c, "name: snapd\nversion: 1\ntype: snapd", nil, snap.R(1), "canonical", seed20.StoreSigning.Database)
	seed20.MakeAssertedSnap(c, "name: pc\nversion: 1\ntype: gadget\nbase: core20", gadgetSnapFiles, snap.R(1), "canonical", seed20.StoreSigning.Database)
	seed20.MakeAssertedSnap(c, "name: pc-kernel\nversion: 1\ntype: kernel", nil, snap.R(1), "canonical", seed20.StoreSigning.Database)
	seed20.MakeAssertedSnap(c, "name: core20\nversion: 1\ntype: base", nil, snap.R(1), "canonical", seed20.StoreSigning.Database)

	s.sysLabel = "20191118"
	s.model = seed20.MakeSeed(c, s.sysLabel, "my-brand", "my-model", map[string]interface{}{
		"display-name": "my model",
		"architecture": "amd64",
		"base":         "core20",
		"snaps": []interface{}{
			map[string]interface{}{
				"name":            "pc-kernel",
				"id":              seed20.AssertedSnapID("pc-kernel"),
				"type":            "kernel",
				"default-channel": "20",
			},
			map[string]interface{}{
				"name":            "pc",
				"id":              seed20.AssertedSnapID("pc"),
				"type":            "gadget",
				"default-channel": "20",
			}},
	}, nil)

}

func (s *initramfsMountsSuite) SetUpTest(c *C) {
	s.BaseTest.SetUpTest(c)

	s.Stdout = bytes.NewBuffer(nil)

	_, restore := logger.MockLogger()
	s.AddCleanup(restore)

	s.tmpDir = c.MkDir()

	// mock /run/mnt
	dirs.SetRootDir(s.tmpDir)
	restore = func() { dirs.SetRootDir("") }
	s.AddCleanup(restore)

	// setup the seed
	s.setupSeed(c, nil)

	// make test snap PlaceInfo's for various boot functionality
	var err error
	s.kernel, err = snap.ParsePlaceInfoFromSnapFileName("pc-kernel_1.snap")
	c.Assert(err, IsNil)

	s.core20, err = snap.ParsePlaceInfoFromSnapFileName("core20_1.snap")
	c.Assert(err, IsNil)

	s.kernelr2, err = snap.ParsePlaceInfoFromSnapFileName("pc-kernel_2.snap")
	c.Assert(err, IsNil)

	s.core20r2, err = snap.ParsePlaceInfoFromSnapFileName("core20_2.snap")
	c.Assert(err, IsNil)

	s.snapd, err = snap.ParsePlaceInfoFromSnapFileName("snapd_1.snap")
	c.Assert(err, IsNil)

	// by default mock that we don't have UEFI vars, etc. to get the booted
	// kernel partition partition uuid
	s.AddCleanup(main.MockPartitionUUIDForBootedKernelDisk(""))
	s.AddCleanup(main.MockSecbootMeasureSnapSystemEpochWhenPossible(func() error {
		return nil
	}))
	s.AddCleanup(main.MockSecbootMeasureSnapModelWhenPossible(func(f func() (*asserts.Model, error)) error {
		c.Check(f, NotNil)
		return nil
	}))
<<<<<<< HEAD
	s.AddCleanup(main.MockSecbootUnlockVolumeUsingSealedKeyIfEncrypted(func(disk disks.Disk, name string, sealedEncryptionKeyFile string, opts *secboot.UnlockVolumeUsingSealedKeyOptions) (string, bool, error) {
		return filepath.Join("/dev/disk/by-partuuid", name+"-partuuid"), false, nil
=======
	s.AddCleanup(main.MockSecbootUnlockVolumeUsingSealedKeyIfEncrypted(func(disk disks.Disk, name string, encryptionKeyFile string, opts *secboot.UnlockVolumeUsingSealedKeyOptions) (secboot.UnlockResult, error) {
		return secboot.UnlockResult{Device: filepath.Join("/dev/disk/by-partuuid", name+"-partuuid")}, nil
>>>>>>> 09369fea
	}))
}

// makeSnapFilesOnEarlyBootUbuntuData creates the snap files on ubuntu-data as
// we
func makeSnapFilesOnEarlyBootUbuntuData(c *C, snaps ...snap.PlaceInfo) {
	snapDir := dirs.SnapBlobDirUnder(boot.InitramfsWritableDir)
	err := os.MkdirAll(snapDir, 0755)
	c.Assert(err, IsNil)
	for _, sn := range snaps {
		snFilename := sn.Filename()
		err = ioutil.WriteFile(filepath.Join(snapDir, snFilename), nil, 0644)
		c.Assert(err, IsNil)
	}
}

func (s *initramfsMountsSuite) mockProcCmdlineContent(c *C, newContent string) {
	mockProcCmdline := filepath.Join(c.MkDir(), "proc-cmdline")
	err := ioutil.WriteFile(mockProcCmdline, []byte(newContent), 0644)
	c.Assert(err, IsNil)
	restore := boot.MockProcCmdline(mockProcCmdline)
	s.AddCleanup(restore)
}

func (s *initramfsMountsSuite) mockUbuntuSaveKey(c *C, rootDir, key string) {
	keyPath := filepath.Join(dirs.SnapFDEDirUnder(rootDir), "ubuntu-save.key")
	c.Assert(os.MkdirAll(filepath.Dir(keyPath), 0700), IsNil)
	c.Assert(ioutil.WriteFile(keyPath, []byte(key), 0600), IsNil)
}

func (s *initramfsMountsSuite) TestInitramfsMountsNoModeError(c *C) {
	s.mockProcCmdlineContent(c, "nothing-to-see")

	_, err := main.Parser().ParseArgs([]string{"initramfs-mounts"})
	c.Assert(err, ErrorMatches, "cannot detect mode nor recovery system to use")
}

func (s *initramfsMountsSuite) TestInitramfsMountsUnknownMode(c *C) {
	s.mockProcCmdlineContent(c, "snapd_recovery_mode=install-foo")

	_, err := main.Parser().ParseArgs([]string{"initramfs-mounts"})
	c.Assert(err, ErrorMatches, `cannot use unknown mode "install-foo"`)
}

type systemdMount struct {
	what  string
	where string
	opts  *main.SystemdMountOptions
}

// this is a function so we evaluate InitramfsUbuntuBootDir, etc at the time of
// the test to pick up test-specific dirs.GlobalRootDir
func ubuntuLabelMount(label string, mode string) systemdMount {
	mnt := systemdMount{
		opts: needsFsckDiskMountOpts,
	}
	switch label {
	case "ubuntu-boot":
		mnt.what = "/dev/disk/by-label/ubuntu-boot"
		mnt.where = boot.InitramfsUbuntuBootDir
	case "ubuntu-seed":
		mnt.what = "/dev/disk/by-label/ubuntu-seed"
		mnt.where = boot.InitramfsUbuntuSeedDir
		// don't fsck in run mode
		if mode == "run" {
			mnt.opts = nil
		}
	case "ubuntu-data":
		mnt.what = "/dev/disk/by-label/ubuntu-data"
		mnt.where = boot.InitramfsDataDir
	}

	return mnt
}

// ubuntuPartUUIDMount returns a systemdMount for the partuuid disk, expecting
// that the partuuid contains in it the expected label for easier coding
func ubuntuPartUUIDMount(partuuid string, mode string) systemdMount {
	// all partitions are expected to be mounted with fsck on
	mnt := systemdMount{
		opts: needsFsckDiskMountOpts,
	}
	mnt.what = filepath.Join("/dev/disk/by-partuuid", partuuid)
	switch {
	case strings.Contains(partuuid, "ubuntu-boot"):
		mnt.where = boot.InitramfsUbuntuBootDir
	case strings.Contains(partuuid, "ubuntu-seed"):
		mnt.where = boot.InitramfsUbuntuSeedDir
	case strings.Contains(partuuid, "ubuntu-data"):
		mnt.where = boot.InitramfsDataDir
	case strings.Contains(partuuid, "ubuntu-save"):
		mnt.where = boot.InitramfsUbuntuSaveDir
	}

	return mnt
}

func (s *initramfsMountsSuite) makeSeedSnapSystemdMount(typ snap.Type) systemdMount {
	mnt := systemdMount{}
	var name, dir string
	switch typ {
	case snap.TypeSnapd:
		name = "snapd"
		dir = "snapd"
	case snap.TypeBase:
		name = "core20"
		dir = "base"
	case snap.TypeKernel:
		name = "pc-kernel"
		dir = "kernel"
	}
	mnt.what = filepath.Join(s.seedDir, "snaps", name+"_1.snap")
	mnt.where = filepath.Join(boot.InitramfsRunMntDir, dir)

	return mnt
}

func (s *initramfsMountsSuite) makeRunSnapSystemdMount(typ snap.Type, sn snap.PlaceInfo) systemdMount {
	mnt := systemdMount{}
	var dir string
	switch typ {
	case snap.TypeSnapd:
		dir = "snapd"
	case snap.TypeBase:
		dir = "base"
	case snap.TypeKernel:
		dir = "kernel"
	}

	mnt.what = filepath.Join(dirs.SnapBlobDirUnder(boot.InitramfsWritableDir), sn.Filename())
	mnt.where = filepath.Join(boot.InitramfsRunMntDir, dir)

	return mnt
}

func (s *initramfsMountsSuite) mockSystemdMountSequence(c *C, mounts []systemdMount, comment CommentInterface) (restore func()) {
	n := 0
	if comment == nil {
		comment = Commentf("")
	}
	s.AddCleanup(func() {
		// make sure that after the test is done, we had as many mount calls as
		// mocked mounts
		c.Check(n, Equals, len(mounts), comment)
	})
	return main.MockSystemdMount(func(what, where string, opts *main.SystemdMountOptions) error {
		n++
		c.Assert(n <= len(mounts), Equals, true)
		if n > len(mounts) {
			return fmt.Errorf("unexpected systemd-mount call: %s, %s, %+v", what, where, opts)
		}
		mnt := mounts[n-1]
		c.Assert(what, Equals, mnt.what, comment)
		c.Assert(where, Equals, mnt.where, comment)
		c.Assert(opts, DeepEquals, mnt.opts, comment)
		return nil
	})
}

func (s *initramfsMountsSuite) TestInitramfsMountsInstallModeHappy(c *C) {
	s.mockProcCmdlineContent(c, "snapd_recovery_mode=install snapd_recovery_system="+s.sysLabel)

	restore := s.mockSystemdMountSequence(c, []systemdMount{
		ubuntuLabelMount("ubuntu-seed", "install"),
		s.makeSeedSnapSystemdMount(snap.TypeSnapd),
		s.makeSeedSnapSystemdMount(snap.TypeKernel),
		s.makeSeedSnapSystemdMount(snap.TypeBase),
		{
			"tmpfs",
			boot.InitramfsDataDir,
			tmpfsMountOpts,
		},
	}, nil)
	defer restore()

	_, err := main.Parser().ParseArgs([]string{"initramfs-mounts"})
	c.Assert(err, IsNil)

	modeEnv := dirs.SnapModeenvFileUnder(boot.InitramfsWritableDir)
	c.Check(modeEnv, testutil.FileEquals, `mode=install
recovery_system=20191118
`)
	cloudInitDisable := filepath.Join(boot.InitramfsWritableDir, "_writable_defaults/etc/cloud/cloud-init.disabled")
	c.Check(cloudInitDisable, testutil.FilePresent)
}

func (s *initramfsMountsSuite) TestInitramfsMountsInstallModeGadgetDefaultsHappy(c *C) {
	// setup a seed with default gadget yaml
	const gadgetYamlDefaults = `
defaults:
  system:
    service:
      rsyslog.disable: true
      ssh.disable: true
      console-conf.disable: true
    journal.persistent: true
`
	c.Assert(os.RemoveAll(s.seedDir), IsNil)

	s.setupSeed(c, [][]string{
		{"meta/gadget.yaml", gadgetYamlDefaults},
	})

	s.mockProcCmdlineContent(c, "snapd_recovery_mode=install snapd_recovery_system="+s.sysLabel)

	restore := s.mockSystemdMountSequence(c, []systemdMount{
		ubuntuLabelMount("ubuntu-seed", "install"),
		s.makeSeedSnapSystemdMount(snap.TypeSnapd),
		s.makeSeedSnapSystemdMount(snap.TypeKernel),
		s.makeSeedSnapSystemdMount(snap.TypeBase),
		{
			"tmpfs",
			boot.InitramfsDataDir,
			tmpfsMountOpts,
		},
	}, nil)
	defer restore()

	// we will call out to systemctl in the initramfs, but only using --root
	// which doesn't talk to systemd, just manipulates files around
	var sysctlArgs [][]string
	systemctlRestorer := systemd.MockSystemctl(func(args ...string) (buf []byte, err error) {
		sysctlArgs = append(sysctlArgs, args)
		return nil, nil
	})
	defer systemctlRestorer()

	_, err := main.Parser().ParseArgs([]string{"initramfs-mounts"})
	c.Assert(err, IsNil)

	modeEnv := dirs.SnapModeenvFileUnder(boot.InitramfsWritableDir)
	c.Check(modeEnv, testutil.FileEquals, `mode=install
recovery_system=20191118
`)

	cloudInitDisable := filepath.Join(boot.InitramfsWritableDir, "_writable_defaults/etc/cloud/cloud-init.disabled")
	c.Check(cloudInitDisable, testutil.FilePresent)

	// check that everything from the gadget defaults was setup
	c.Assert(osutil.FileExists(filepath.Join(boot.InitramfsWritableDir, "_writable_defaults/etc/ssh/sshd_not_to_be_run")), Equals, true)
	c.Assert(osutil.FileExists(filepath.Join(boot.InitramfsWritableDir, "_writable_defaults/var/lib/console-conf/complete")), Equals, true)
	exists, _, _ := osutil.DirExists(filepath.Join(boot.InitramfsWritableDir, "_writable_defaults/var/log/journal"))
	c.Assert(exists, Equals, true)

	// systemctl was called the way we expect
	c.Assert(sysctlArgs, DeepEquals, [][]string{{"--root", filepath.Join(boot.InitramfsWritableDir, "_writable_defaults"), "mask", "rsyslog.service"}})
}

func (s *initramfsMountsSuite) TestInitramfsMountsInstallModeBootedKernelPartitionUUIDHappy(c *C) {
	s.mockProcCmdlineContent(c, "snapd_recovery_mode=install snapd_recovery_system="+s.sysLabel)

	restore := main.MockPartitionUUIDForBootedKernelDisk("specific-ubuntu-seed-partuuid")
	defer restore()

	restore = s.mockSystemdMountSequence(c, []systemdMount{
		{
			"/dev/disk/by-partuuid/specific-ubuntu-seed-partuuid",
			boot.InitramfsUbuntuSeedDir,
			needsFsckDiskMountOpts,
		},
		s.makeSeedSnapSystemdMount(snap.TypeSnapd),
		s.makeSeedSnapSystemdMount(snap.TypeKernel),
		s.makeSeedSnapSystemdMount(snap.TypeBase),
		{
			"tmpfs",
			boot.InitramfsDataDir,
			tmpfsMountOpts,
		},
	}, nil)
	defer restore()

	_, err := main.Parser().ParseArgs([]string{"initramfs-mounts"})
	c.Assert(err, IsNil)

	modeEnv := dirs.SnapModeenvFileUnder(boot.InitramfsWritableDir)
	c.Check(modeEnv, testutil.FileEquals, `mode=install
recovery_system=20191118
`)
	cloudInitDisable := filepath.Join(boot.InitramfsWritableDir, "_writable_defaults/etc/cloud/cloud-init.disabled")
	c.Check(cloudInitDisable, testutil.FilePresent)
}

func (s *initramfsMountsSuite) TestInitramfsMountsRunModeUnencryptedWithSaveHappy(c *C) {
	s.mockProcCmdlineContent(c, "snapd_recovery_mode=run")

	restore := disks.MockMountPointDisksToPartitionMapping(
		map[disks.Mountpoint]*disks.MockDiskMapping{
			{Mountpoint: boot.InitramfsUbuntuBootDir}: defaultBootWithSaveDisk,
			{Mountpoint: boot.InitramfsDataDir}:       defaultBootWithSaveDisk,
			{Mountpoint: boot.InitramfsUbuntuSaveDir}: defaultBootWithSaveDisk,
		},
	)
	defer restore()

	restore = s.mockSystemdMountSequence(c, []systemdMount{
		ubuntuLabelMount("ubuntu-boot", "run"),
		ubuntuPartUUIDMount("ubuntu-seed-partuuid", "run"),
		ubuntuPartUUIDMount("ubuntu-data-partuuid", "run"),
		ubuntuPartUUIDMount("ubuntu-save-partuuid", "run"),
		s.makeRunSnapSystemdMount(snap.TypeBase, s.core20),
		s.makeRunSnapSystemdMount(snap.TypeKernel, s.kernel),
	}, nil)
	defer restore()

	// mock a bootloader
	bloader := boottest.MockUC20RunBootenv(bootloadertest.Mock("mock", c.MkDir()))
	bootloader.Force(bloader)
	defer bootloader.Force(nil)

	// set the current kernel
	restore = bloader.SetEnabledKernel(s.kernel)
	defer restore()

	makeSnapFilesOnEarlyBootUbuntuData(c, s.kernel, s.core20)

	// write modeenv
	modeEnv := boot.Modeenv{
		Mode:           "run",
		Base:           s.core20.Filename(),
		CurrentKernels: []string{s.kernel.Filename()},
	}
	err := modeEnv.WriteTo(boot.InitramfsWritableDir)
	c.Assert(err, IsNil)

	_, err = main.Parser().ParseArgs([]string{"initramfs-mounts"})
	c.Assert(err, IsNil)
}

func (s *initramfsMountsSuite) TestInitramfsMountsRunModeNoSaveUnencryptedHappy(c *C) {
	s.mockProcCmdlineContent(c, "snapd_recovery_mode=run")

	restore := disks.MockMountPointDisksToPartitionMapping(
		map[disks.Mountpoint]*disks.MockDiskMapping{
			{Mountpoint: boot.InitramfsUbuntuBootDir}: defaultBootDisk,
			{Mountpoint: boot.InitramfsDataDir}:       defaultBootDisk,
		},
	)
	defer restore()

	restore = s.mockSystemdMountSequence(c, []systemdMount{
		ubuntuLabelMount("ubuntu-boot", "run"),
		ubuntuPartUUIDMount("ubuntu-seed-partuuid", "run"),
		ubuntuPartUUIDMount("ubuntu-data-partuuid", "run"),
		s.makeRunSnapSystemdMount(snap.TypeBase, s.core20),
		s.makeRunSnapSystemdMount(snap.TypeKernel, s.kernel),
	}, nil)
	defer restore()

	// mock a bootloader
	bloader := boottest.MockUC20RunBootenv(bootloadertest.Mock("mock", c.MkDir()))
	bootloader.Force(bloader)
	defer bootloader.Force(nil)

	// set the current kernel
	restore = bloader.SetEnabledKernel(s.kernel)
	defer restore()

	makeSnapFilesOnEarlyBootUbuntuData(c, s.kernel, s.core20)

	// write modeenv
	modeEnv := boot.Modeenv{
		Mode:           "run",
		Base:           s.core20.Filename(),
		CurrentKernels: []string{s.kernel.Filename()},
	}
	err := modeEnv.WriteTo(boot.InitramfsWritableDir)
	c.Assert(err, IsNil)

	_, err = main.Parser().ParseArgs([]string{"initramfs-mounts"})
	c.Assert(err, IsNil)
}

func (s *initramfsMountsSuite) TestInitramfsMountsInstallModeRealSystemdMountTimesOutNoMount(c *C) {
	s.mockProcCmdlineContent(c, "snapd_recovery_mode=install snapd_recovery_system="+s.sysLabel)

	testStart := time.Now()
	timeCalls := 0
	restore := main.MockTimeNow(func() time.Time {
		timeCalls++
		switch timeCalls {
		case 1, 2:
			return testStart
		case 3:
			// 1:31 later, we should time out
			return testStart.Add(1*time.Minute + 31*time.Second)
		default:
			c.Errorf("unexpected time.Now() call (%d)", timeCalls)
			// we want the test to fail at some point and not run forever, so
			// move time way forward to make it for sure time out
			return testStart.Add(10000 * time.Hour)
		}
	})
	defer restore()

	cmd := testutil.MockCommand(c, "systemd-mount", ``)
	defer cmd.Restore()

	isMountedCalls := 0
	restore = main.MockOsutilIsMounted(func(where string) (bool, error) {
		isMountedCalls++
		switch isMountedCalls {
		// always return false for the mount
		case 1, 2:
			c.Assert(where, Equals, boot.InitramfsUbuntuSeedDir)
			return false, nil
		default:
			// shouldn't be called more than twice due to the time.Now() mocking
			c.Errorf("test broken, IsMounted called too many (%d) times", isMountedCalls)
			return false, fmt.Errorf("test broken, IsMounted called too many (%d) times", isMountedCalls)
		}
	})
	defer restore()

	_, err := main.Parser().ParseArgs([]string{"initramfs-mounts"})
	c.Assert(err, ErrorMatches, fmt.Sprintf("timed out after 1m30s waiting for mount %s on %s", "/dev/disk/by-label/ubuntu-seed", boot.InitramfsUbuntuSeedDir))
	c.Check(s.Stdout.String(), Equals, "")

}

func (s *initramfsMountsSuite) TestInitramfsMountsInstallModeHappyRealSystemdMount(c *C) {
	s.mockProcCmdlineContent(c, "snapd_recovery_mode=install snapd_recovery_system="+s.sysLabel)

	baseMnt := filepath.Join(boot.InitramfsRunMntDir, "base")
	kernelMnt := filepath.Join(boot.InitramfsRunMntDir, "kernel")
	snapdMnt := filepath.Join(boot.InitramfsRunMntDir, "snapd")

	// don't do anything from systemd-mount, we verify the arguments passed at
	// the end with cmd.Calls
	cmd := testutil.MockCommand(c, "systemd-mount", ``)
	defer cmd.Restore()

	// mock that in turn, /run/mnt/ubuntu-boot, /run/mnt/ubuntu-seed, etc. are
	// mounted
	n := 0
	restore := main.MockOsutilIsMounted(func(where string) (bool, error) {
		n++
		switch n {
		// first call for each mount returns false, then returns true, this
		// tests in the case where systemd is racy / inconsistent and things
		// aren't mounted by the time systemd-mount returns
		case 1, 2:
			c.Assert(where, Equals, boot.InitramfsUbuntuSeedDir)
			return n%2 == 0, nil
		case 3, 4:
			c.Assert(where, Equals, snapdMnt)
			return n%2 == 0, nil
		case 5, 6:
			c.Assert(where, Equals, kernelMnt)
			return n%2 == 0, nil
		case 7, 8:
			c.Assert(where, Equals, baseMnt)
			return n%2 == 0, nil
		case 9, 10:
			c.Assert(where, Equals, boot.InitramfsDataDir)
			return n%2 == 0, nil
		default:
			c.Errorf("unexpected IsMounted check on %s", where)
			return false, fmt.Errorf("unexpected IsMounted check on %s", where)
		}
	})
	defer restore()

	// mock a bootloader
	bloader := boottest.MockUC20RunBootenv(bootloadertest.Mock("mock", c.MkDir()))
	bootloader.Force(bloader)
	defer bootloader.Force(nil)

	// set the current kernel
	restore = bloader.SetEnabledKernel(s.kernel)
	defer restore()

	makeSnapFilesOnEarlyBootUbuntuData(c, s.kernel, s.core20)

	// write modeenv
	modeEnv := boot.Modeenv{
		Mode:           "run",
		Base:           s.core20.Filename(),
		CurrentKernels: []string{s.kernel.Filename()},
	}
	err := modeEnv.WriteTo(boot.InitramfsWritableDir)
	c.Assert(err, IsNil)

	_, err = main.Parser().ParseArgs([]string{"initramfs-mounts"})
	c.Assert(err, IsNil)
	c.Check(s.Stdout.String(), Equals, "")

	// check that all of the override files are present
	for _, initrdUnit := range []string{
		"initrd.target",
		"initrd-fs.target",
		"initrd-switch-root.target",
		"local-fs.target",
	} {
		for _, mountUnit := range []string{
			systemd.EscapeUnitNamePath(boot.InitramfsUbuntuSeedDir),
			systemd.EscapeUnitNamePath(snapdMnt),
			systemd.EscapeUnitNamePath(kernelMnt),
			systemd.EscapeUnitNamePath(baseMnt),
			systemd.EscapeUnitNamePath(boot.InitramfsDataDir),
		} {
			fname := fmt.Sprintf("snap_bootstrap_%s.conf", mountUnit)
			unitFile := filepath.Join(dirs.GlobalRootDir, "/run/systemd/system", initrdUnit+".d", fname)
			c.Assert(unitFile, testutil.FileEquals, fmt.Sprintf(`[Unit]
Requires=%[1]s
After=%[1]s
`, mountUnit+".mount"))
		}
	}

	// 2 IsMounted calls per mount point, so 10 total IsMounted calls
	c.Assert(n, Equals, 10)

	c.Assert(cmd.Calls(), DeepEquals, [][]string{
		{
			"systemd-mount",
			"/dev/disk/by-label/ubuntu-seed",
			boot.InitramfsUbuntuSeedDir,
			"--no-pager",
			"--no-ask-password",
			"--fsck=yes",
		}, {
			"systemd-mount",
			filepath.Join(s.seedDir, "snaps", s.snapd.Filename()),
			snapdMnt,
			"--no-pager",
			"--no-ask-password",
			"--fsck=no",
		}, {
			"systemd-mount",
			filepath.Join(s.seedDir, "snaps", s.kernel.Filename()),
			kernelMnt,
			"--no-pager",
			"--no-ask-password",
			"--fsck=no",
		}, {
			"systemd-mount",
			filepath.Join(s.seedDir, "snaps", s.core20.Filename()),
			baseMnt,
			"--no-pager",
			"--no-ask-password",
			"--fsck=no",
		}, {
			"systemd-mount",
			"tmpfs",
			boot.InitramfsDataDir,
			"--no-pager",
			"--no-ask-password",
			"--type=tmpfs",
			"--fsck=no",
		},
	})
}

func (s *initramfsMountsSuite) TestInitramfsMountsRecoverModeNoSaveHappyRealSystemdMount(c *C) {
	s.mockProcCmdlineContent(c, "snapd_recovery_mode=recover snapd_recovery_system="+s.sysLabel)

	baseMnt := filepath.Join(boot.InitramfsRunMntDir, "base")
	kernelMnt := filepath.Join(boot.InitramfsRunMntDir, "kernel")
	snapdMnt := filepath.Join(boot.InitramfsRunMntDir, "snapd")

	restore := disks.MockMountPointDisksToPartitionMapping(
		map[disks.Mountpoint]*disks.MockDiskMapping{
			{Mountpoint: boot.InitramfsUbuntuSeedDir}:     defaultBootDisk,
			{Mountpoint: boot.InitramfsUbuntuBootDir}:     defaultBootDisk,
			{Mountpoint: boot.InitramfsHostUbuntuDataDir}: defaultBootDisk,
		},
	)
	defer restore()

	// don't do anything from systemd-mount, we verify the arguments passed at
	// the end with cmd.Calls
	cmd := testutil.MockCommand(c, "systemd-mount", ``)
	defer cmd.Restore()

	// mock that in turn, /run/mnt/ubuntu-boot, /run/mnt/ubuntu-seed, etc. are
	// mounted
	n := 0
	restore = main.MockOsutilIsMounted(func(where string) (bool, error) {
		n++
		switch n {
		// first call for each mount returns false, then returns true, this
		// tests in the case where systemd is racy / inconsistent and things
		// aren't mounted by the time systemd-mount returns
		case 1, 2:
			c.Assert(where, Equals, boot.InitramfsUbuntuSeedDir)
			return n%2 == 0, nil
		case 3, 4:
			c.Assert(where, Equals, snapdMnt)
			return n%2 == 0, nil
		case 5, 6:
			c.Assert(where, Equals, kernelMnt)
			return n%2 == 0, nil
		case 7, 8:
			c.Assert(where, Equals, baseMnt)
			return n%2 == 0, nil
		case 9, 10:
			c.Assert(where, Equals, boot.InitramfsDataDir)
			return n%2 == 0, nil
		case 11, 12:
			c.Assert(where, Equals, boot.InitramfsUbuntuBootDir)
			return n%2 == 0, nil
		case 13, 14:
			c.Assert(where, Equals, boot.InitramfsHostUbuntuDataDir)
			return n%2 == 0, nil
		default:
			c.Errorf("unexpected IsMounted check on %s", where)
			return false, fmt.Errorf("unexpected IsMounted check on %s", where)
		}
	})
	defer restore()

	// mock a bootloader
	bloader := boottest.MockUC20RunBootenv(bootloadertest.Mock("mock", c.MkDir()))
	bootloader.Force(bloader)
	defer bootloader.Force(nil)

	// set the current kernel
	restore = bloader.SetEnabledKernel(s.kernel)
	defer restore()

	makeSnapFilesOnEarlyBootUbuntuData(c, s.kernel, s.core20)

	// write modeenv
	modeEnv := boot.Modeenv{
		Mode:           "run",
		Base:           s.core20.Filename(),
		CurrentKernels: []string{s.kernel.Filename()},
	}
	err := modeEnv.WriteTo(boot.InitramfsWritableDir)
	c.Assert(err, IsNil)

	s.testRecoverModeHappy(c)

	c.Check(s.Stdout.String(), Equals, "")

	// check that all of the override files are present
	for _, initrdUnit := range []string{
		"initrd.target",
		"initrd-fs.target",
		"initrd-switch-root.target",
		"local-fs.target",
	} {
		for _, mountUnit := range []string{
			systemd.EscapeUnitNamePath(boot.InitramfsUbuntuSeedDir),
			systemd.EscapeUnitNamePath(snapdMnt),
			systemd.EscapeUnitNamePath(kernelMnt),
			systemd.EscapeUnitNamePath(baseMnt),
			systemd.EscapeUnitNamePath(boot.InitramfsDataDir),
			systemd.EscapeUnitNamePath(boot.InitramfsHostUbuntuDataDir),
		} {
			fname := fmt.Sprintf("snap_bootstrap_%s.conf", mountUnit)
			unitFile := filepath.Join(dirs.GlobalRootDir, "/run/systemd/system", initrdUnit+".d", fname)
			c.Assert(unitFile, testutil.FileEquals, fmt.Sprintf(`[Unit]
Requires=%[1]s
After=%[1]s
`, mountUnit+".mount"))
		}
	}

	// 2 IsMounted calls per mount point, so 14 total IsMounted calls
	c.Assert(n, Equals, 14)

	c.Assert(cmd.Calls(), DeepEquals, [][]string{
		{
			"systemd-mount",
			"/dev/disk/by-label/ubuntu-seed",
			boot.InitramfsUbuntuSeedDir,
			"--no-pager",
			"--no-ask-password",
			"--fsck=yes",
		}, {
			"systemd-mount",
			filepath.Join(s.seedDir, "snaps", s.snapd.Filename()),
			snapdMnt,
			"--no-pager",
			"--no-ask-password",
			"--fsck=no",
		}, {
			"systemd-mount",
			filepath.Join(s.seedDir, "snaps", s.kernel.Filename()),
			kernelMnt,
			"--no-pager",
			"--no-ask-password",
			"--fsck=no",
		}, {
			"systemd-mount",
			filepath.Join(s.seedDir, "snaps", s.core20.Filename()),
			baseMnt,
			"--no-pager",
			"--no-ask-password",
			"--fsck=no",
		}, {
			"systemd-mount",
			"tmpfs",
			boot.InitramfsDataDir,
			"--no-pager",
			"--no-ask-password",
			"--type=tmpfs",
			"--fsck=no",
		}, {
			"systemd-mount",
			"/dev/disk/by-partuuid/ubuntu-boot-partuuid",
			boot.InitramfsUbuntuBootDir,
			"--no-pager",
			"--no-ask-password",
			"--fsck=yes",
		}, {
			"systemd-mount",
			"/dev/disk/by-partuuid/ubuntu-data-partuuid",
			boot.InitramfsHostUbuntuDataDir,
			"--no-pager",
			"--no-ask-password",
			"--fsck=no",
		},
	})
}

func (s *initramfsMountsSuite) TestInitramfsMountsRecoverModeWithSaveHappyRealSystemdMount(c *C) {
	s.mockProcCmdlineContent(c, "snapd_recovery_mode=recover snapd_recovery_system="+s.sysLabel)

	restore := disks.MockMountPointDisksToPartitionMapping(
		map[disks.Mountpoint]*disks.MockDiskMapping{
			{Mountpoint: boot.InitramfsUbuntuSeedDir}:     defaultBootWithSaveDisk,
			{Mountpoint: boot.InitramfsUbuntuBootDir}:     defaultBootWithSaveDisk,
			{Mountpoint: boot.InitramfsHostUbuntuDataDir}: defaultBootWithSaveDisk,
			{Mountpoint: boot.InitramfsUbuntuSaveDir}:     defaultBootWithSaveDisk,
		},
	)
	defer restore()

	baseMnt := filepath.Join(boot.InitramfsRunMntDir, "base")
	kernelMnt := filepath.Join(boot.InitramfsRunMntDir, "kernel")
	snapdMnt := filepath.Join(boot.InitramfsRunMntDir, "snapd")

	// don't do anything from systemd-mount, we verify the arguments passed at
	// the end with cmd.Calls
	cmd := testutil.MockCommand(c, "systemd-mount", ``)
	defer cmd.Restore()

	isMountedChecks := []string{}
	restore = main.MockOsutilIsMounted(func(where string) (bool, error) {
		isMountedChecks = append(isMountedChecks, where)
		return true, nil
	})
	defer restore()

	// mock a bootloader
	bloader := boottest.MockUC20RunBootenv(bootloadertest.Mock("mock", c.MkDir()))
	bootloader.Force(bloader)
	defer bootloader.Force(nil)

	// set the current kernel
	restore = bloader.SetEnabledKernel(s.kernel)
	defer restore()

	makeSnapFilesOnEarlyBootUbuntuData(c, s.kernel, s.core20)

	// write modeenv
	modeEnv := boot.Modeenv{
		Mode:           "run",
		Base:           s.core20.Filename(),
		CurrentKernels: []string{s.kernel.Filename()},
	}
	err := modeEnv.WriteTo(boot.InitramfsWritableDir)
	c.Assert(err, IsNil)

	s.testRecoverModeHappy(c)

	c.Check(s.Stdout.String(), Equals, "")

	// check that all of the override files are present
	for _, initrdUnit := range []string{
		"initrd.target",
		"initrd-fs.target",
		"initrd-switch-root.target",
		"local-fs.target",
	} {

		mountUnit := systemd.EscapeUnitNamePath(boot.InitramfsUbuntuSaveDir)
		fname := fmt.Sprintf("snap_bootstrap_%s.conf", mountUnit)
		unitFile := filepath.Join(dirs.GlobalRootDir, "/run/systemd/system", initrdUnit+".d", fname)
		c.Assert(unitFile, testutil.FileEquals, fmt.Sprintf(`[Unit]
Requires=%[1]s
After=%[1]s
`, mountUnit+".mount"))
	}

	c.Check(isMountedChecks, DeepEquals, []string{
		boot.InitramfsUbuntuSeedDir,
		snapdMnt,
		kernelMnt,
		baseMnt,
		boot.InitramfsDataDir,
		boot.InitramfsUbuntuBootDir,
		boot.InitramfsHostUbuntuDataDir,
		boot.InitramfsUbuntuSaveDir,
	})
	c.Check(cmd.Calls(), DeepEquals, [][]string{
		{
			"systemd-mount",
			"/dev/disk/by-label/ubuntu-seed",
			boot.InitramfsUbuntuSeedDir,
			"--no-pager",
			"--no-ask-password",
			"--fsck=yes",
		}, {
			"systemd-mount",
			filepath.Join(s.seedDir, "snaps", s.snapd.Filename()),
			snapdMnt,
			"--no-pager",
			"--no-ask-password",
			"--fsck=no",
		}, {
			"systemd-mount",
			filepath.Join(s.seedDir, "snaps", s.kernel.Filename()),
			kernelMnt,
			"--no-pager",
			"--no-ask-password",
			"--fsck=no",
		}, {
			"systemd-mount",
			filepath.Join(s.seedDir, "snaps", s.core20.Filename()),
			baseMnt,
			"--no-pager",
			"--no-ask-password",
			"--fsck=no",
		}, {
			"systemd-mount",
			"tmpfs",
			boot.InitramfsDataDir,
			"--no-pager",
			"--no-ask-password",
			"--type=tmpfs",
			"--fsck=no",
		}, {
			"systemd-mount",
			"/dev/disk/by-partuuid/ubuntu-boot-partuuid",
			boot.InitramfsUbuntuBootDir,
			"--no-pager",
			"--no-ask-password",
			"--fsck=yes",
		}, {
			"systemd-mount",
			"/dev/disk/by-partuuid/ubuntu-data-partuuid",
			boot.InitramfsHostUbuntuDataDir,
			"--no-pager",
			"--no-ask-password",
			"--fsck=no",
		}, {
			"systemd-mount",
			"/dev/disk/by-partuuid/ubuntu-save-partuuid",
			boot.InitramfsUbuntuSaveDir,
			"--no-pager",
			"--no-ask-password",
			"--fsck=no",
		},
	})
}

func (s *initramfsMountsSuite) TestInitramfsMountsRunModeHappyNoSaveRealSystemdMount(c *C) {
	s.mockProcCmdlineContent(c, "snapd_recovery_mode=run")

	restore := disks.MockMountPointDisksToPartitionMapping(
		map[disks.Mountpoint]*disks.MockDiskMapping{
			{Mountpoint: boot.InitramfsUbuntuBootDir}: defaultBootDisk,
			{Mountpoint: boot.InitramfsDataDir}:       defaultBootDisk,
		},
	)
	defer restore()

	baseMnt := filepath.Join(boot.InitramfsRunMntDir, "base")
	kernelMnt := filepath.Join(boot.InitramfsRunMntDir, "kernel")

	// don't do anything from systemd-mount, we verify the arguments passed at
	// the end with cmd.Calls
	cmd := testutil.MockCommand(c, "systemd-mount", ``)
	defer cmd.Restore()

	// mock that in turn, /run/mnt/ubuntu-boot, /run/mnt/ubuntu-seed, etc. are
	// mounted
	n := 0
	restore = main.MockOsutilIsMounted(func(where string) (bool, error) {
		n++
		switch n {
		// first call for each mount returns false, then returns true, this
		// tests in the case where systemd is racy / inconsistent and things
		// aren't mounted by the time systemd-mount returns
		case 1, 2:
			c.Assert(where, Equals, boot.InitramfsUbuntuBootDir)
			return n%2 == 0, nil
		case 3, 4:
			c.Assert(where, Equals, boot.InitramfsUbuntuSeedDir)
			return n%2 == 0, nil
		case 5, 6:
			c.Assert(where, Equals, boot.InitramfsDataDir)
			return n%2 == 0, nil
		case 7, 8:
			c.Assert(where, Equals, baseMnt)
			return n%2 == 0, nil
		case 9, 10:
			c.Assert(where, Equals, kernelMnt)
			return n%2 == 0, nil
		default:
			c.Errorf("unexpected IsMounted check on %s", where)
			return false, fmt.Errorf("unexpected IsMounted check on %s", where)
		}
	})
	defer restore()

	// mock a bootloader
	bloader := boottest.MockUC20RunBootenv(bootloadertest.Mock("mock", c.MkDir()))
	bootloader.Force(bloader)
	defer bootloader.Force(nil)

	// set the current kernel
	restore = bloader.SetEnabledKernel(s.kernel)
	defer restore()

	makeSnapFilesOnEarlyBootUbuntuData(c, s.kernel, s.core20)

	// write modeenv
	modeEnv := boot.Modeenv{
		Mode:           "run",
		Base:           s.core20.Filename(),
		CurrentKernels: []string{s.kernel.Filename()},
	}
	err := modeEnv.WriteTo(boot.InitramfsWritableDir)
	c.Assert(err, IsNil)

	_, err = main.Parser().ParseArgs([]string{"initramfs-mounts"})
	c.Assert(err, IsNil)
	c.Check(s.Stdout.String(), Equals, "")

	// check that all of the override files are present
	for _, initrdUnit := range []string{
		"initrd.target",
		"initrd-fs.target",
		"initrd-switch-root.target",
		"local-fs.target",
	} {
		for _, mountUnit := range []string{
			systemd.EscapeUnitNamePath(boot.InitramfsUbuntuBootDir),
			systemd.EscapeUnitNamePath(boot.InitramfsUbuntuSeedDir),
			systemd.EscapeUnitNamePath(boot.InitramfsDataDir),
			systemd.EscapeUnitNamePath(baseMnt),
			systemd.EscapeUnitNamePath(kernelMnt),
		} {
			fname := fmt.Sprintf("snap_bootstrap_%s.conf", mountUnit)
			unitFile := filepath.Join(dirs.GlobalRootDir, "/run/systemd/system", initrdUnit+".d", fname)
			c.Assert(unitFile, testutil.FileEquals, fmt.Sprintf(`[Unit]
Requires=%[1]s
After=%[1]s
`, mountUnit+".mount"))
		}
	}

	// 2 IsMounted calls per mount point, so 10 total IsMounted calls
	c.Assert(n, Equals, 10)

	c.Assert(cmd.Calls(), DeepEquals, [][]string{
		{
			"systemd-mount",
			"/dev/disk/by-label/ubuntu-boot",
			boot.InitramfsUbuntuBootDir,
			"--no-pager",
			"--no-ask-password",
			"--fsck=yes",
		}, {
			"systemd-mount",
			"/dev/disk/by-partuuid/ubuntu-seed-partuuid",
			boot.InitramfsUbuntuSeedDir,
			"--no-pager",
			"--no-ask-password",
			"--fsck=yes",
		}, {
			"systemd-mount",
			"/dev/disk/by-partuuid/ubuntu-data-partuuid",
			boot.InitramfsDataDir,
			"--no-pager",
			"--no-ask-password",
			"--fsck=yes",
		}, {
			"systemd-mount",
			filepath.Join(dirs.SnapBlobDirUnder(boot.InitramfsWritableDir), s.core20.Filename()),
			baseMnt,
			"--no-pager",
			"--no-ask-password",
			"--fsck=no",
		}, {
			"systemd-mount",
			filepath.Join(dirs.SnapBlobDirUnder(boot.InitramfsWritableDir), s.kernel.Filename()),
			kernelMnt,
			"--no-pager",
			"--no-ask-password",
			"--fsck=no",
		},
	})
}

func (s *initramfsMountsSuite) TestInitramfsMountsRunModeWithSaveHappyRealSystemdMount(c *C) {
	s.mockProcCmdlineContent(c, "snapd_recovery_mode=run")

	restore := disks.MockMountPointDisksToPartitionMapping(
		map[disks.Mountpoint]*disks.MockDiskMapping{
			{Mountpoint: boot.InitramfsUbuntuBootDir}: defaultBootWithSaveDisk,
			{Mountpoint: boot.InitramfsDataDir}:       defaultBootWithSaveDisk,
			{Mountpoint: boot.InitramfsUbuntuSaveDir}: defaultBootWithSaveDisk,
		},
	)
	defer restore()

	baseMnt := filepath.Join(boot.InitramfsRunMntDir, "base")
	kernelMnt := filepath.Join(boot.InitramfsRunMntDir, "kernel")

	// don't do anything from systemd-mount, we verify the arguments passed at
	// the end with cmd.Calls
	cmd := testutil.MockCommand(c, "systemd-mount", ``)
	defer cmd.Restore()

	isMountedChecks := []string{}
	restore = main.MockOsutilIsMounted(func(where string) (bool, error) {
		isMountedChecks = append(isMountedChecks, where)
		return true, nil
	})
	defer restore()

	// mock a bootloader
	bloader := boottest.MockUC20RunBootenv(bootloadertest.Mock("mock", c.MkDir()))
	bootloader.Force(bloader)
	defer bootloader.Force(nil)

	// set the current kernel
	restore = bloader.SetEnabledKernel(s.kernel)
	defer restore()

	makeSnapFilesOnEarlyBootUbuntuData(c, s.kernel, s.core20)

	// write modeenv
	modeEnv := boot.Modeenv{
		Mode:           "run",
		Base:           s.core20.Filename(),
		CurrentKernels: []string{s.kernel.Filename()},
	}
	err := modeEnv.WriteTo(boot.InitramfsWritableDir)
	c.Assert(err, IsNil)

	_, err = main.Parser().ParseArgs([]string{"initramfs-mounts"})
	c.Assert(err, IsNil)
	c.Check(s.Stdout.String(), Equals, "")

	// check that all of the override files are present
	for _, initrdUnit := range []string{
		"initrd.target",
		"initrd-fs.target",
		"initrd-switch-root.target",
		"local-fs.target",
	} {

		mountUnit := systemd.EscapeUnitNamePath(boot.InitramfsUbuntuSaveDir)
		fname := fmt.Sprintf("snap_bootstrap_%s.conf", mountUnit)
		unitFile := filepath.Join(dirs.GlobalRootDir, "/run/systemd/system", initrdUnit+".d", fname)
		c.Assert(unitFile, testutil.FileEquals, fmt.Sprintf(`[Unit]
Requires=%[1]s
After=%[1]s
`, mountUnit+".mount"))
	}

	c.Check(isMountedChecks, DeepEquals, []string{
		boot.InitramfsUbuntuBootDir,
		boot.InitramfsUbuntuSeedDir,
		boot.InitramfsDataDir,
		boot.InitramfsUbuntuSaveDir,
		baseMnt,
		kernelMnt,
	})
	c.Check(cmd.Calls(), DeepEquals, [][]string{
		{
			"systemd-mount",
			"/dev/disk/by-label/ubuntu-boot",
			boot.InitramfsUbuntuBootDir,
			"--no-pager",
			"--no-ask-password",
			"--fsck=yes",
		}, {
			"systemd-mount",
			"/dev/disk/by-partuuid/ubuntu-seed-partuuid",
			boot.InitramfsUbuntuSeedDir,
			"--no-pager",
			"--no-ask-password",
			"--fsck=yes",
		}, {
			"systemd-mount",
			"/dev/disk/by-partuuid/ubuntu-data-partuuid",
			boot.InitramfsDataDir,
			"--no-pager",
			"--no-ask-password",
			"--fsck=yes",
		}, {
			"systemd-mount",
			"/dev/disk/by-partuuid/ubuntu-save-partuuid",
			boot.InitramfsUbuntuSaveDir,
			"--no-pager",
			"--no-ask-password",
			"--fsck=yes",
		}, {
			"systemd-mount",
			filepath.Join(dirs.SnapBlobDirUnder(boot.InitramfsWritableDir), s.core20.Filename()),
			baseMnt,
			"--no-pager",
			"--no-ask-password",
			"--fsck=no",
		}, {
			"systemd-mount",
			filepath.Join(dirs.SnapBlobDirUnder(boot.InitramfsWritableDir), s.kernel.Filename()),
			kernelMnt,
			"--no-pager",
			"--no-ask-password",
			"--fsck=no",
		},
	})
}

func (s *initramfsMountsSuite) TestInitramfsMountsRunModeFirstBootRecoverySystemSetHappy(c *C) {
	s.mockProcCmdlineContent(c, "snapd_recovery_mode=run")

	restore := disks.MockMountPointDisksToPartitionMapping(
		map[disks.Mountpoint]*disks.MockDiskMapping{
			{Mountpoint: boot.InitramfsUbuntuBootDir}: defaultBootWithSaveDisk,
			{Mountpoint: boot.InitramfsDataDir}:       defaultBootWithSaveDisk,
			{Mountpoint: boot.InitramfsUbuntuSaveDir}: defaultBootWithSaveDisk,
		},
	)
	defer restore()

	restore = s.mockSystemdMountSequence(c, []systemdMount{
		ubuntuLabelMount("ubuntu-boot", "run"),
		ubuntuPartUUIDMount("ubuntu-seed-partuuid", "run"),
		ubuntuPartUUIDMount("ubuntu-data-partuuid", "run"),
		ubuntuPartUUIDMount("ubuntu-save-partuuid", "run"),
		s.makeRunSnapSystemdMount(snap.TypeBase, s.core20),
		s.makeRunSnapSystemdMount(snap.TypeKernel, s.kernel),
		// RecoverySystem set makes us mount the snapd snap here
		s.makeSeedSnapSystemdMount(snap.TypeSnapd),
	}, nil)
	defer restore()

	// mock a bootloader
	bloader := boottest.MockUC20RunBootenv(bootloadertest.Mock("mock", c.MkDir()))
	bootloader.Force(bloader)
	defer bootloader.Force(nil)

	// set the current kernel
	restore = bloader.SetEnabledKernel(s.kernel)
	defer restore()

	makeSnapFilesOnEarlyBootUbuntuData(c, s.kernel, s.core20)

	// write modeenv
	modeEnv := boot.Modeenv{
		Mode:           "run",
		RecoverySystem: "20191118",
		Base:           s.core20.Filename(),
		CurrentKernels: []string{s.kernel.Filename()},
	}
	err := modeEnv.WriteTo(boot.InitramfsWritableDir)
	c.Assert(err, IsNil)

	_, err = main.Parser().ParseArgs([]string{"initramfs-mounts"})
	c.Assert(err, IsNil)
}

func (s *initramfsMountsSuite) TestInitramfsMountsRunModeWithBootedKernelPartUUIDHappy(c *C) {
	s.mockProcCmdlineContent(c, "snapd_recovery_mode=run")

	restore := main.MockPartitionUUIDForBootedKernelDisk("ubuntu-boot-partuuid")
	defer restore()

	restore = disks.MockMountPointDisksToPartitionMapping(
		map[disks.Mountpoint]*disks.MockDiskMapping{
			{Mountpoint: boot.InitramfsUbuntuBootDir}: defaultBootDisk,
			{Mountpoint: boot.InitramfsDataDir}:       defaultBootDisk,
		},
	)
	defer restore()

	restore = s.mockSystemdMountSequence(c, []systemdMount{
		{
			"/dev/disk/by-partuuid/ubuntu-boot-partuuid",
			boot.InitramfsUbuntuBootDir,
			needsFsckDiskMountOpts,
		},
		ubuntuPartUUIDMount("ubuntu-seed-partuuid", "run"),
		ubuntuPartUUIDMount("ubuntu-data-partuuid", "run"),
		s.makeRunSnapSystemdMount(snap.TypeBase, s.core20),
		s.makeRunSnapSystemdMount(snap.TypeKernel, s.kernel),
	}, nil)
	defer restore()

	// mock a bootloader
	bloader := boottest.MockUC20RunBootenv(bootloadertest.Mock("mock", c.MkDir()))
	bootloader.Force(bloader)
	defer bootloader.Force(nil)

	// set the current kernel
	restore = bloader.SetEnabledKernel(s.kernel)
	defer restore()

	makeSnapFilesOnEarlyBootUbuntuData(c, s.kernel, s.core20)

	// write modeenv
	modeEnv := boot.Modeenv{
		Mode:           "run",
		Base:           s.core20.Filename(),
		CurrentKernels: []string{s.kernel.Filename()},
	}
	err := modeEnv.WriteTo(boot.InitramfsWritableDir)
	c.Assert(err, IsNil)

	_, err = main.Parser().ParseArgs([]string{"initramfs-mounts"})
	c.Assert(err, IsNil)
}

func (s *initramfsMountsSuite) TestInitramfsMountsRunModeEncryptedDataHappy(c *C) {
	s.mockProcCmdlineContent(c, "snapd_recovery_mode=run")

	restore := disks.MockMountPointDisksToPartitionMapping(
		map[disks.Mountpoint]*disks.MockDiskMapping{
			{Mountpoint: boot.InitramfsUbuntuBootDir}:                          defaultEncBootDisk,
			{Mountpoint: boot.InitramfsDataDir, IsDecryptedDevice: true}:       defaultEncBootDisk,
			{Mountpoint: boot.InitramfsUbuntuSaveDir, IsDecryptedDevice: true}: defaultEncBootDisk,
		},
	)
	defer restore()

	restore = s.mockSystemdMountSequence(c, []systemdMount{
		ubuntuLabelMount("ubuntu-boot", "run"),
		ubuntuPartUUIDMount("ubuntu-seed-partuuid", "run"),
		{
			"path-to-data-device",
			boot.InitramfsDataDir,
			needsFsckDiskMountOpts,
		},
		{
			"path-to-save-device",
			boot.InitramfsUbuntuSaveDir,
			needsFsckDiskMountOpts,
		},
		s.makeRunSnapSystemdMount(snap.TypeBase, s.core20),
		s.makeRunSnapSystemdMount(snap.TypeKernel, s.kernel),
	}, nil)
	defer restore()

	// write the installed model like makebootable does it
	err := os.MkdirAll(filepath.Join(boot.InitramfsUbuntuBootDir, "device"), 0755)
	c.Assert(err, IsNil)
	mf, err := os.Create(filepath.Join(boot.InitramfsUbuntuBootDir, "device/model"))
	c.Assert(err, IsNil)
	defer mf.Close()
	err = asserts.NewEncoder(mf).Encode(s.model)
	c.Assert(err, IsNil)

	dataActivated := false
<<<<<<< HEAD
	restore = main.MockSecbootUnlockVolumeUsingSealedKeyIfEncrypted(func(disk disks.Disk, name string, sealedEncryptionKeyFile string, opts *secboot.UnlockVolumeUsingSealedKeyOptions) (string, bool, error) {
=======
	restore = main.MockSecbootUnlockVolumeUsingSealedKeyIfEncrypted(func(disk disks.Disk, name string, encryptionKeyFile string, opts *secboot.UnlockVolumeUsingSealedKeyOptions) (secboot.UnlockResult, error) {
>>>>>>> 09369fea
		c.Assert(name, Equals, "ubuntu-data")
		c.Assert(sealedEncryptionKeyFile, Equals, filepath.Join(s.tmpDir, "run/mnt/ubuntu-boot/device/fde/ubuntu-data.sealed-key"))
		c.Assert(opts, DeepEquals, &secboot.UnlockVolumeUsingSealedKeyOptions{
			LockKeysOnFinish: true,
			AllowRecoveryKey: true,
		})

		dataActivated = true
		// return true because we are using an encrypted device
		return secboot.UnlockResult{
			Device:            "path-to-data-device",
			IsDecryptedDevice: true,
		}, nil
	})
	defer restore()

	s.mockUbuntuSaveKey(c, boot.InitramfsWritableDir, "foo")

	saveActivated := false
	restore = main.MockSecbootUnlockEncryptedVolumeUsingKey(func(disk disks.Disk, name string, key []byte) (string, error) {
		c.Check(dataActivated, Equals, true, Commentf("ubuntu-data not activated yet"))
		saveActivated = true
		c.Assert(name, Equals, "ubuntu-save")
		c.Assert(key, DeepEquals, []byte("foo"))
		return "path-to-save-device", nil
	})
	defer restore()

	measureEpochCalls := 0
	measureModelCalls := 0
	restore = main.MockSecbootMeasureSnapSystemEpochWhenPossible(func() error {
		measureEpochCalls++
		return nil
	})
	defer restore()

	var measuredModel *asserts.Model
	restore = main.MockSecbootMeasureSnapModelWhenPossible(func(findModel func() (*asserts.Model, error)) error {
		measureModelCalls++
		var err error
		measuredModel, err = findModel()
		if err != nil {
			return err
		}
		return nil
	})
	defer restore()

	// mock a bootloader
	bloader := boottest.MockUC20RunBootenv(bootloadertest.Mock("mock", c.MkDir()))
	bootloader.Force(bloader)
	defer bootloader.Force(nil)

	// set the current kernel
	restore = bloader.SetEnabledKernel(s.kernel)
	defer restore()

	makeSnapFilesOnEarlyBootUbuntuData(c, s.kernel, s.core20)

	// write modeenv
	modeEnv := boot.Modeenv{
		Mode:           "run",
		Base:           s.core20.Filename(),
		CurrentKernels: []string{s.kernel.Filename()},
	}
	err = modeEnv.WriteTo(boot.InitramfsWritableDir)
	c.Assert(err, IsNil)

	_, err = main.Parser().ParseArgs([]string{"initramfs-mounts"})
	c.Assert(err, IsNil)
	c.Check(dataActivated, Equals, true)
	c.Check(saveActivated, Equals, true)
	c.Check(measureEpochCalls, Equals, 1)
	c.Check(measureModelCalls, Equals, 1)
	c.Check(measuredModel, DeepEquals, s.model)

	c.Assert(filepath.Join(dirs.SnapBootstrapRunDir, "secboot-epoch-measured"), testutil.FilePresent)
	c.Assert(filepath.Join(dirs.SnapBootstrapRunDir, "run-model-measured"), testutil.FilePresent)
}

func (s *initramfsMountsSuite) TestInitramfsMountsRunModeEncryptedDataUnhappyNoSave(c *C) {
	s.mockProcCmdlineContent(c, "snapd_recovery_mode=run")

	defaultEncNoSaveBootDisk := &disks.MockDiskMapping{
		FilesystemLabelToPartUUID: map[string]string{
			"ubuntu-boot":     "ubuntu-boot-partuuid",
			"ubuntu-seed":     "ubuntu-seed-partuuid",
			"ubuntu-data-enc": "ubuntu-data-enc-partuuid",
			// missing ubuntu-save
		},
		DiskHasPartitions: true,
		DevNum:            "defaultEncDev",
	}

	restore := disks.MockMountPointDisksToPartitionMapping(
		map[disks.Mountpoint]*disks.MockDiskMapping{
			{Mountpoint: boot.InitramfsUbuntuBootDir}:                    defaultEncNoSaveBootDisk,
			{Mountpoint: boot.InitramfsDataDir, IsDecryptedDevice: true}: defaultEncNoSaveBootDisk,
		},
	)
	defer restore()

	restore = s.mockSystemdMountSequence(c, []systemdMount{
		ubuntuLabelMount("ubuntu-boot", "run"),
		ubuntuPartUUIDMount("ubuntu-seed-partuuid", "run"),
		{
			"path-to-data-device",
			boot.InitramfsDataDir,
			needsFsckDiskMountOpts,
		},
	}, nil)
	defer restore()

	dataActivated := false
<<<<<<< HEAD
	restore = main.MockSecbootUnlockVolumeUsingSealedKeyIfEncrypted(func(disk disks.Disk, name string, sealedEncryptionKeyFile string, opts *secboot.UnlockVolumeUsingSealedKeyOptions) (string, bool, error) {
=======
	restore = main.MockSecbootUnlockVolumeUsingSealedKeyIfEncrypted(func(disk disks.Disk, name string, encryptionKeyFile string, opts *secboot.UnlockVolumeUsingSealedKeyOptions) (secboot.UnlockResult, error) {
>>>>>>> 09369fea
		c.Assert(name, Equals, "ubuntu-data")
		dataActivated = true
		// return true because we are using an encrypted device
		return secboot.UnlockResult{
			Device:            "path-to-data-device",
			IsDecryptedDevice: true,
		}, nil
	})
	defer restore()

	// the test does not mock ubuntu-save.key, the secboot helper for
	// opening a volume using the key should not be called
	restore = main.MockSecbootUnlockEncryptedVolumeUsingKey(func(disk disks.Disk, name string, key []byte) (string, error) {
		c.Fatal("unexpected call")
		return "", fmt.Errorf("unexpected call")
	})
	defer restore()

	restore = main.MockSecbootMeasureSnapSystemEpochWhenPossible(func() error { return nil })
	defer restore()
	restore = main.MockSecbootMeasureSnapModelWhenPossible(func(findModel func() (*asserts.Model, error)) error {
		return nil
	})
	defer restore()

	// mock a bootloader
	bloader := boottest.MockUC20RunBootenv(bootloadertest.Mock("mock", c.MkDir()))
	bootloader.Force(bloader)
	defer bootloader.Force(nil)

	// set the current kernel
	restore = bloader.SetEnabledKernel(s.kernel)
	defer restore()

	makeSnapFilesOnEarlyBootUbuntuData(c, s.kernel, s.core20)

	// write modeenv
	modeEnv := boot.Modeenv{
		Mode:           "run",
		Base:           s.core20.Filename(),
		CurrentKernels: []string{s.kernel.Filename()},
	}
	err := modeEnv.WriteTo(boot.InitramfsWritableDir)
	c.Assert(err, IsNil)

	_, err = main.Parser().ParseArgs([]string{"initramfs-mounts"})
	c.Assert(err, ErrorMatches, "cannot find ubuntu-save encryption key at .*/run/mnt/data/system-data/var/lib/snapd/device/fde/ubuntu-save.key")
	c.Check(dataActivated, Equals, true)
}

func (s *initramfsMountsSuite) TestInitramfsMountsRunModeEncryptedDataUnhappyUnlockSaveFail(c *C) {
	s.mockProcCmdlineContent(c, "snapd_recovery_mode=run")
	restore := disks.MockMountPointDisksToPartitionMapping(
		map[disks.Mountpoint]*disks.MockDiskMapping{
			{Mountpoint: boot.InitramfsUbuntuBootDir}:                          defaultEncBootDisk,
			{Mountpoint: boot.InitramfsDataDir, IsDecryptedDevice: true}:       defaultEncBootDisk,
			{Mountpoint: boot.InitramfsUbuntuSaveDir, IsDecryptedDevice: true}: defaultEncBootDisk,
		},
	)
	defer restore()

	restore = s.mockSystemdMountSequence(c, []systemdMount{
		ubuntuLabelMount("ubuntu-boot", "run"),
		ubuntuPartUUIDMount("ubuntu-seed-partuuid", "run"),
		{
			"path-to-data-device",
			boot.InitramfsDataDir,
			needsFsckDiskMountOpts,
		},
	}, nil)
	defer restore()

	dataActivated := false
<<<<<<< HEAD
	restore = main.MockSecbootUnlockVolumeUsingSealedKeyIfEncrypted(func(disk disks.Disk, name string, sealedEncryptionKeyFile string, opts *secboot.UnlockVolumeUsingSealedKeyOptions) (string, bool, error) {
=======
	restore = main.MockSecbootUnlockVolumeUsingSealedKeyIfEncrypted(func(disk disks.Disk, name string, encryptionKeyFile string, opts *secboot.UnlockVolumeUsingSealedKeyOptions) (secboot.UnlockResult, error) {
>>>>>>> 09369fea
		c.Assert(name, Equals, "ubuntu-data")
		dataActivated = true
		// return true because we are using an encrypted device
		return secboot.UnlockResult{
			Device:            "path-to-data-device",
			IsDecryptedDevice: true,
		}, nil
	})
	defer restore()

	s.mockUbuntuSaveKey(c, boot.InitramfsWritableDir, "foo")
	restore = main.MockSecbootUnlockEncryptedVolumeUsingKey(func(disk disks.Disk, name string, key []byte) (string, error) {
		c.Check(dataActivated, Equals, true, Commentf("ubuntu-data not yet activated"))
		return "", fmt.Errorf("ubuntu-save unlock fail")
	})
	defer restore()

	restore = main.MockSecbootMeasureSnapSystemEpochWhenPossible(func() error { return nil })
	defer restore()
	restore = main.MockSecbootMeasureSnapModelWhenPossible(func(findModel func() (*asserts.Model, error)) error {
		return nil
	})
	defer restore()

	// mock a bootloader
	bloader := boottest.MockUC20RunBootenv(bootloadertest.Mock("mock", c.MkDir()))
	bootloader.Force(bloader)
	defer bootloader.Force(nil)

	// set the current kernel
	restore = bloader.SetEnabledKernel(s.kernel)
	defer restore()

	makeSnapFilesOnEarlyBootUbuntuData(c, s.kernel, s.core20)

	// write modeenv
	modeEnv := boot.Modeenv{
		Mode:           "run",
		Base:           s.core20.Filename(),
		CurrentKernels: []string{s.kernel.Filename()},
	}
	err := modeEnv.WriteTo(boot.InitramfsWritableDir)
	c.Assert(err, IsNil)

	_, err = main.Parser().ParseArgs([]string{"initramfs-mounts"})
	c.Assert(err, ErrorMatches, "cannot unlock ubuntu-save volume: ubuntu-save unlock fail")
	c.Check(dataActivated, Equals, true)
}

func (s *initramfsMountsSuite) TestInitramfsMountsRunModeEncryptedNoModel(c *C) {
	s.testInitramfsMountsEncryptedNoModel(c, "run", "", 1)
}

func (s *initramfsMountsSuite) TestInitramfsMountsInstallModeEncryptedNoModel(c *C) {
	s.testInitramfsMountsEncryptedNoModel(c, "install", s.sysLabel, 0)
}

func (s *initramfsMountsSuite) TestInitramfsMountsRecoverModeEncryptedNoModel(c *C) {
	s.testInitramfsMountsEncryptedNoModel(c, "recover", s.sysLabel, 0)
}

func (s *initramfsMountsSuite) testInitramfsMountsEncryptedNoModel(c *C, mode, label string, expectedMeasureModelCalls int) {
	s.mockProcCmdlineContent(c, fmt.Sprintf("snapd_recovery_mode=%s", mode))

	// install and recover mounts are just ubuntu-seed before we fail
	var restore func()
	if mode == "run" {
		// run mode will mount ubuntu-boot and ubuntu-seed
		restore = s.mockSystemdMountSequence(c, []systemdMount{
			ubuntuLabelMount("ubuntu-boot", mode),
			ubuntuPartUUIDMount("ubuntu-seed-partuuid", mode),
		}, nil)
		restore2 := disks.MockMountPointDisksToPartitionMapping(
			map[disks.Mountpoint]*disks.MockDiskMapping{
				{Mountpoint: boot.InitramfsUbuntuBootDir}: defaultEncBootDisk,
			},
		)
		defer restore2()
	} else {
		restore = s.mockSystemdMountSequence(c, []systemdMount{
			ubuntuLabelMount("ubuntu-seed", mode),
		}, nil)

		// in install / recover mode the code doesn't make it far enough to do
		// any disk cross checking
	}
	defer restore()

	if label != "" {
		s.mockProcCmdlineContent(c,
			fmt.Sprintf("snapd_recovery_mode=%s snapd_recovery_system=%s", mode, label))
		// break the seed
		err := os.Remove(filepath.Join(s.seedDir, "systems", label, "model"))
		c.Assert(err, IsNil)
	}

	measureEpochCalls := 0
	restore = main.MockSecbootMeasureSnapSystemEpochWhenPossible(func() error {
		measureEpochCalls++
		return nil
	})
	defer restore()

	measureModelCalls := 0
	restore = main.MockSecbootMeasureSnapModelWhenPossible(func(findModel func() (*asserts.Model, error)) error {
		measureModelCalls++
		_, err := findModel()
		if err != nil {
			return err
		}
		return fmt.Errorf("unexpected call")
	})
	defer restore()

	_, err := main.Parser().ParseArgs([]string{"initramfs-mounts"})
	where := "/run/mnt/ubuntu-boot/device/model"
	if mode != "run" {
		where = fmt.Sprintf("/run/mnt/ubuntu-seed/systems/%s/model", label)
	}
	c.Assert(err, ErrorMatches, fmt.Sprintf(".*cannot read model assertion: open .*%s: no such file or directory", where))
	c.Assert(measureEpochCalls, Equals, 1)
	c.Assert(measureModelCalls, Equals, expectedMeasureModelCalls)
	c.Assert(filepath.Join(dirs.SnapBootstrapRunDir, "secboot-epoch-measured"), testutil.FilePresent)
	gl, err := filepath.Glob(filepath.Join(dirs.SnapBootstrapRunDir, "*-model-measured"))
	c.Assert(err, IsNil)
	c.Assert(gl, HasLen, 0)
}

func (s *initramfsMountsSuite) TestInitramfsMountsRunModeUpgradeScenarios(c *C) {
	tt := []struct {
		modeenv *boot.Modeenv
		// this is a function so we can have delayed execution, typical values
		// depend on the root dir which changes for each test case
		additionalMountsFunc func() []systemdMount
		enableKernel         snap.PlaceInfo
		enableTryKernel      snap.PlaceInfo
		snapFiles            []snap.PlaceInfo
		kernelStatus         string

		expRebootPanic string
		expLog         string
		expError       string
		expModeenv     *boot.Modeenv
		comment        string
	}{
		// default case no upgrades
		{
			modeenv: &boot.Modeenv{
				Mode:           "run",
				Base:           s.core20.Filename(),
				CurrentKernels: []string{s.kernel.Filename()},
			},
			additionalMountsFunc: func() []systemdMount {
				return []systemdMount{
					s.makeRunSnapSystemdMount(snap.TypeBase, s.core20),
					s.makeRunSnapSystemdMount(snap.TypeKernel, s.kernel),
				}
			},
			enableKernel: s.kernel,
			snapFiles:    []snap.PlaceInfo{s.core20, s.kernel},
			comment:      "happy default no upgrades",
		},

		// happy upgrade cases
		{
			modeenv: &boot.Modeenv{
				Mode:           "run",
				Base:           s.core20.Filename(),
				CurrentKernels: []string{s.kernel.Filename(), s.kernelr2.Filename()},
			},
			additionalMountsFunc: func() []systemdMount {
				return []systemdMount{
					s.makeRunSnapSystemdMount(snap.TypeBase, s.core20),
					s.makeRunSnapSystemdMount(snap.TypeKernel, s.kernelr2),
				}
			},
			kernelStatus:    boot.TryingStatus,
			enableKernel:    s.kernel,
			enableTryKernel: s.kernelr2,
			snapFiles:       []snap.PlaceInfo{s.core20, s.kernel, s.kernelr2},
			comment:         "happy kernel snap upgrade",
		},
		{
			modeenv: &boot.Modeenv{
				Mode:           "run",
				Base:           s.core20.Filename(),
				TryBase:        s.core20r2.Filename(),
				BaseStatus:     boot.TryStatus,
				CurrentKernels: []string{s.kernel.Filename()},
			},
			additionalMountsFunc: func() []systemdMount {
				return []systemdMount{
					s.makeRunSnapSystemdMount(snap.TypeBase, s.core20r2),
					s.makeRunSnapSystemdMount(snap.TypeKernel, s.kernel),
				}
			},
			enableKernel: s.kernel,
			snapFiles:    []snap.PlaceInfo{s.kernel, s.core20, s.core20r2},
			expModeenv: &boot.Modeenv{
				Mode:           "run",
				Base:           s.core20.Filename(),
				TryBase:        s.core20r2.Filename(),
				BaseStatus:     boot.TryingStatus,
				CurrentKernels: []string{s.kernel.Filename()},
			},
			comment: "happy base snap upgrade",
		},
		{
			modeenv: &boot.Modeenv{
				Mode:           "run",
				Base:           s.core20.Filename(),
				TryBase:        s.core20r2.Filename(),
				BaseStatus:     boot.TryStatus,
				CurrentKernels: []string{s.kernel.Filename(), s.kernelr2.Filename()},
			},
			additionalMountsFunc: func() []systemdMount {
				return []systemdMount{
					s.makeRunSnapSystemdMount(snap.TypeBase, s.core20r2),
					s.makeRunSnapSystemdMount(snap.TypeKernel, s.kernelr2),
				}
			},
			enableKernel:    s.kernel,
			enableTryKernel: s.kernelr2,
			snapFiles:       []snap.PlaceInfo{s.kernel, s.kernelr2, s.core20, s.core20r2},
			kernelStatus:    boot.TryingStatus,
			expModeenv: &boot.Modeenv{
				Mode:           "run",
				Base:           s.core20.Filename(),
				TryBase:        s.core20r2.Filename(),
				BaseStatus:     boot.TryingStatus,
				CurrentKernels: []string{s.kernel.Filename(), s.kernelr2.Filename()},
			},
			comment: "happy simultaneous base snap and kernel snap upgrade",
		},

		// fallback cases
		{
			modeenv: &boot.Modeenv{
				Mode:           "run",
				Base:           s.core20.Filename(),
				TryBase:        s.core20r2.Filename(),
				BaseStatus:     boot.TryStatus,
				CurrentKernels: []string{s.kernel.Filename()},
			},
			additionalMountsFunc: func() []systemdMount {
				return []systemdMount{
					s.makeRunSnapSystemdMount(snap.TypeBase, s.core20),
					s.makeRunSnapSystemdMount(snap.TypeKernel, s.kernel),
				}
			},
			enableKernel: s.kernel,
			snapFiles:    []snap.PlaceInfo{s.kernel, s.core20},
			comment:      "happy fallback try base not existing",
		},
		{
			modeenv: &boot.Modeenv{
				Mode:           "run",
				Base:           s.core20.Filename(),
				BaseStatus:     boot.TryStatus,
				TryBase:        "",
				CurrentKernels: []string{s.kernel.Filename()},
			},
			additionalMountsFunc: func() []systemdMount {
				return []systemdMount{
					s.makeRunSnapSystemdMount(snap.TypeBase, s.core20),
					s.makeRunSnapSystemdMount(snap.TypeKernel, s.kernel),
				}
			},
			enableKernel: s.kernel,
			snapFiles:    []snap.PlaceInfo{s.kernel, s.core20},
			comment:      "happy fallback base_status try, empty try_base",
		},
		{
			modeenv: &boot.Modeenv{
				Mode:           "run",
				Base:           s.core20.Filename(),
				TryBase:        s.core20r2.Filename(),
				BaseStatus:     boot.TryingStatus,
				CurrentKernels: []string{s.kernel.Filename()},
			},
			additionalMountsFunc: func() []systemdMount {
				return []systemdMount{
					s.makeRunSnapSystemdMount(snap.TypeBase, s.core20),
					s.makeRunSnapSystemdMount(snap.TypeKernel, s.kernel),
				}
			},
			enableKernel: s.kernel,
			snapFiles:    []snap.PlaceInfo{s.kernel, s.core20, s.core20r2},
			expModeenv: &boot.Modeenv{
				Mode:           "run",
				Base:           s.core20.Filename(),
				TryBase:        s.core20r2.Filename(),
				BaseStatus:     boot.DefaultStatus,
				CurrentKernels: []string{s.kernel.Filename()},
			},
			comment: "happy fallback failed boot with try snap",
		},
		{
			modeenv: &boot.Modeenv{
				Mode:           "run",
				Base:           s.core20.Filename(),
				CurrentKernels: []string{s.kernel.Filename()},
			},
			enableKernel:    s.kernel,
			enableTryKernel: s.kernelr2,
			snapFiles:       []snap.PlaceInfo{s.core20, s.kernel, s.kernelr2},
			kernelStatus:    boot.TryingStatus,
			expRebootPanic:  "reboot due to untrusted try kernel snap",
			comment:         "happy fallback untrusted try kernel snap",
		},
		// TODO:UC20: if we ever have a way to compare what kernel was booted,
		//            and we compute that the booted kernel was the try kernel,
		//            but the try kernel is not enabled on the bootloader
		//            (somehow??), then this should become a reboot case rather
		//            than mount the old kernel snap
		{
			modeenv: &boot.Modeenv{
				Mode:           "run",
				Base:           s.core20.Filename(),
				CurrentKernels: []string{s.kernel.Filename()},
			},
			kernelStatus:   boot.TryingStatus,
			enableKernel:   s.kernel,
			snapFiles:      []snap.PlaceInfo{s.core20, s.kernel},
			expRebootPanic: "reboot due to no try kernel snap",
			comment:        "happy fallback kernel_status trying no try kernel",
		},

		// unhappy cases
		{
			modeenv: &boot.Modeenv{
				Mode: "run",
			},
			expError: "fallback base snap unusable: cannot get snap revision: modeenv base boot variable is empty",
			comment:  "unhappy empty modeenv",
		},
		// TODO:UC20: in this case snap-bootstrap should request a reboot, since we
		//            already booted the try snap, so mounting the fallback kernel will
		//            not match in some cases
		{
			modeenv: &boot.Modeenv{
				Mode:           "run",
				Base:           s.core20.Filename(),
				CurrentKernels: []string{s.kernel.Filename()},
			},
			enableKernel: s.kernelr2,
			snapFiles:    []snap.PlaceInfo{s.core20, s.kernelr2},
			expError:     fmt.Sprintf("fallback kernel snap %q is not trusted in the modeenv", s.kernelr2.Filename()),
			comment:      "unhappy untrusted main kernel snap",
		},
	}

	s.mockProcCmdlineContent(c, "snapd_recovery_mode=run")

	for _, t := range tt {
		comment := Commentf(t.comment)

		var cleanups []func()

		if t.expRebootPanic != "" {
			r := boot.MockInitramfsReboot(func() error {
				panic(t.expRebootPanic)
			})
			cleanups = append(cleanups, r)
		}

		// setup unique root dir per test
		rootDir := c.MkDir()
		cleanups = append(cleanups, func() { dirs.SetRootDir(dirs.GlobalRootDir) })
		dirs.SetRootDir(rootDir)

		restore := disks.MockMountPointDisksToPartitionMapping(
			map[disks.Mountpoint]*disks.MockDiskMapping{
				{Mountpoint: boot.InitramfsUbuntuBootDir}: defaultBootDisk,
				{Mountpoint: boot.InitramfsDataDir}:       defaultBootDisk,
			},
		)
		cleanups = append(cleanups, restore)

		// setup expected systemd-mount calls - every test case has ubuntu-boot,
		// ubuntu-seed and ubuntu-data mounts because all those mounts happen
		// before any boot logic
		mnts := []systemdMount{
			ubuntuLabelMount("ubuntu-boot", "run"),
			ubuntuPartUUIDMount("ubuntu-seed-partuuid", "run"),
			ubuntuPartUUIDMount("ubuntu-data-partuuid", "run"),
		}
		if t.additionalMountsFunc != nil {
			mnts = append(mnts, t.additionalMountsFunc()...)
		}
		cleanups = append(cleanups, s.mockSystemdMountSequence(c, mnts, comment))

		// mock a bootloader
		bloader := boottest.MockUC20RunBootenv(bootloadertest.Mock("mock", c.MkDir()))
		bootloader.Force(bloader)
		cleanups = append(cleanups, func() { bootloader.Force(nil) })

		if t.enableKernel != nil {
			// don't need to restore since each test case has a unique bloader
			bloader.SetEnabledKernel(t.enableKernel)
		}

		if t.enableTryKernel != nil {
			bloader.SetEnabledTryKernel(t.enableTryKernel)
		}

		// set the kernel_status boot var
		err := bloader.SetBootVars(map[string]string{"kernel_status": t.kernelStatus})
		c.Assert(err, IsNil, comment)

		// write the initial modeenv
		err = t.modeenv.WriteTo(boot.InitramfsWritableDir)
		c.Assert(err, IsNil, comment)

		// make the snap files - no restore needed because we use a unique root
		// dir for each test case
		makeSnapFilesOnEarlyBootUbuntuData(c, t.snapFiles...)

		if t.expRebootPanic != "" {
			f := func() { main.Parser().ParseArgs([]string{"initramfs-mounts"}) }
			c.Assert(f, PanicMatches, t.expRebootPanic, comment)
		} else {
			_, err = main.Parser().ParseArgs([]string{"initramfs-mounts"})
			if t.expError != "" {
				c.Assert(err, ErrorMatches, t.expError, comment)
			} else {
				c.Assert(err, IsNil, comment)

				// check the resultant modeenv
				// if the expModeenv is nil, we just compare to the start
				newModeenv, err := boot.ReadModeenv(boot.InitramfsWritableDir)
				c.Assert(err, IsNil, comment)
				m := t.modeenv
				if t.expModeenv != nil {
					m = t.expModeenv
				}
				c.Assert(newModeenv.BaseStatus, DeepEquals, m.BaseStatus, comment)
				c.Assert(newModeenv.TryBase, DeepEquals, m.TryBase, comment)
				c.Assert(newModeenv.Base, DeepEquals, m.Base, comment)
			}
		}

		for _, r := range cleanups {
			r()
		}
	}
}

func (s *initramfsMountsSuite) testRecoverModeHappy(c *C) {
	// ensure that we check that access to sealed keys were locked
	sealedKeysLocked := false
	restore := main.MockSecbootLockTPMSealedKeys(func() error {
		sealedKeysLocked = true
		return nil
	})
	defer restore()

	// mock various files that are copied around during recover mode (and files
	// that shouldn't be copied around)
	ephemeralUbuntuData := filepath.Join(boot.InitramfsRunMntDir, "data/")
	err := os.MkdirAll(ephemeralUbuntuData, 0755)
	c.Assert(err, IsNil)
	// mock a auth data in the host's ubuntu-data
	hostUbuntuData := filepath.Join(boot.InitramfsRunMntDir, "host/ubuntu-data/")
	err = os.MkdirAll(hostUbuntuData, 0755)
	c.Assert(err, IsNil)
	mockCopiedFiles := []string{
		// extrausers
		"system-data/var/lib/extrausers/passwd",
		"system-data/var/lib/extrausers/shadow",
		"system-data/var/lib/extrausers/group",
		"system-data/var/lib/extrausers/gshadow",
		// sshd
		"system-data/etc/ssh/ssh_host_rsa.key",
		"system-data/etc/ssh/ssh_host_rsa.key.pub",
		// user ssh
		"user-data/user1/.ssh/authorized_keys",
		"user-data/user2/.ssh/authorized_keys",
		// user snap authentication
		"user-data/user1/.snap/auth.json",
		// sudoers
		"system-data/etc/sudoers.d/create-user-test",
		// netplan networking
		"system-data/etc/netplan/00-snapd-config.yaml", // example console-conf filename
		"system-data/etc/netplan/50-cloud-init.yaml",   // example cloud-init filename
		// systemd clock file
		"system-data/var/lib/systemd/timesync/clock",
		"system-data/etc/machine-id", // machine-id for systemd-networkd
	}
	mockUnrelatedFiles := []string{
		"system-data/var/lib/foo",
		"system-data/etc/passwd",
		"user-data/user1/some-random-data",
		"user-data/user2/other-random-data",
		"user-data/user2/.snap/sneaky-not-auth.json",
		"system-data/etc/not-networking/netplan",
		"system-data/var/lib/systemd/timesync/clock-not-the-clock",
		"system-data/etc/machine-id-except-not",
	}
	for _, mockFile := range append(mockCopiedFiles, mockUnrelatedFiles...) {
		p := filepath.Join(hostUbuntuData, mockFile)
		err = os.MkdirAll(filepath.Dir(p), 0750)
		c.Assert(err, IsNil)
		mockContent := fmt.Sprintf("content of %s", filepath.Base(mockFile))
		err = ioutil.WriteFile(p, []byte(mockContent), 0640)
		c.Assert(err, IsNil)
	}
	// create a mock state
	mockedState := filepath.Join(hostUbuntuData, "system-data/var/lib/snapd/state.json")
	err = os.MkdirAll(filepath.Dir(mockedState), 0750)
	c.Assert(err, IsNil)
	err = ioutil.WriteFile(mockedState, []byte(mockStateContent), 0640)
	c.Assert(err, IsNil)

	_, err = main.Parser().ParseArgs([]string{"initramfs-mounts"})
	c.Assert(err, IsNil)

	// we always need to lock access to sealed keys
	c.Check(sealedKeysLocked, Equals, true)

	modeEnv := filepath.Join(ephemeralUbuntuData, "/system-data/var/lib/snapd/modeenv")
	c.Check(modeEnv, testutil.FileEquals, `mode=recover
recovery_system=20191118
`)
	for _, p := range mockUnrelatedFiles {
		c.Check(filepath.Join(ephemeralUbuntuData, p), testutil.FileAbsent)
	}
	for _, p := range mockCopiedFiles {
		c.Check(filepath.Join(ephemeralUbuntuData, p), testutil.FilePresent)
		fi, err := os.Stat(filepath.Join(ephemeralUbuntuData, p))
		// check file mode is set
		c.Assert(err, IsNil)
		c.Check(fi.Mode(), Equals, os.FileMode(0640))
		// check dir mode is set in parent dir
		fiParent, err := os.Stat(filepath.Dir(filepath.Join(ephemeralUbuntuData, p)))
		c.Assert(err, IsNil)
		c.Check(fiParent.Mode(), Equals, os.FileMode(os.ModeDir|0750))
	}

	c.Check(filepath.Join(ephemeralUbuntuData, "system-data/var/lib/snapd/state.json"), testutil.FileEquals, `{"data":{"auth":{"last-id":1,"macaroon-key":"not-a-cookie","users":[{"id":1,"name":"mvo"}]}},"changes":{},"tasks":{},"last-change-id":0,"last-task-id":0,"last-lane-id":0}`)

	// finally check that the recovery system bootenv was updated to be in run
	// mode
	bloader, err := bootloader.Find("", nil)
	c.Assert(err, IsNil)
	m, err := bloader.GetBootVars("snapd_recovery_system", "snapd_recovery_mode")
	c.Assert(err, IsNil)
	c.Assert(m, DeepEquals, map[string]string{
		"snapd_recovery_system": "20191118",
		"snapd_recovery_mode":   "run",
	})
}

func (s *initramfsMountsSuite) TestInitramfsMountsRecoverModeHappy(c *C) {
	s.mockProcCmdlineContent(c, "snapd_recovery_mode=recover snapd_recovery_system="+s.sysLabel)

	// setup a bootloader for setting the bootenv after we are done
	bloader := bootloadertest.Mock("mock", c.MkDir())
	bootloader.Force(bloader)
	defer bootloader.Force(nil)

	// mock that we don't know which partition uuid the kernel was booted from
	restore := main.MockPartitionUUIDForBootedKernelDisk("")
	defer restore()

	restore = disks.MockMountPointDisksToPartitionMapping(
		map[disks.Mountpoint]*disks.MockDiskMapping{
			{Mountpoint: boot.InitramfsUbuntuSeedDir}:     defaultBootWithSaveDisk,
			{Mountpoint: boot.InitramfsUbuntuBootDir}:     defaultBootWithSaveDisk,
			{Mountpoint: boot.InitramfsHostUbuntuDataDir}: defaultBootWithSaveDisk,
			{Mountpoint: boot.InitramfsUbuntuSaveDir}:     defaultBootWithSaveDisk,
		},
	)
	defer restore()

	restore = s.mockSystemdMountSequence(c, []systemdMount{
		ubuntuLabelMount("ubuntu-seed", "recover"),
		s.makeSeedSnapSystemdMount(snap.TypeSnapd),
		s.makeSeedSnapSystemdMount(snap.TypeKernel),
		s.makeSeedSnapSystemdMount(snap.TypeBase),
		{
			"tmpfs",
			boot.InitramfsDataDir,
			tmpfsMountOpts,
		},
		{
			"/dev/disk/by-partuuid/ubuntu-boot-partuuid",
			boot.InitramfsUbuntuBootDir,
			needsFsckDiskMountOpts,
		},
		{
			"/dev/disk/by-partuuid/ubuntu-data-partuuid",
			boot.InitramfsHostUbuntuDataDir,
			nil,
		},
		{
			"/dev/disk/by-partuuid/ubuntu-save-partuuid",
			boot.InitramfsUbuntuSaveDir,
			nil,
		},
	}, nil)
	defer restore()

	s.testRecoverModeHappy(c)
}

func (s *initramfsMountsSuite) TestInitramfsMountsRecoverModeGadgetDefaultsHappy(c *C) {
	// setup a seed with default gadget yaml
	const gadgetYamlDefaults = `
defaults:
  system:
    service:
      rsyslog.disable: true
      ssh.disable: true
      console-conf.disable: true
    journal.persistent: true
`
	c.Assert(os.RemoveAll(s.seedDir), IsNil)

	s.setupSeed(c, [][]string{
		{"meta/gadget.yaml", gadgetYamlDefaults},
	})

	s.mockProcCmdlineContent(c, "snapd_recovery_mode=recover snapd_recovery_system="+s.sysLabel)

	// setup a bootloader for setting the bootenv after we are done
	bloader := bootloadertest.Mock("mock", c.MkDir())
	bootloader.Force(bloader)
	defer bootloader.Force(nil)

	// mock that we don't know which partition uuid the kernel was booted from
	restore := main.MockPartitionUUIDForBootedKernelDisk("")
	defer restore()

	restore = disks.MockMountPointDisksToPartitionMapping(
		map[disks.Mountpoint]*disks.MockDiskMapping{
			{Mountpoint: boot.InitramfsUbuntuSeedDir}:     defaultBootWithSaveDisk,
			{Mountpoint: boot.InitramfsUbuntuBootDir}:     defaultBootWithSaveDisk,
			{Mountpoint: boot.InitramfsHostUbuntuDataDir}: defaultBootWithSaveDisk,
			{Mountpoint: boot.InitramfsUbuntuSaveDir}:     defaultBootWithSaveDisk,
		},
	)
	defer restore()

	restore = s.mockSystemdMountSequence(c, []systemdMount{
		ubuntuLabelMount("ubuntu-seed", "recover"),
		s.makeSeedSnapSystemdMount(snap.TypeSnapd),
		s.makeSeedSnapSystemdMount(snap.TypeKernel),
		s.makeSeedSnapSystemdMount(snap.TypeBase),
		{
			"tmpfs",
			boot.InitramfsDataDir,
			tmpfsMountOpts,
		},
		{
			"/dev/disk/by-partuuid/ubuntu-boot-partuuid",
			boot.InitramfsUbuntuBootDir,
			needsFsckDiskMountOpts,
		},
		{
			"/dev/disk/by-partuuid/ubuntu-data-partuuid",
			boot.InitramfsHostUbuntuDataDir,
			nil,
		},
		{
			"/dev/disk/by-partuuid/ubuntu-save-partuuid",
			boot.InitramfsUbuntuSaveDir,
			nil,
		},
	}, nil)
	defer restore()

	// we will call out to systemctl in the initramfs, but only using --root
	// which doesn't talk to systemd, just manipulates files around
	var sysctlArgs [][]string
	systemctlRestorer := systemd.MockSystemctl(func(args ...string) (buf []byte, err error) {
		sysctlArgs = append(sysctlArgs, args)
		return nil, nil
	})
	defer systemctlRestorer()

	s.testRecoverModeHappy(c)

	c.Assert(osutil.FileExists(filepath.Join(boot.InitramfsWritableDir, "_writable_defaults/etc/cloud/cloud-init.disabled")), Equals, true)

	// check that everything from the gadget defaults was setup
	c.Assert(osutil.FileExists(filepath.Join(boot.InitramfsWritableDir, "_writable_defaults/etc/ssh/sshd_not_to_be_run")), Equals, true)
	c.Assert(osutil.FileExists(filepath.Join(boot.InitramfsWritableDir, "_writable_defaults/var/lib/console-conf/complete")), Equals, true)
	exists, _, _ := osutil.DirExists(filepath.Join(boot.InitramfsWritableDir, "_writable_defaults/var/log/journal"))
	c.Assert(exists, Equals, true)

	// systemctl was called the way we expect
	c.Assert(sysctlArgs, DeepEquals, [][]string{{"--root", filepath.Join(boot.InitramfsWritableDir, "_writable_defaults"), "mask", "rsyslog.service"}})
}

func (s *initramfsMountsSuite) TestInitramfsMountsRecoverModeHappyBootedKernelPartitionUUID(c *C) {
	s.mockProcCmdlineContent(c, "snapd_recovery_mode=recover snapd_recovery_system="+s.sysLabel)

	restore := main.MockPartitionUUIDForBootedKernelDisk("specific-ubuntu-seed-partuuid")
	defer restore()

	// setup a bootloader for setting the bootenv after we are done
	bloader := bootloadertest.Mock("mock", c.MkDir())
	bootloader.Force(bloader)
	defer bootloader.Force(nil)

	restore = disks.MockMountPointDisksToPartitionMapping(
		map[disks.Mountpoint]*disks.MockDiskMapping{
			{Mountpoint: boot.InitramfsUbuntuSeedDir}:     defaultBootWithSaveDisk,
			{Mountpoint: boot.InitramfsUbuntuBootDir}:     defaultBootWithSaveDisk,
			{Mountpoint: boot.InitramfsHostUbuntuDataDir}: defaultBootWithSaveDisk,
			{Mountpoint: boot.InitramfsUbuntuSaveDir}:     defaultBootWithSaveDisk,
		},
	)
	defer restore()

	restore = s.mockSystemdMountSequence(c, []systemdMount{
		{
			"/dev/disk/by-partuuid/specific-ubuntu-seed-partuuid",
			boot.InitramfsUbuntuSeedDir,
			needsFsckDiskMountOpts,
		},
		s.makeSeedSnapSystemdMount(snap.TypeSnapd),
		s.makeSeedSnapSystemdMount(snap.TypeKernel),
		s.makeSeedSnapSystemdMount(snap.TypeBase),
		{
			"tmpfs",
			boot.InitramfsDataDir,
			tmpfsMountOpts,
		},
		{
			"/dev/disk/by-partuuid/ubuntu-boot-partuuid",
			boot.InitramfsUbuntuBootDir,
			needsFsckDiskMountOpts,
		},
		{
			"/dev/disk/by-partuuid/ubuntu-data-partuuid",
			boot.InitramfsHostUbuntuDataDir,
			nil,
		},
		{
			"/dev/disk/by-partuuid/ubuntu-save-partuuid",
			boot.InitramfsUbuntuSaveDir,
			nil,
		},
	}, nil)
	defer restore()

	s.testRecoverModeHappy(c)
}

func (s *initramfsMountsSuite) TestInitramfsMountsRecoverModeHappyEncrypted(c *C) {
	s.mockProcCmdlineContent(c, "snapd_recovery_mode=recover snapd_recovery_system="+s.sysLabel)

	restore := main.MockPartitionUUIDForBootedKernelDisk("")
	defer restore()

	// setup a bootloader for setting the bootenv after we are done
	bloader := bootloadertest.Mock("mock", c.MkDir())
	bootloader.Force(bloader)
	defer bootloader.Force(nil)

	restore = disks.MockMountPointDisksToPartitionMapping(
		map[disks.Mountpoint]*disks.MockDiskMapping{
			{Mountpoint: boot.InitramfsUbuntuSeedDir}: defaultEncBootDisk,
			{Mountpoint: boot.InitramfsUbuntuBootDir}: defaultEncBootDisk,
			{
				Mountpoint:        boot.InitramfsHostUbuntuDataDir,
				IsDecryptedDevice: true,
			}: defaultEncBootDisk,
			{
				Mountpoint:        boot.InitramfsUbuntuSaveDir,
				IsDecryptedDevice: true,
			}: defaultEncBootDisk,
		},
	)
	defer restore()

	dataActivated := false
<<<<<<< HEAD
	restore = main.MockSecbootUnlockVolumeUsingSealedKeyIfEncrypted(func(disk disks.Disk, name string, sealedEncryptionKeyFile string, opts *secboot.UnlockVolumeUsingSealedKeyOptions) (string, bool, error) {
=======
	restore = main.MockSecbootUnlockVolumeUsingSealedKeyIfEncrypted(func(disk disks.Disk, name string, encryptionKeyFile string, opts *secboot.UnlockVolumeUsingSealedKeyOptions) (secboot.UnlockResult, error) {
>>>>>>> 09369fea
		c.Assert(name, Equals, "ubuntu-data")
		c.Assert(sealedEncryptionKeyFile, Equals, filepath.Join(s.tmpDir, "run/mnt/ubuntu-boot/device/fde/ubuntu-data.sealed-key"))

		encDevPartUUID, err := disk.FindMatchingPartitionUUID(name + "-enc")
		c.Assert(err, IsNil)
		c.Assert(encDevPartUUID, Equals, "ubuntu-data-enc-partuuid")
		c.Assert(opts, DeepEquals, &secboot.UnlockVolumeUsingSealedKeyOptions{})
		dataActivated = true
		return secboot.UnlockResult{
			Device:            filepath.Join("/dev/disk/by-partuuid", encDevPartUUID),
			IsDecryptedDevice: true,
		}, nil
	})
	defer restore()

	s.mockUbuntuSaveKey(c, boot.InitramfsHostWritableDir, "foo")

	saveActivated := false
	restore = main.MockSecbootUnlockEncryptedVolumeUsingKey(func(disk disks.Disk, name string, key []byte) (string, error) {
		c.Check(dataActivated, Equals, true, Commentf("ubuntu-data not activated yet"))
		encDevPartUUID, err := disk.FindMatchingPartitionUUID(name + "-enc")
		c.Assert(err, IsNil)
		c.Assert(encDevPartUUID, Equals, "ubuntu-save-enc-partuuid")
		c.Assert(key, DeepEquals, []byte("foo"))
		saveActivated = true
		return filepath.Join("/dev/disk/by-partuuid", encDevPartUUID), nil
	})
	defer restore()

	measureEpochCalls := 0
	measureModelCalls := 0
	restore = main.MockSecbootMeasureSnapSystemEpochWhenPossible(func() error {
		measureEpochCalls++
		return nil
	})
	defer restore()

	var measuredModel *asserts.Model
	restore = main.MockSecbootMeasureSnapModelWhenPossible(func(findModel func() (*asserts.Model, error)) error {
		measureModelCalls++
		var err error
		measuredModel, err = findModel()
		if err != nil {
			return err
		}
		return nil
	})
	defer restore()

	restore = s.mockSystemdMountSequence(c, []systemdMount{
		ubuntuLabelMount("ubuntu-seed", "recover"),
		s.makeSeedSnapSystemdMount(snap.TypeSnapd),
		s.makeSeedSnapSystemdMount(snap.TypeKernel),
		s.makeSeedSnapSystemdMount(snap.TypeBase),
		{
			"tmpfs",
			boot.InitramfsDataDir,
			tmpfsMountOpts,
		},
		{
			"/dev/disk/by-partuuid/ubuntu-boot-partuuid",
			boot.InitramfsUbuntuBootDir,
			needsFsckDiskMountOpts,
		},
		{
			"/dev/disk/by-partuuid/ubuntu-data-enc-partuuid",
			boot.InitramfsHostUbuntuDataDir,
			nil,
		},
		{
			"/dev/disk/by-partuuid/ubuntu-save-enc-partuuid",
			boot.InitramfsUbuntuSaveDir,
			nil,
		},
	}, nil)
	defer restore()

	s.testRecoverModeHappy(c)

	c.Check(dataActivated, Equals, true)
	c.Check(saveActivated, Equals, true)
	c.Check(measureEpochCalls, Equals, 1)
	c.Check(measureModelCalls, Equals, 1)
	c.Check(measuredModel, DeepEquals, s.model)

	c.Assert(filepath.Join(dirs.SnapBootstrapRunDir, "secboot-epoch-measured"), testutil.FilePresent)
	c.Assert(filepath.Join(dirs.SnapBootstrapRunDir, fmt.Sprintf("%s-model-measured", s.sysLabel)), testutil.FilePresent)
}

func checkDegradedJSON(c *C, exp map[string]interface{}) {
	b, err := ioutil.ReadFile(filepath.Join(boot.InitramfsHostUbuntuDataDir, "degraded.json"))
	c.Assert(err, IsNil)
	degradedJSONObj := make(map[string]interface{}, 0)
	err = json.Unmarshal(b, &degradedJSONObj)
	c.Assert(err, IsNil)

	c.Assert(degradedJSONObj, DeepEquals, exp)
}

func (s *initramfsMountsSuite) TestInitramfsMountsRecoverModeEncryptedDegradedFallbackDataHappy(c *C) {
	s.mockProcCmdlineContent(c, "snapd_recovery_mode=recover snapd_recovery_system="+s.sysLabel)

	restore := main.MockPartitionUUIDForBootedKernelDisk("")
	defer restore()

	// setup a bootloader for setting the bootenv after we are done
	bloader := bootloadertest.Mock("mock", c.MkDir())
	bootloader.Force(bloader)
	defer bootloader.Force(nil)

	restore = disks.MockMountPointDisksToPartitionMapping(
		map[disks.Mountpoint]*disks.MockDiskMapping{
			{Mountpoint: boot.InitramfsUbuntuSeedDir}: defaultEncBootDisk,
			{Mountpoint: boot.InitramfsUbuntuBootDir}: defaultEncBootDisk,
			{
				Mountpoint:        boot.InitramfsHostUbuntuDataDir,
				IsDecryptedDevice: true,
			}: defaultEncBootDisk,
			{
				Mountpoint:        boot.InitramfsUbuntuSaveDir,
				IsDecryptedDevice: true,
			}: defaultEncBootDisk,
		},
	)
	defer restore()

<<<<<<< HEAD
	dataActivated := false
	saveActivated := false
	unlockVolumeWithSealedKeyCalls := 0
	restore = main.MockSecbootUnlockVolumeUsingSealedKeyIfEncrypted(func(disk disks.Disk, name string, sealedEncryptionKeyFile string, opts *secboot.UnlockVolumeUsingSealedKeyOptions) (string, bool, error) {
		unlockVolumeWithSealedKeyCalls++
		switch unlockVolumeWithSealedKeyCalls {

		case 1:
			// pretend we can't unlock ubuntu-data with the main run key
			c.Assert(name, Equals, "ubuntu-data")
			c.Assert(sealedEncryptionKeyFile, Equals, filepath.Join(s.tmpDir, "run/mnt/ubuntu-boot/device/fde/ubuntu-data.sealed-key"))
			encDevPartUUID, err := disk.FindMatchingPartitionUUID(name + "-enc")
			c.Assert(err, IsNil)
			c.Assert(encDevPartUUID, Equals, "ubuntu-data-enc-partuuid")
			c.Assert(opts, DeepEquals, &secboot.UnlockVolumeUsingSealedKeyOptions{})
			return "", true, fmt.Errorf("failed to unlock ubuntu-data")

		case 2:
			// now we can unlock ubuntu-data with the fallback key
			c.Assert(name, Equals, "ubuntu-data")
			c.Assert(sealedEncryptionKeyFile, Equals, filepath.Join(s.tmpDir, "run/mnt/ubuntu-seed/device/fde/ubuntu-data.recovery.sealed-key"))
			encDevPartUUID, err := disk.FindMatchingPartitionUUID(name + "-enc")
			c.Assert(err, IsNil)
			c.Assert(encDevPartUUID, Equals, "ubuntu-data-enc-partuuid")
			c.Assert(opts, DeepEquals, &secboot.UnlockVolumeUsingSealedKeyOptions{
				AllowRecoveryKey: true,
			})
			dataActivated = true
			return filepath.Join("/dev/disk/by-partuuid", encDevPartUUID), true, nil

		default:
			c.Errorf("unexpected call to UnlockVolumeUsingSealedKeyIfEncrypted (num %d)", unlockVolumeWithSealedKeyCalls)
			return "", false, fmt.Errorf("broken test")
		}
=======
	activated := false
	restore = main.MockSecbootUnlockVolumeUsingSealedKeyIfEncrypted(func(disk disks.Disk, name string, encryptionKeyFile string, opts *secboot.UnlockVolumeUsingSealedKeyOptions) (secboot.UnlockResult, error) {
		c.Assert(name, Equals, "ubuntu-data")
		encDevPartUUID, err := disk.FindMatchingPartitionUUID(name + "-enc")
		c.Assert(err, IsNil)
		c.Assert(encDevPartUUID, Equals, "ubuntu-data-enc-partuuid")
		c.Assert(opts, DeepEquals, &secboot.UnlockVolumeUsingSealedKeyOptions{
			LockKeysOnFinish: true,
			AllowRecoveryKey: true,
		})
		activated = true
		return secboot.UnlockResult{
			Device:            filepath.Join("/dev/disk/by-partuuid", encDevPartUUID),
			IsDecryptedDevice: true,
		}, nil
>>>>>>> 09369fea
	})
	defer restore()

	s.mockUbuntuSaveKey(c, boot.InitramfsHostWritableDir, "foo")

	restore = main.MockSecbootUnlockEncryptedVolumeUsingKey(func(disk disks.Disk, name string, key []byte) (string, error) {
		c.Check(dataActivated, Equals, true, Commentf("ubuntu-data not activated yet"))
		encDevPartUUID, err := disk.FindMatchingPartitionUUID(name + "-enc")
		c.Assert(err, IsNil)
		c.Assert(encDevPartUUID, Equals, "ubuntu-save-enc-partuuid")
		c.Assert(key, DeepEquals, []byte("foo"))
		saveActivated = true
		return filepath.Join("/dev/disk/by-partuuid", encDevPartUUID), nil
	})
	defer restore()

	measureEpochCalls := 0
	measureModelCalls := 0
	restore = main.MockSecbootMeasureSnapSystemEpochWhenPossible(func() error {
		measureEpochCalls++
		return nil
	})
	defer restore()

	var measuredModel *asserts.Model
	restore = main.MockSecbootMeasureSnapModelWhenPossible(func(findModel func() (*asserts.Model, error)) error {
		measureModelCalls++
		var err error
		measuredModel, err = findModel()
		if err != nil {
			return err
		}
		return nil
	})
	defer restore()

	restore = s.mockSystemdMountSequence(c, []systemdMount{
		ubuntuLabelMount("ubuntu-seed", "recover"),
		s.makeSeedSnapSystemdMount(snap.TypeSnapd),
		s.makeSeedSnapSystemdMount(snap.TypeKernel),
		s.makeSeedSnapSystemdMount(snap.TypeBase),
		{
			"tmpfs",
			boot.InitramfsDataDir,
			tmpfsMountOpts,
		},
		{
			"/dev/disk/by-partuuid/ubuntu-boot-partuuid",
			boot.InitramfsUbuntuBootDir,
			needsFsckDiskMountOpts,
		},
		{
			"/dev/disk/by-partuuid/ubuntu-data-enc-partuuid",
			boot.InitramfsHostUbuntuDataDir,
			nil,
		},
		{
			"/dev/disk/by-partuuid/ubuntu-save-enc-partuuid",
			boot.InitramfsUbuntuSaveDir,
			nil,
		},
	}, nil)
	defer restore()

	s.testRecoverModeHappy(c)

	checkDegradedJSON(c, map[string]interface{}{
		"data-key":      "fallback",
		"data-state":    "mounted",
		"save-key":      "run",
		"save-state":    "mounted",
		"host-location": boot.InitramfsHostUbuntuDataDir,
		"error-log": []interface{}{
			"cannot unlock encrypted ubuntu-data with sealed run key: failed to unlock ubuntu-data",
		},
	})

	c.Check(dataActivated, Equals, true)
	c.Check(unlockVolumeWithSealedKeyCalls, Equals, 2)
	c.Check(saveActivated, Equals, true)
	c.Check(measureEpochCalls, Equals, 1)
	c.Check(measureModelCalls, Equals, 1)
	c.Check(measuredModel, DeepEquals, s.model)

	c.Assert(filepath.Join(dirs.SnapBootstrapRunDir, "secboot-epoch-measured"), testutil.FilePresent)
	c.Assert(filepath.Join(dirs.SnapBootstrapRunDir, fmt.Sprintf("%s-model-measured", s.sysLabel)), testutil.FilePresent)
}

func (s *initramfsMountsSuite) TestInitramfsMountsRecoverModeEncryptedDegradedFallbackSaveHappy(c *C) {
	s.mockProcCmdlineContent(c, "snapd_recovery_mode=recover snapd_recovery_system="+s.sysLabel)

	restore := main.MockPartitionUUIDForBootedKernelDisk("")
	defer restore()

	// setup a bootloader for setting the bootenv after we are done
	bloader := bootloadertest.Mock("mock", c.MkDir())
	bootloader.Force(bloader)
	defer bootloader.Force(nil)

	restore = disks.MockMountPointDisksToPartitionMapping(
		map[disks.Mountpoint]*disks.MockDiskMapping{
			{Mountpoint: boot.InitramfsUbuntuSeedDir}: defaultEncBootDisk,
			{Mountpoint: boot.InitramfsUbuntuBootDir}: defaultEncBootDisk,
			{
				Mountpoint:        boot.InitramfsHostUbuntuDataDir,
				IsDecryptedDevice: true,
			}: defaultEncBootDisk,
			{
				Mountpoint:        boot.InitramfsUbuntuSaveDir,
				IsDecryptedDevice: true,
			}: defaultEncBootDisk,
		},
	)
	defer restore()

	dataActivated := false
	saveActivationAttempted := false
	unlockVolumeWithSealedKeyCalls := 0
	restore = main.MockSecbootUnlockVolumeUsingSealedKeyIfEncrypted(func(disk disks.Disk, name string, sealedEncryptionKeyFile string, opts *secboot.UnlockVolumeUsingSealedKeyOptions) (string, bool, error) {
		unlockVolumeWithSealedKeyCalls++
		switch unlockVolumeWithSealedKeyCalls {

		case 1:
			// ubuntu data can be unlocked fine
			c.Assert(name, Equals, "ubuntu-data")
			c.Assert(sealedEncryptionKeyFile, Equals, filepath.Join(s.tmpDir, "run/mnt/ubuntu-boot/device/fde/ubuntu-data.sealed-key"))
			encDevPartUUID, err := disk.FindMatchingPartitionUUID(name + "-enc")
			c.Assert(err, IsNil)
			c.Assert(encDevPartUUID, Equals, "ubuntu-data-enc-partuuid")
			c.Assert(opts, DeepEquals, &secboot.UnlockVolumeUsingSealedKeyOptions{})
			dataActivated = true
			return filepath.Join("/dev/disk/by-partuuid", encDevPartUUID), true, nil

		case 2:
			// then after ubuntu-save is attempted to be unlocked with the
			// unsealed run object on the encrypted data partition, we fall back
			// to using the sealed object on ubuntu-seed for save
			c.Assert(saveActivationAttempted, Equals, true)
			c.Assert(name, Equals, "ubuntu-save")
			c.Assert(sealedEncryptionKeyFile, Equals, filepath.Join(s.tmpDir, "run/mnt/ubuntu-seed/device/fde/ubuntu-save.recovery.sealed-key"))
			encDevPartUUID, err := disk.FindMatchingPartitionUUID(name + "-enc")
			c.Assert(err, IsNil)
			c.Assert(encDevPartUUID, Equals, "ubuntu-save-enc-partuuid")
			c.Assert(opts, DeepEquals, &secboot.UnlockVolumeUsingSealedKeyOptions{
				AllowRecoveryKey: true,
			})
			dataActivated = true
			return filepath.Join("/dev/disk/by-partuuid", encDevPartUUID), true, nil

		default:
			c.Errorf("unexpected call to UnlockVolumeUsingSealedKeyIfEncrypted (num %d)", unlockVolumeWithSealedKeyCalls)
			return "", false, fmt.Errorf("broken test")
		}
	})
	defer restore()

	s.mockUbuntuSaveKey(c, boot.InitramfsHostWritableDir, "foo")

	restore = main.MockSecbootUnlockEncryptedVolumeUsingKey(func(disk disks.Disk, name string, key []byte) (string, error) {
		c.Check(dataActivated, Equals, true, Commentf("ubuntu-data not activated yet"))
		encDevPartUUID, err := disk.FindMatchingPartitionUUID(name + "-enc")
		c.Assert(err, IsNil)
		c.Assert(encDevPartUUID, Equals, "ubuntu-save-enc-partuuid")
		c.Assert(key, DeepEquals, []byte("foo"))
		saveActivationAttempted = true
		return "", fmt.Errorf("failed to unlock ubuntu-save with run object")
	})
	defer restore()

	measureEpochCalls := 0
	measureModelCalls := 0
	restore = main.MockSecbootMeasureSnapSystemEpochWhenPossible(func() error {
		measureEpochCalls++
		return nil
	})
	defer restore()

	var measuredModel *asserts.Model
	restore = main.MockSecbootMeasureSnapModelWhenPossible(func(findModel func() (*asserts.Model, error)) error {
		measureModelCalls++
		var err error
		measuredModel, err = findModel()
		if err != nil {
			return err
		}
		return nil
	})
	defer restore()

	restore = s.mockSystemdMountSequence(c, []systemdMount{
		ubuntuLabelMount("ubuntu-seed", "recover"),
		s.makeSeedSnapSystemdMount(snap.TypeSnapd),
		s.makeSeedSnapSystemdMount(snap.TypeKernel),
		s.makeSeedSnapSystemdMount(snap.TypeBase),
		{
			"tmpfs",
			boot.InitramfsDataDir,
			tmpfsMountOpts,
		},
		{
			"/dev/disk/by-partuuid/ubuntu-boot-partuuid",
			boot.InitramfsUbuntuBootDir,
			needsFsckDiskMountOpts,
		},
		{
			"/dev/disk/by-partuuid/ubuntu-data-enc-partuuid",
			boot.InitramfsHostUbuntuDataDir,
			nil,
		},
		{
			"/dev/disk/by-partuuid/ubuntu-save-enc-partuuid",
			boot.InitramfsUbuntuSaveDir,
			nil,
		},
	}, nil)
	defer restore()

	s.testRecoverModeHappy(c)

	checkDegradedJSON(c, map[string]interface{}{
		"data-key":      "run",
		"data-state":    "mounted",
		"save-key":      "fallback",
		"save-state":    "mounted",
		"host-location": boot.InitramfsHostUbuntuDataDir,
		"error-log": []interface{}{
			"cannot unlock encrypted ubuntu-save with run key: failed to unlock ubuntu-save with run object",
		},
	})

	c.Check(dataActivated, Equals, true)
	c.Check(unlockVolumeWithSealedKeyCalls, Equals, 2)
	c.Check(saveActivationAttempted, Equals, true)
	c.Check(measureEpochCalls, Equals, 1)
	c.Check(measureModelCalls, Equals, 1)
	c.Check(measuredModel, DeepEquals, s.model)

	c.Assert(filepath.Join(dirs.SnapBootstrapRunDir, "secboot-epoch-measured"), testutil.FilePresent)
	c.Assert(filepath.Join(dirs.SnapBootstrapRunDir, fmt.Sprintf("%s-model-measured", s.sysLabel)), testutil.FilePresent)
}

func (s *initramfsMountsSuite) TestInitramfsMountsRecoverModeEncryptedDegradedNoBootDataFallbackHappy(c *C) {
	s.mockProcCmdlineContent(c, "snapd_recovery_mode=recover snapd_recovery_system="+s.sysLabel)

	restore := main.MockPartitionUUIDForBootedKernelDisk("")
	defer restore()

	// setup a bootloader for setting the bootenv after we are done
	bloader := bootloadertest.Mock("mock", c.MkDir())
	bootloader.Force(bloader)
	defer bootloader.Force(nil)

	defaultEncDiskNoBoot := &disks.MockDiskMapping{
		FilesystemLabelToPartUUID: map[string]string{
			"ubuntu-seed":     "ubuntu-seed-partuuid",
			"ubuntu-data-enc": "ubuntu-data-enc-partuuid",
			"ubuntu-save-enc": "ubuntu-save-enc-partuuid",
		},
		DiskHasPartitions: true,
		DevNum:            "defaultEncDevNoBoot",
	}

	restore = disks.MockMountPointDisksToPartitionMapping(
		map[disks.Mountpoint]*disks.MockDiskMapping{
			{Mountpoint: boot.InitramfsUbuntuSeedDir}: defaultEncDiskNoBoot,
			// no ubuntu-boot so we fall back to unlocking data with fallback
			// key right away
			{
				Mountpoint:        boot.InitramfsHostUbuntuDataDir,
				IsDecryptedDevice: true,
			}: defaultEncDiskNoBoot,
			{
				Mountpoint:        boot.InitramfsUbuntuSaveDir,
				IsDecryptedDevice: true,
			}: defaultEncDiskNoBoot,
		},
	)
	defer restore()

	dataActivated := false
	unlockVolumeWithSealedKeyCalls := 0
	restore = main.MockSecbootUnlockVolumeUsingSealedKeyIfEncrypted(func(disk disks.Disk, name string, sealedEncryptionKeyFile string, opts *secboot.UnlockVolumeUsingSealedKeyOptions) (string, bool, error) {
		unlockVolumeWithSealedKeyCalls++
		switch unlockVolumeWithSealedKeyCalls {
		case 1:
			// we skip trying to unlock with run key on ubuntu-boot and go
			// directly to using the fallback key on ubuntu-seed
			c.Assert(name, Equals, "ubuntu-data")
			c.Assert(sealedEncryptionKeyFile, Equals, filepath.Join(s.tmpDir, "run/mnt/ubuntu-seed/device/fde/ubuntu-data.recovery.sealed-key"))
			encDevPartUUID, err := disk.FindMatchingPartitionUUID(name + "-enc")
			c.Assert(err, IsNil)
			c.Assert(encDevPartUUID, Equals, "ubuntu-data-enc-partuuid")
			c.Assert(opts, DeepEquals, &secboot.UnlockVolumeUsingSealedKeyOptions{
				AllowRecoveryKey: true,
			})
			dataActivated = true
			return filepath.Join("/dev/disk/by-partuuid", encDevPartUUID), true, nil

		default:
			c.Errorf("unexpected call to UnlockVolumeUsingSealedKeyIfEncrypted (num %d)", unlockVolumeWithSealedKeyCalls)
			return "", false, fmt.Errorf("broken test")
		}
	})
	defer restore()

	s.mockUbuntuSaveKey(c, boot.InitramfsHostWritableDir, "foo")

	restore = main.MockSecbootUnlockEncryptedVolumeUsingKey(func(disk disks.Disk, name string, key []byte) (string, error) {
		c.Check(dataActivated, Equals, true, Commentf("ubuntu-data not activated yet"))
		encDevPartUUID, err := disk.FindMatchingPartitionUUID(name + "-enc")
		c.Assert(err, IsNil)
		c.Assert(encDevPartUUID, Equals, "ubuntu-save-enc-partuuid")
		c.Assert(key, DeepEquals, []byte("foo"))
		return filepath.Join("/dev/disk/by-partuuid", encDevPartUUID), nil
	})
	defer restore()

	measureEpochCalls := 0
	measureModelCalls := 0
	restore = main.MockSecbootMeasureSnapSystemEpochWhenPossible(func() error {
		measureEpochCalls++
		return nil
	})
	defer restore()

	var measuredModel *asserts.Model
	restore = main.MockSecbootMeasureSnapModelWhenPossible(func(findModel func() (*asserts.Model, error)) error {
		measureModelCalls++
		var err error
		measuredModel, err = findModel()
		if err != nil {
			return err
		}
		return nil
	})
	defer restore()

	restore = s.mockSystemdMountSequence(c, []systemdMount{
		ubuntuLabelMount("ubuntu-seed", "recover"),
		s.makeSeedSnapSystemdMount(snap.TypeSnapd),
		s.makeSeedSnapSystemdMount(snap.TypeKernel),
		s.makeSeedSnapSystemdMount(snap.TypeBase),
		{
			"tmpfs",
			boot.InitramfsDataDir,
			tmpfsMountOpts,
		},
		// no ubuntu-boot
		{
			"/dev/disk/by-partuuid/ubuntu-data-enc-partuuid",
			boot.InitramfsHostUbuntuDataDir,
			nil,
		},
		{
			"/dev/disk/by-partuuid/ubuntu-save-enc-partuuid",
			boot.InitramfsUbuntuSaveDir,
			nil,
		},
	}, nil)
	defer restore()

	s.testRecoverModeHappy(c)

	checkDegradedJSON(c, map[string]interface{}{
		"data-key":      "fallback",
		"data-state":    "mounted",
		"save-key":      "run",
		"save-state":    "mounted",
		"host-location": boot.InitramfsHostUbuntuDataDir,
		"error-log": []interface{}{
			"error locating ubuntu-boot partition on disk defaultEncDevNoBoot: filesystem label \"ubuntu-boot\" not found",
		},
	})

	c.Check(dataActivated, Equals, true)
	c.Check(unlockVolumeWithSealedKeyCalls, Equals, 1)
	c.Check(measureEpochCalls, Equals, 1)
	c.Check(measureModelCalls, Equals, 1)
	c.Check(measuredModel, DeepEquals, s.model)

	c.Assert(filepath.Join(dirs.SnapBootstrapRunDir, "secboot-epoch-measured"), testutil.FilePresent)
	c.Assert(filepath.Join(dirs.SnapBootstrapRunDir, fmt.Sprintf("%s-model-measured", s.sysLabel)), testutil.FilePresent)
}

func (s *initramfsMountsSuite) TestInitramfsMountsRecoverModeEncryptedDegradedNoDataFallbackSaveHappy(c *C) {
	// test a scenario when unsealing of data fails with both the run key
	// and fallback key, but save can be unlocked using the fallback key

	s.mockProcCmdlineContent(c, "snapd_recovery_mode=recover snapd_recovery_system="+s.sysLabel)

	restore := main.MockPartitionUUIDForBootedKernelDisk("")
	defer restore()

	// setup a bootloader for setting the bootenv after we are done
	bloader := bootloadertest.Mock("mock", c.MkDir())
	bootloader.Force(bloader)
	defer bootloader.Force(nil)

	restore = disks.MockMountPointDisksToPartitionMapping(
		map[disks.Mountpoint]*disks.MockDiskMapping{
			{Mountpoint: boot.InitramfsUbuntuSeedDir}: defaultEncBootDisk,
			{Mountpoint: boot.InitramfsUbuntuBootDir}: defaultEncBootDisk,
			{
				Mountpoint:        boot.InitramfsUbuntuSaveDir,
				IsDecryptedDevice: true,
			}: defaultEncBootDisk,
		},
	)
	defer restore()

	dataActivationAttempts := 0
	saveActivated := false
	unlockVolumeWithSealedKeyCalls := 0
	restore = main.MockSecbootUnlockVolumeUsingSealedKeyIfEncrypted(func(disk disks.Disk, name string, sealedEncryptionKeyFile string, opts *secboot.UnlockVolumeUsingSealedKeyOptions) (string, bool, error) {
		unlockVolumeWithSealedKeyCalls++
		switch unlockVolumeWithSealedKeyCalls {

		case 1:
			// ubuntu data can't be unlocked with run key
			c.Assert(name, Equals, "ubuntu-data")
			c.Assert(sealedEncryptionKeyFile, Equals, filepath.Join(s.tmpDir, "run/mnt/ubuntu-boot/device/fde/ubuntu-data.sealed-key"))
			encDevPartUUID, err := disk.FindMatchingPartitionUUID(name + "-enc")
			c.Assert(err, IsNil)
			c.Assert(encDevPartUUID, Equals, "ubuntu-data-enc-partuuid")
			c.Assert(opts, DeepEquals, &secboot.UnlockVolumeUsingSealedKeyOptions{})
			dataActivationAttempts++
			return "", true, fmt.Errorf("failed to unlock ubuntu-data with run object")

		case 2:
			// nor can it be unlocked with fallback key
			c.Assert(name, Equals, "ubuntu-data")
			c.Assert(sealedEncryptionKeyFile, Equals, filepath.Join(s.tmpDir, "run/mnt/ubuntu-seed/device/fde/ubuntu-data.recovery.sealed-key"))
			encDevPartUUID, err := disk.FindMatchingPartitionUUID(name + "-enc")
			c.Assert(err, IsNil)
			c.Assert(encDevPartUUID, Equals, "ubuntu-data-enc-partuuid")
			c.Assert(opts, DeepEquals, &secboot.UnlockVolumeUsingSealedKeyOptions{
				AllowRecoveryKey: true,
			})
			dataActivationAttempts++
			return "", true, fmt.Errorf("failed to unlock ubuntu-data with fallback object")

		case 3:
			// we can however still unlock ubuntu-save (somehow?)
			c.Assert(name, Equals, "ubuntu-save")
			c.Assert(sealedEncryptionKeyFile, Equals, filepath.Join(s.tmpDir, "run/mnt/ubuntu-seed/device/fde/ubuntu-save.recovery.sealed-key"))
			encDevPartUUID, err := disk.FindMatchingPartitionUUID(name + "-enc")
			c.Assert(err, IsNil)
			c.Assert(encDevPartUUID, Equals, "ubuntu-save-enc-partuuid")
			c.Assert(opts, DeepEquals, &secboot.UnlockVolumeUsingSealedKeyOptions{
				AllowRecoveryKey: true,
			})
			saveActivated = true
			return filepath.Join("/dev/disk/by-partuuid", encDevPartUUID), true, nil

		default:
			c.Errorf("unexpected call to UnlockVolumeUsingSealedKeyIfEncrypted (num %d)", unlockVolumeWithSealedKeyCalls)
			return "", false, fmt.Errorf("broken test")
		}
	})
	defer restore()

	s.mockUbuntuSaveKey(c, boot.InitramfsHostWritableDir, "foo")

	restore = main.MockSecbootUnlockEncryptedVolumeUsingKey(func(disk disks.Disk, name string, key []byte) (string, error) {
		// nothing can call this function in the tested scenario
		c.Fatalf("unexpected call")
		return "", fmt.Errorf("unexpected call")
	})
	defer restore()

	measureEpochCalls := 0
	measureModelCalls := 0
	restore = main.MockSecbootMeasureSnapSystemEpochWhenPossible(func() error {
		measureEpochCalls++
		return nil
	})
	defer restore()

	var measuredModel *asserts.Model
	restore = main.MockSecbootMeasureSnapModelWhenPossible(func(findModel func() (*asserts.Model, error)) error {
		measureModelCalls++
		var err error
		measuredModel, err = findModel()
		if err != nil {
			return err
		}
		return nil
	})
	defer restore()

	restore = s.mockSystemdMountSequence(c, []systemdMount{
		ubuntuLabelMount("ubuntu-seed", "recover"),
		s.makeSeedSnapSystemdMount(snap.TypeSnapd),
		s.makeSeedSnapSystemdMount(snap.TypeKernel),
		s.makeSeedSnapSystemdMount(snap.TypeBase),
		{
			"tmpfs",
			boot.InitramfsDataDir,
			tmpfsMountOpts,
		},
		{
			"/dev/disk/by-partuuid/ubuntu-boot-partuuid",
			boot.InitramfsUbuntuBootDir,
			needsFsckDiskMountOpts,
		},
		{
			"/dev/disk/by-partuuid/ubuntu-save-enc-partuuid",
			boot.InitramfsUbuntuSaveDir,
			nil,
		},
	}, nil)
	defer restore()

	// ensure that we check that access to sealed keys were locked
	sealedKeysLocked := false
	restore = main.MockSecbootLockTPMSealedKeys(func() error {
		sealedKeysLocked = true
		return nil
	})
	defer restore()

	_, err := main.Parser().ParseArgs([]string{"initramfs-mounts"})
	c.Assert(err, IsNil)

	// we always need to lock access to sealed keys
	c.Check(sealedKeysLocked, Equals, true)

	modeEnv := filepath.Join(boot.InitramfsWritableDir, "var/lib/snapd/modeenv")
	c.Check(modeEnv, testutil.FileEquals, `mode=recover
recovery_system=20191118
`)

	checkDegradedJSON(c, map[string]interface{}{
		"data-key":      "",
		"data-state":    "enc-not-found",
		"save-key":      "fallback",
		"save-state":    "mounted",
		"host-location": "",
		"error-log": []interface{}{
			"cannot unlock encrypted ubuntu-data with sealed run key: failed to unlock ubuntu-data with run object",
			"cannot find or unlock encrypted ubuntu-data partition with sealed fallback key: failed to unlock ubuntu-data with fallback object",
		},
	})

	bloader2, err := bootloader.Find("", nil)
	c.Assert(err, IsNil)
	m, err := bloader2.GetBootVars("snapd_recovery_system", "snapd_recovery_mode")
	c.Assert(err, IsNil)
	c.Assert(m, DeepEquals, map[string]string{
		"snapd_recovery_system": "20191118",
		"snapd_recovery_mode":   "run",
	})

	// since we didn't mount data at all, we won't have copied in files from
	// there and instead will copy safe defaults to the ephemeral data
	c.Assert(filepath.Join(boot.InitramfsHostWritableDir, "var/lib/console-conf/complete"), testutil.FilePresent)

	c.Check(dataActivationAttempts, Equals, 2)
	c.Check(saveActivated, Equals, true)
	c.Check(unlockVolumeWithSealedKeyCalls, Equals, 3)
	c.Check(measureEpochCalls, Equals, 1)
	c.Check(measureModelCalls, Equals, 1)
	c.Check(measuredModel, DeepEquals, s.model)

	c.Assert(filepath.Join(dirs.SnapBootstrapRunDir, "secboot-epoch-measured"), testutil.FilePresent)
	c.Assert(filepath.Join(dirs.SnapBootstrapRunDir, fmt.Sprintf("%s-model-measured", s.sysLabel)), testutil.FilePresent)
}

func (s *initramfsMountsSuite) TestInitramfsMountsRecoverModeEncryptedDegradedNoDataNoSaveHappy(c *C) {
	// test a scenario when unlocking data with both run and fallback keys
	// fails, followed by a failure to unlock save with the fallback key

	s.mockProcCmdlineContent(c, "snapd_recovery_mode=recover snapd_recovery_system="+s.sysLabel)

	restore := main.MockPartitionUUIDForBootedKernelDisk("")
	defer restore()

	// setup a bootloader for setting the bootenv after we are done
	bloader := bootloadertest.Mock("mock", c.MkDir())
	bootloader.Force(bloader)
	defer bootloader.Force(nil)

	restore = disks.MockMountPointDisksToPartitionMapping(
		map[disks.Mountpoint]*disks.MockDiskMapping{
			{Mountpoint: boot.InitramfsUbuntuSeedDir}: defaultEncBootDisk,
			{Mountpoint: boot.InitramfsUbuntuBootDir}: defaultEncBootDisk,
			{
				Mountpoint:        boot.InitramfsUbuntuSaveDir,
				IsDecryptedDevice: true,
			}: defaultEncBootDisk,
		},
	)
	defer restore()

	dataActivationAttempts := 0
	saveUnsealActivationAttempted := false
	unlockVolumeWithSealedKeyCalls := 0
	restore = main.MockSecbootUnlockVolumeUsingSealedKeyIfEncrypted(func(disk disks.Disk, name string, sealedEncryptionKeyFile string, opts *secboot.UnlockVolumeUsingSealedKeyOptions) (string, bool, error) {
		unlockVolumeWithSealedKeyCalls++
		switch unlockVolumeWithSealedKeyCalls {

		case 1:
			// ubuntu data can't be unlocked with run key
			c.Assert(name, Equals, "ubuntu-data")
			c.Assert(sealedEncryptionKeyFile, Equals, filepath.Join(s.tmpDir, "run/mnt/ubuntu-boot/device/fde/ubuntu-data.sealed-key"))
			encDevPartUUID, err := disk.FindMatchingPartitionUUID(name + "-enc")
			c.Assert(err, IsNil)
			c.Assert(encDevPartUUID, Equals, "ubuntu-data-enc-partuuid")
			c.Assert(opts, DeepEquals, &secboot.UnlockVolumeUsingSealedKeyOptions{})
			dataActivationAttempts++
			return "", true, fmt.Errorf("failed to unlock ubuntu-data with run object")

		case 2:
			// nor can it be unlocked with fallback key
			c.Assert(name, Equals, "ubuntu-data")
			c.Assert(sealedEncryptionKeyFile, Equals, filepath.Join(s.tmpDir, "run/mnt/ubuntu-seed/device/fde/ubuntu-data.recovery.sealed-key"))
			encDevPartUUID, err := disk.FindMatchingPartitionUUID(name + "-enc")
			c.Assert(err, IsNil)
			c.Assert(encDevPartUUID, Equals, "ubuntu-data-enc-partuuid")
			c.Assert(opts, DeepEquals, &secboot.UnlockVolumeUsingSealedKeyOptions{
				AllowRecoveryKey: true,
			})
			dataActivationAttempts++
			return "", true, fmt.Errorf("failed to unlock ubuntu-data with fallback object")

		case 3:
			// we also fail to unlock save

			// no attempts to activate ubuntu-save yet
			c.Assert(name, Equals, "ubuntu-save")
			c.Assert(sealedEncryptionKeyFile, Equals, filepath.Join(s.tmpDir, "run/mnt/ubuntu-seed/device/fde/ubuntu-save.recovery.sealed-key"))
			encDevPartUUID, err := disk.FindMatchingPartitionUUID(name + "-enc")
			c.Assert(err, IsNil)
			c.Assert(encDevPartUUID, Equals, "ubuntu-save-enc-partuuid")
			c.Assert(opts, DeepEquals, &secboot.UnlockVolumeUsingSealedKeyOptions{
				AllowRecoveryKey: true,
			})
			saveUnsealActivationAttempted = true
			return "", true, fmt.Errorf("failed to unlock ubuntu-save with fallback object")

		default:
			c.Errorf("unexpected call to UnlockVolumeUsingSealedKeyIfEncrypted (num %d)", unlockVolumeWithSealedKeyCalls)
			return "", false, fmt.Errorf("broken test")
		}
	})
	defer restore()

	s.mockUbuntuSaveKey(c, boot.InitramfsHostWritableDir, "foo")

	restore = main.MockSecbootUnlockEncryptedVolumeUsingKey(func(disk disks.Disk, name string, key []byte) (string, error) {
		// nothing can call this function in the tested scenario
		c.Fatalf("unexpected call")
		return "", fmt.Errorf("unexpected call")
	})
	defer restore()

	measureEpochCalls := 0
	measureModelCalls := 0
	restore = main.MockSecbootMeasureSnapSystemEpochWhenPossible(func() error {
		measureEpochCalls++
		return nil
	})
	defer restore()

	var measuredModel *asserts.Model
	restore = main.MockSecbootMeasureSnapModelWhenPossible(func(findModel func() (*asserts.Model, error)) error {
		measureModelCalls++
		var err error
		measuredModel, err = findModel()
		if err != nil {
			return err
		}
		return nil
	})
	defer restore()

	restore = s.mockSystemdMountSequence(c, []systemdMount{
		ubuntuLabelMount("ubuntu-seed", "recover"),
		s.makeSeedSnapSystemdMount(snap.TypeSnapd),
		s.makeSeedSnapSystemdMount(snap.TypeKernel),
		s.makeSeedSnapSystemdMount(snap.TypeBase),
		{
			"tmpfs",
			boot.InitramfsDataDir,
			tmpfsMountOpts,
		},
		{
			"/dev/disk/by-partuuid/ubuntu-boot-partuuid",
			boot.InitramfsUbuntuBootDir,
			needsFsckDiskMountOpts,
		},
	}, nil)
	defer restore()

	// ensure that we check that access to sealed keys were locked
	sealedKeysLocked := false
	restore = main.MockSecbootLockTPMSealedKeys(func() error {
		sealedKeysLocked = true
		return nil
	})
	defer restore()

	_, err := main.Parser().ParseArgs([]string{"initramfs-mounts"})
	c.Assert(err, IsNil)

	// we always need to lock access to sealed keys
	c.Check(sealedKeysLocked, Equals, true)

	modeEnv := filepath.Join(boot.InitramfsRunMntDir, "data/system-data/var/lib/snapd/modeenv")
	c.Check(modeEnv, testutil.FileEquals, `mode=recover
recovery_system=20191118
`)

	checkDegradedJSON(c, map[string]interface{}{
		"data-key":      "",
		"data-state":    "enc-not-found",
		"save-key":      "",
		"save-state":    "enc-not-found",
		"host-location": "",
		"error-log": []interface{}{
			"cannot unlock encrypted ubuntu-data with sealed run key: failed to unlock ubuntu-data with run object",
			"cannot find or unlock encrypted ubuntu-data partition with sealed fallback key: failed to unlock ubuntu-data with fallback object",
			"cannot find or unlock encrypted ubuntu-save partition with recovery key: failed to unlock ubuntu-save with fallback object",
		},
	})

	bloader2, err := bootloader.Find("", nil)
	c.Assert(err, IsNil)
	m, err := bloader2.GetBootVars("snapd_recovery_system", "snapd_recovery_mode")
	c.Assert(err, IsNil)
	c.Assert(m, DeepEquals, map[string]string{
		"snapd_recovery_system": "20191118",
		"snapd_recovery_mode":   "run",
	})

	// since we didn't mount data at all, we won't have copied in files from
	// there and instead will copy safe defaults to the ephemeral data
	c.Assert(filepath.Join(boot.InitramfsHostWritableDir, "var/lib/console-conf/complete"), testutil.FilePresent)

	c.Check(dataActivationAttempts, Equals, 2)
	c.Check(saveUnsealActivationAttempted, Equals, true)
	c.Check(unlockVolumeWithSealedKeyCalls, Equals, 3)
	c.Check(measureEpochCalls, Equals, 1)
	c.Check(measureModelCalls, Equals, 1)
	c.Check(measuredModel, DeepEquals, s.model)

	c.Assert(filepath.Join(dirs.SnapBootstrapRunDir, "secboot-epoch-measured"), testutil.FilePresent)
	c.Assert(filepath.Join(dirs.SnapBootstrapRunDir, fmt.Sprintf("%s-model-measured", s.sysLabel)), testutil.FilePresent)
}

func (s *initramfsMountsSuite) TestInitramfsMountsRecoverModeEncryptedAttackerFSAttachedHappy(c *C) {
	s.mockProcCmdlineContent(c, "snapd_recovery_mode=recover snapd_recovery_system="+s.sysLabel)

	restore := main.MockPartitionUUIDForBootedKernelDisk("")
	defer restore()

	// setup a bootloader for setting the bootenv
	bloader := bootloadertest.Mock("mock", c.MkDir())
	bootloader.Force(bloader)
	defer bootloader.Force(nil)

	mockDisk := &disks.MockDiskMapping{
		FilesystemLabelToPartUUID: map[string]string{
			"ubuntu-seed":     "ubuntu-seed-partuuid",
			"ubuntu-boot":     "ubuntu-boot-partuuid",
			"ubuntu-data-enc": "ubuntu-data-enc-partuuid",
			"ubuntu-save-enc": "ubuntu-save-enc-partuuid",
		},
		DiskHasPartitions: true,
		DevNum:            "bootDev",
	}
	attackerDisk := &disks.MockDiskMapping{
		FilesystemLabelToPartUUID: map[string]string{
			"ubuntu-seed":     "ubuntu-seed-attacker-partuuid",
			"ubuntu-boot":     "ubuntu-boot-attacker-partuuid",
			"ubuntu-data-enc": "ubuntu-data-enc-attacker-partuuid",
			"ubuntu-save-enc": "ubuntu-save-enc-attacker-partuuid",
		},
		DiskHasPartitions: true,
		DevNum:            "attackerDev",
	}

	restore = disks.MockMountPointDisksToPartitionMapping(
		map[disks.Mountpoint]*disks.MockDiskMapping{
			{Mountpoint: boot.InitramfsUbuntuSeedDir}: mockDisk,
			{Mountpoint: boot.InitramfsUbuntuBootDir}: mockDisk,
			{
				Mountpoint:        boot.InitramfsHostUbuntuDataDir,
				IsDecryptedDevice: true,
			}: mockDisk,
			{
				Mountpoint:        boot.InitramfsUbuntuSaveDir,
				IsDecryptedDevice: true,
			}: mockDisk,
			// this is the attacker fs on a different disk
			{Mountpoint: "somewhere-else"}: attackerDisk,
		},
	)
	defer restore()

	activated := false
	restore = main.MockSecbootUnlockVolumeUsingSealedKeyIfEncrypted(func(disk disks.Disk, name string, sealedEncryptionKeyFile string, opts *secboot.UnlockVolumeUsingSealedKeyOptions) (string, bool, error) {
		c.Assert(name, Equals, "ubuntu-data")
		encDevPartUUID, err := disk.FindMatchingPartitionUUID(name + "-enc")
		c.Assert(err, IsNil)
		c.Assert(encDevPartUUID, Equals, "ubuntu-data-enc-partuuid")
		c.Assert(opts, DeepEquals, &secboot.UnlockVolumeUsingSealedKeyOptions{})

		activated = true
		return filepath.Join("/dev/disk/by-partuuid", encDevPartUUID), true, nil
	})
	defer restore()

	s.mockUbuntuSaveKey(c, boot.InitramfsHostWritableDir, "foo")

	restore = main.MockSecbootUnlockEncryptedVolumeUsingKey(func(disk disks.Disk, name string, key []byte) (string, error) {
		encDevPartUUID, err := disk.FindMatchingPartitionUUID(name + "-enc")
		c.Assert(err, IsNil)
		c.Assert(encDevPartUUID, Equals, "ubuntu-save-enc-partuuid")
		c.Assert(key, DeepEquals, []byte("foo"))
		return filepath.Join("/dev/disk/by-partuuid", encDevPartUUID), nil
	})
	defer restore()

	measureEpochCalls := 0
	measureModelCalls := 0
	restore = main.MockSecbootMeasureSnapSystemEpochWhenPossible(func() error {
		measureEpochCalls++
		return nil
	})
	defer restore()

	var measuredModel *asserts.Model
	restore = main.MockSecbootMeasureSnapModelWhenPossible(func(findModel func() (*asserts.Model, error)) error {
		measureModelCalls++
		var err error
		measuredModel, err = findModel()
		if err != nil {
			return err
		}
		return nil
	})
	defer restore()

	restore = s.mockSystemdMountSequence(c, []systemdMount{
		ubuntuLabelMount("ubuntu-seed", "recover"),
		s.makeSeedSnapSystemdMount(snap.TypeSnapd),
		s.makeSeedSnapSystemdMount(snap.TypeKernel),
		s.makeSeedSnapSystemdMount(snap.TypeBase),
		{
			"tmpfs",
			boot.InitramfsDataDir,
			tmpfsMountOpts,
		},
		{
			"/dev/disk/by-partuuid/ubuntu-boot-partuuid",
			boot.InitramfsUbuntuBootDir,
			needsFsckDiskMountOpts,
		},
		{
			"/dev/disk/by-partuuid/ubuntu-data-enc-partuuid",
			boot.InitramfsHostUbuntuDataDir,
			nil,
		},
		{
			"/dev/disk/by-partuuid/ubuntu-save-enc-partuuid",
			boot.InitramfsUbuntuSaveDir,
			nil,
		},
	}, nil)
	defer restore()

	s.testRecoverModeHappy(c)

	c.Check(activated, Equals, true)
	c.Check(measureEpochCalls, Equals, 1)
	c.Check(measureModelCalls, Equals, 1)
	c.Check(measuredModel, DeepEquals, s.model)

	c.Assert(filepath.Join(dirs.SnapBootstrapRunDir, "secboot-epoch-measured"), testutil.FilePresent)
	c.Assert(filepath.Join(dirs.SnapBootstrapRunDir, fmt.Sprintf("%s-model-measured", s.sysLabel)), testutil.FilePresent)
}

func (s *initramfsMountsSuite) testInitramfsMountsInstallRecoverModeMeasure(c *C, mode string) {
	s.mockProcCmdlineContent(c, fmt.Sprintf("snapd_recovery_mode=%s snapd_recovery_system=%s", mode, s.sysLabel))

	modeMnts := []systemdMount{
		ubuntuLabelMount("ubuntu-seed", mode),
		s.makeSeedSnapSystemdMount(snap.TypeSnapd),
		s.makeSeedSnapSystemdMount(snap.TypeKernel),
		s.makeSeedSnapSystemdMount(snap.TypeBase),
		{
			"tmpfs",
			boot.InitramfsDataDir,
			tmpfsMountOpts,
		},
	}

	mockDiskMapping := map[disks.Mountpoint]*disks.MockDiskMapping{
		{Mountpoint: boot.InitramfsUbuntuSeedDir}: {
			FilesystemLabelToPartUUID: map[string]string{
				"ubuntu-seed": "ubuntu-seed-partuuid",
			},
			DiskHasPartitions: true,
		},
	}

	if mode == "recover" {
		// setup a bootloader for setting the bootenv after we are done
		bloader := bootloadertest.Mock("mock", c.MkDir())
		bootloader.Force(bloader)
		defer bootloader.Force(nil)

		// add the expected mount of ubuntu-data onto the host data dir
		modeMnts = append(modeMnts,
			systemdMount{
				"/dev/disk/by-partuuid/ubuntu-boot-partuuid",
				boot.InitramfsUbuntuBootDir,
				needsFsckDiskMountOpts,
			},
			systemdMount{
				"/dev/disk/by-partuuid/ubuntu-data-partuuid",
				boot.InitramfsHostUbuntuDataDir,
				nil,
			},
			systemdMount{
				"/dev/disk/by-partuuid/ubuntu-save-partuuid",
				boot.InitramfsUbuntuSaveDir,
				nil,
			})

		// also add the ubuntu-data and ubuntu-save fs labels to the
		// disk referenced by the ubuntu-seed partition
		disk := mockDiskMapping[disks.Mountpoint{Mountpoint: boot.InitramfsUbuntuSeedDir}]
		disk.FilesystemLabelToPartUUID["ubuntu-boot"] = "ubuntu-boot-partuuid"
		disk.FilesystemLabelToPartUUID["ubuntu-data"] = "ubuntu-data-partuuid"
		disk.FilesystemLabelToPartUUID["ubuntu-save"] = "ubuntu-save-partuuid"

		// and also add the /run/mnt/host/ubuntu-{boot,data,save} mountpoints
		// for cross-checking after mounting
		mockDiskMapping[disks.Mountpoint{Mountpoint: boot.InitramfsUbuntuBootDir}] = disk
		mockDiskMapping[disks.Mountpoint{Mountpoint: boot.InitramfsHostUbuntuDataDir}] = disk
		mockDiskMapping[disks.Mountpoint{Mountpoint: boot.InitramfsUbuntuSaveDir}] = disk
	}

	restore := disks.MockMountPointDisksToPartitionMapping(mockDiskMapping)
	defer restore()

	measureEpochCalls := 0
	measureModelCalls := 0
	restore = main.MockSecbootMeasureSnapSystemEpochWhenPossible(func() error {
		measureEpochCalls++
		return nil
	})
	defer restore()

	var measuredModel *asserts.Model
	restore = main.MockSecbootMeasureSnapModelWhenPossible(func(findModel func() (*asserts.Model, error)) error {
		measureModelCalls++
		var err error
		measuredModel, err = findModel()
		if err != nil {
			return err
		}
		return nil
	})
	defer restore()

	restore = s.mockSystemdMountSequence(c, modeMnts, nil)
	defer restore()

	if mode == "recover" {
		// use the helper
		s.testRecoverModeHappy(c)
	} else {
		_, err := main.Parser().ParseArgs([]string{"initramfs-mounts"})
		c.Assert(err, IsNil)

		modeEnv := filepath.Join(boot.InitramfsDataDir, "/system-data/var/lib/snapd/modeenv")
		c.Check(modeEnv, testutil.FileEquals, `mode=install
recovery_system=20191118
`)
	}

	c.Check(measuredModel, NotNil)
	c.Check(measuredModel, DeepEquals, s.model)
	c.Check(measureEpochCalls, Equals, 1)
	c.Check(measureModelCalls, Equals, 1)
	c.Assert(filepath.Join(dirs.SnapBootstrapRunDir, "secboot-epoch-measured"), testutil.FilePresent)
	c.Assert(filepath.Join(dirs.SnapBootstrapRunDir, s.sysLabel+"-model-measured"), testutil.FilePresent)
}

func (s *initramfsMountsSuite) TestInitramfsMountsInstallModeMeasure(c *C) {
	s.testInitramfsMountsInstallRecoverModeMeasure(c, "install")
}

func (s *initramfsMountsSuite) TestInitramfsMountsInstallModeUnsetMeasure(c *C) {
	// TODO:UC20: eventually we should require snapd_recovery_mode to be set to
	// explicitly "install" for install mode, but we originally allowed
	// snapd_recovery_mode="" and interpreted it as install mode, so test that
	// case too
	s.testInitramfsMountsInstallRecoverModeMeasure(c, "")
}

func (s *initramfsMountsSuite) TestInitramfsMountsRecoverModeMeasure(c *C) {
	s.testInitramfsMountsInstallRecoverModeMeasure(c, "recover")
}<|MERGE_RESOLUTION|>--- conflicted
+++ resolved
@@ -216,13 +216,8 @@
 		c.Check(f, NotNil)
 		return nil
 	}))
-<<<<<<< HEAD
-	s.AddCleanup(main.MockSecbootUnlockVolumeUsingSealedKeyIfEncrypted(func(disk disks.Disk, name string, sealedEncryptionKeyFile string, opts *secboot.UnlockVolumeUsingSealedKeyOptions) (string, bool, error) {
-		return filepath.Join("/dev/disk/by-partuuid", name+"-partuuid"), false, nil
-=======
-	s.AddCleanup(main.MockSecbootUnlockVolumeUsingSealedKeyIfEncrypted(func(disk disks.Disk, name string, encryptionKeyFile string, opts *secboot.UnlockVolumeUsingSealedKeyOptions) (secboot.UnlockResult, error) {
+	s.AddCleanup(main.MockSecbootUnlockVolumeUsingSealedKeyIfEncrypted(func(disk disks.Disk, name string, sealedEncryptionKeyFile string, opts *secboot.UnlockVolumeUsingSealedKeyOptions) (secboot.UnlockResult, error) {
 		return secboot.UnlockResult{Device: filepath.Join("/dev/disk/by-partuuid", name+"-partuuid")}, nil
->>>>>>> 09369fea
 	}))
 }
 
@@ -1485,11 +1480,7 @@
 	c.Assert(err, IsNil)
 
 	dataActivated := false
-<<<<<<< HEAD
-	restore = main.MockSecbootUnlockVolumeUsingSealedKeyIfEncrypted(func(disk disks.Disk, name string, sealedEncryptionKeyFile string, opts *secboot.UnlockVolumeUsingSealedKeyOptions) (string, bool, error) {
-=======
-	restore = main.MockSecbootUnlockVolumeUsingSealedKeyIfEncrypted(func(disk disks.Disk, name string, encryptionKeyFile string, opts *secboot.UnlockVolumeUsingSealedKeyOptions) (secboot.UnlockResult, error) {
->>>>>>> 09369fea
+	restore = main.MockSecbootUnlockVolumeUsingSealedKeyIfEncrypted(func(disk disks.Disk, name string, sealedEncryptionKeyFile string, opts *secboot.UnlockVolumeUsingSealedKeyOptions) (secboot.UnlockResult, error) {
 		c.Assert(name, Equals, "ubuntu-data")
 		c.Assert(sealedEncryptionKeyFile, Equals, filepath.Join(s.tmpDir, "run/mnt/ubuntu-boot/device/fde/ubuntu-data.sealed-key"))
 		c.Assert(opts, DeepEquals, &secboot.UnlockVolumeUsingSealedKeyOptions{
@@ -1604,11 +1595,7 @@
 	defer restore()
 
 	dataActivated := false
-<<<<<<< HEAD
-	restore = main.MockSecbootUnlockVolumeUsingSealedKeyIfEncrypted(func(disk disks.Disk, name string, sealedEncryptionKeyFile string, opts *secboot.UnlockVolumeUsingSealedKeyOptions) (string, bool, error) {
-=======
-	restore = main.MockSecbootUnlockVolumeUsingSealedKeyIfEncrypted(func(disk disks.Disk, name string, encryptionKeyFile string, opts *secboot.UnlockVolumeUsingSealedKeyOptions) (secboot.UnlockResult, error) {
->>>>>>> 09369fea
+	restore = main.MockSecbootUnlockVolumeUsingSealedKeyIfEncrypted(func(disk disks.Disk, name string, sealedEncryptionKeyFile string, opts *secboot.UnlockVolumeUsingSealedKeyOptions) (secboot.UnlockResult, error) {
 		c.Assert(name, Equals, "ubuntu-data")
 		dataActivated = true
 		// return true because we are using an encrypted device
@@ -1682,11 +1669,7 @@
 	defer restore()
 
 	dataActivated := false
-<<<<<<< HEAD
-	restore = main.MockSecbootUnlockVolumeUsingSealedKeyIfEncrypted(func(disk disks.Disk, name string, sealedEncryptionKeyFile string, opts *secboot.UnlockVolumeUsingSealedKeyOptions) (string, bool, error) {
-=======
-	restore = main.MockSecbootUnlockVolumeUsingSealedKeyIfEncrypted(func(disk disks.Disk, name string, encryptionKeyFile string, opts *secboot.UnlockVolumeUsingSealedKeyOptions) (secboot.UnlockResult, error) {
->>>>>>> 09369fea
+	restore = main.MockSecbootUnlockVolumeUsingSealedKeyIfEncrypted(func(disk disks.Disk, name string, sealedEncryptionKeyFile string, opts *secboot.UnlockVolumeUsingSealedKeyOptions) (secboot.UnlockResult, error) {
 		c.Assert(name, Equals, "ubuntu-data")
 		dataActivated = true
 		// return true because we are using an encrypted device
@@ -2466,11 +2449,7 @@
 	defer restore()
 
 	dataActivated := false
-<<<<<<< HEAD
-	restore = main.MockSecbootUnlockVolumeUsingSealedKeyIfEncrypted(func(disk disks.Disk, name string, sealedEncryptionKeyFile string, opts *secboot.UnlockVolumeUsingSealedKeyOptions) (string, bool, error) {
-=======
-	restore = main.MockSecbootUnlockVolumeUsingSealedKeyIfEncrypted(func(disk disks.Disk, name string, encryptionKeyFile string, opts *secboot.UnlockVolumeUsingSealedKeyOptions) (secboot.UnlockResult, error) {
->>>>>>> 09369fea
+	restore = main.MockSecbootUnlockVolumeUsingSealedKeyIfEncrypted(func(disk disks.Disk, name string, sealedEncryptionKeyFile string, opts *secboot.UnlockVolumeUsingSealedKeyOptions) (secboot.UnlockResult, error) {
 		c.Assert(name, Equals, "ubuntu-data")
 		c.Assert(sealedEncryptionKeyFile, Equals, filepath.Join(s.tmpDir, "run/mnt/ubuntu-boot/device/fde/ubuntu-data.sealed-key"))
 
@@ -2597,11 +2576,10 @@
 	)
 	defer restore()
 
-<<<<<<< HEAD
 	dataActivated := false
 	saveActivated := false
 	unlockVolumeWithSealedKeyCalls := 0
-	restore = main.MockSecbootUnlockVolumeUsingSealedKeyIfEncrypted(func(disk disks.Disk, name string, sealedEncryptionKeyFile string, opts *secboot.UnlockVolumeUsingSealedKeyOptions) (string, bool, error) {
+	restore = main.MockSecbootUnlockVolumeUsingSealedKeyIfEncrypted(func(disk disks.Disk, name string, sealedEncryptionKeyFile string, opts *secboot.UnlockVolumeUsingSealedKeyOptions) (secboot.UnlockResult, error) {
 		unlockVolumeWithSealedKeyCalls++
 		switch unlockVolumeWithSealedKeyCalls {
 
@@ -2613,7 +2591,7 @@
 			c.Assert(err, IsNil)
 			c.Assert(encDevPartUUID, Equals, "ubuntu-data-enc-partuuid")
 			c.Assert(opts, DeepEquals, &secboot.UnlockVolumeUsingSealedKeyOptions{})
-			return "", true, fmt.Errorf("failed to unlock ubuntu-data")
+			return secboot.UnlockResult{IsDecryptedDevice: true}, fmt.Errorf("failed to unlock ubuntu-data")
 
 		case 2:
 			// now we can unlock ubuntu-data with the fallback key
@@ -2626,29 +2604,16 @@
 				AllowRecoveryKey: true,
 			})
 			dataActivated = true
-			return filepath.Join("/dev/disk/by-partuuid", encDevPartUUID), true, nil
+			return secboot.UnlockResult{
+				Device:            filepath.Join("/dev/disk/by-partuuid", encDevPartUUID),
+				IsDecryptedDevice: true,
+				UnlockMethod:      secboot.UnlockedWithSealedKey,
+			}, nil
 
 		default:
 			c.Errorf("unexpected call to UnlockVolumeUsingSealedKeyIfEncrypted (num %d)", unlockVolumeWithSealedKeyCalls)
-			return "", false, fmt.Errorf("broken test")
+			return secboot.UnlockResult{}, fmt.Errorf("broken test")
 		}
-=======
-	activated := false
-	restore = main.MockSecbootUnlockVolumeUsingSealedKeyIfEncrypted(func(disk disks.Disk, name string, encryptionKeyFile string, opts *secboot.UnlockVolumeUsingSealedKeyOptions) (secboot.UnlockResult, error) {
-		c.Assert(name, Equals, "ubuntu-data")
-		encDevPartUUID, err := disk.FindMatchingPartitionUUID(name + "-enc")
-		c.Assert(err, IsNil)
-		c.Assert(encDevPartUUID, Equals, "ubuntu-data-enc-partuuid")
-		c.Assert(opts, DeepEquals, &secboot.UnlockVolumeUsingSealedKeyOptions{
-			LockKeysOnFinish: true,
-			AllowRecoveryKey: true,
-		})
-		activated = true
-		return secboot.UnlockResult{
-			Device:            filepath.Join("/dev/disk/by-partuuid", encDevPartUUID),
-			IsDecryptedDevice: true,
-		}, nil
->>>>>>> 09369fea
 	})
 	defer restore()
 
@@ -2767,7 +2732,7 @@
 	dataActivated := false
 	saveActivationAttempted := false
 	unlockVolumeWithSealedKeyCalls := 0
-	restore = main.MockSecbootUnlockVolumeUsingSealedKeyIfEncrypted(func(disk disks.Disk, name string, sealedEncryptionKeyFile string, opts *secboot.UnlockVolumeUsingSealedKeyOptions) (string, bool, error) {
+	restore = main.MockSecbootUnlockVolumeUsingSealedKeyIfEncrypted(func(disk disks.Disk, name string, sealedEncryptionKeyFile string, opts *secboot.UnlockVolumeUsingSealedKeyOptions) (secboot.UnlockResult, error) {
 		unlockVolumeWithSealedKeyCalls++
 		switch unlockVolumeWithSealedKeyCalls {
 
@@ -2780,7 +2745,11 @@
 			c.Assert(encDevPartUUID, Equals, "ubuntu-data-enc-partuuid")
 			c.Assert(opts, DeepEquals, &secboot.UnlockVolumeUsingSealedKeyOptions{})
 			dataActivated = true
-			return filepath.Join("/dev/disk/by-partuuid", encDevPartUUID), true, nil
+			return secboot.UnlockResult{
+				Device:            filepath.Join("/dev/disk/by-partuuid", encDevPartUUID),
+				IsDecryptedDevice: true,
+				UnlockMethod:      secboot.UnlockedWithSealedKey,
+			}, nil
 
 		case 2:
 			// then after ubuntu-save is attempted to be unlocked with the
@@ -2796,11 +2765,15 @@
 				AllowRecoveryKey: true,
 			})
 			dataActivated = true
-			return filepath.Join("/dev/disk/by-partuuid", encDevPartUUID), true, nil
+			return secboot.UnlockResult{
+				Device:            filepath.Join("/dev/disk/by-partuuid", encDevPartUUID),
+				IsDecryptedDevice: true,
+				UnlockMethod:      secboot.UnlockedWithSealedKey,
+			}, nil
 
 		default:
 			c.Errorf("unexpected call to UnlockVolumeUsingSealedKeyIfEncrypted (num %d)", unlockVolumeWithSealedKeyCalls)
-			return "", false, fmt.Errorf("broken test")
+			return secboot.UnlockResult{}, fmt.Errorf("broken test")
 		}
 	})
 	defer restore()
@@ -2930,7 +2903,7 @@
 
 	dataActivated := false
 	unlockVolumeWithSealedKeyCalls := 0
-	restore = main.MockSecbootUnlockVolumeUsingSealedKeyIfEncrypted(func(disk disks.Disk, name string, sealedEncryptionKeyFile string, opts *secboot.UnlockVolumeUsingSealedKeyOptions) (string, bool, error) {
+	restore = main.MockSecbootUnlockVolumeUsingSealedKeyIfEncrypted(func(disk disks.Disk, name string, sealedEncryptionKeyFile string, opts *secboot.UnlockVolumeUsingSealedKeyOptions) (secboot.UnlockResult, error) {
 		unlockVolumeWithSealedKeyCalls++
 		switch unlockVolumeWithSealedKeyCalls {
 		case 1:
@@ -2945,11 +2918,15 @@
 				AllowRecoveryKey: true,
 			})
 			dataActivated = true
-			return filepath.Join("/dev/disk/by-partuuid", encDevPartUUID), true, nil
+			return secboot.UnlockResult{
+				Device:            filepath.Join("/dev/disk/by-partuuid", encDevPartUUID),
+				IsDecryptedDevice: true,
+				UnlockMethod:      secboot.UnlockedWithSealedKey,
+			}, nil
 
 		default:
 			c.Errorf("unexpected call to UnlockVolumeUsingSealedKeyIfEncrypted (num %d)", unlockVolumeWithSealedKeyCalls)
-			return "", false, fmt.Errorf("broken test")
+			return secboot.UnlockResult{}, fmt.Errorf("broken test")
 		}
 	})
 	defer restore()
@@ -3033,6 +3010,154 @@
 	c.Assert(filepath.Join(dirs.SnapBootstrapRunDir, fmt.Sprintf("%s-model-measured", s.sysLabel)), testutil.FilePresent)
 }
 
+func (s *initramfsMountsSuite) TestInitramfsMountsRecoverModeEncryptedDegradedNoBootDataRecoveryKeyFallbackHappy(c *C) {
+	s.mockProcCmdlineContent(c, "snapd_recovery_mode=recover snapd_recovery_system="+s.sysLabel)
+
+	restore := main.MockPartitionUUIDForBootedKernelDisk("")
+	defer restore()
+
+	// setup a bootloader for setting the bootenv after we are done
+	bloader := bootloadertest.Mock("mock", c.MkDir())
+	bootloader.Force(bloader)
+	defer bootloader.Force(nil)
+
+	defaultEncDiskNoBoot := &disks.MockDiskMapping{
+		FilesystemLabelToPartUUID: map[string]string{
+			"ubuntu-seed":     "ubuntu-seed-partuuid",
+			"ubuntu-data-enc": "ubuntu-data-enc-partuuid",
+			"ubuntu-save-enc": "ubuntu-save-enc-partuuid",
+		},
+		DiskHasPartitions: true,
+		DevNum:            "defaultEncDevNoBoot",
+	}
+
+	restore = disks.MockMountPointDisksToPartitionMapping(
+		map[disks.Mountpoint]*disks.MockDiskMapping{
+			{Mountpoint: boot.InitramfsUbuntuSeedDir}: defaultEncDiskNoBoot,
+			// no ubuntu-boot so we fall back to unlocking data with fallback
+			// key right away
+			{
+				Mountpoint:        boot.InitramfsHostUbuntuDataDir,
+				IsDecryptedDevice: true,
+			}: defaultEncDiskNoBoot,
+			{
+				Mountpoint:        boot.InitramfsUbuntuSaveDir,
+				IsDecryptedDevice: true,
+			}: defaultEncDiskNoBoot,
+		},
+	)
+	defer restore()
+
+	dataActivated := false
+	unlockVolumeWithSealedKeyCalls := 0
+	restore = main.MockSecbootUnlockVolumeUsingSealedKeyIfEncrypted(func(disk disks.Disk, name string, sealedEncryptionKeyFile string, opts *secboot.UnlockVolumeUsingSealedKeyOptions) (secboot.UnlockResult, error) {
+		unlockVolumeWithSealedKeyCalls++
+		switch unlockVolumeWithSealedKeyCalls {
+		case 1:
+			// we skip trying to unlock with run key on ubuntu-boot and go
+			// directly to using the fallback key on ubuntu-seed
+			c.Assert(name, Equals, "ubuntu-data")
+			c.Assert(sealedEncryptionKeyFile, Equals, filepath.Join(s.tmpDir, "run/mnt/ubuntu-seed/device/fde/ubuntu-data.recovery.sealed-key"))
+			encDevPartUUID, err := disk.FindMatchingPartitionUUID(name + "-enc")
+			c.Assert(err, IsNil)
+			c.Assert(encDevPartUUID, Equals, "ubuntu-data-enc-partuuid")
+			c.Assert(opts, DeepEquals, &secboot.UnlockVolumeUsingSealedKeyOptions{
+				AllowRecoveryKey: true,
+			})
+			dataActivated = true
+			return secboot.UnlockResult{
+				Device:            filepath.Join("/dev/disk/by-partuuid", encDevPartUUID),
+				IsDecryptedDevice: true,
+				// it was unlocked with a recovery key
+				UnlockMethod: secboot.UnlockedWithRecoveryKey,
+			}, nil
+
+		default:
+			c.Errorf("unexpected call to UnlockVolumeUsingSealedKeyIfEncrypted (num %d)", unlockVolumeWithSealedKeyCalls)
+			return secboot.UnlockResult{}, fmt.Errorf("broken test")
+		}
+	})
+	defer restore()
+
+	s.mockUbuntuSaveKey(c, boot.InitramfsHostWritableDir, "foo")
+
+	restore = main.MockSecbootUnlockEncryptedVolumeUsingKey(func(disk disks.Disk, name string, key []byte) (string, error) {
+		c.Check(dataActivated, Equals, true, Commentf("ubuntu-data not activated yet"))
+		encDevPartUUID, err := disk.FindMatchingPartitionUUID(name + "-enc")
+		c.Assert(err, IsNil)
+		c.Assert(encDevPartUUID, Equals, "ubuntu-save-enc-partuuid")
+		c.Assert(key, DeepEquals, []byte("foo"))
+		return filepath.Join("/dev/disk/by-partuuid", encDevPartUUID), nil
+	})
+	defer restore()
+
+	measureEpochCalls := 0
+	measureModelCalls := 0
+	restore = main.MockSecbootMeasureSnapSystemEpochWhenPossible(func() error {
+		measureEpochCalls++
+		return nil
+	})
+	defer restore()
+
+	var measuredModel *asserts.Model
+	restore = main.MockSecbootMeasureSnapModelWhenPossible(func(findModel func() (*asserts.Model, error)) error {
+		measureModelCalls++
+		var err error
+		measuredModel, err = findModel()
+		if err != nil {
+			return err
+		}
+		return nil
+	})
+	defer restore()
+
+	restore = s.mockSystemdMountSequence(c, []systemdMount{
+		ubuntuLabelMount("ubuntu-seed", "recover"),
+		s.makeSeedSnapSystemdMount(snap.TypeSnapd),
+		s.makeSeedSnapSystemdMount(snap.TypeKernel),
+		s.makeSeedSnapSystemdMount(snap.TypeBase),
+		{
+			"tmpfs",
+			boot.InitramfsDataDir,
+			tmpfsMountOpts,
+		},
+		// no ubuntu-boot
+		{
+			"/dev/disk/by-partuuid/ubuntu-data-enc-partuuid",
+			boot.InitramfsHostUbuntuDataDir,
+			nil,
+		},
+		{
+			"/dev/disk/by-partuuid/ubuntu-save-enc-partuuid",
+			boot.InitramfsUbuntuSaveDir,
+			nil,
+		},
+	}, nil)
+	defer restore()
+
+	s.testRecoverModeHappy(c)
+
+	checkDegradedJSON(c, map[string]interface{}{
+		"data-key":      "recovery",
+		"data-state":    "mounted",
+		"save-key":      "run",
+		"save-state":    "mounted",
+		"host-location": boot.InitramfsHostUbuntuDataDir,
+		"error-log": []interface{}{
+			"error locating ubuntu-boot partition on disk defaultEncDevNoBoot: filesystem label \"ubuntu-boot\" not found",
+		},
+	})
+
+	c.Check(dataActivated, Equals, true)
+	c.Check(unlockVolumeWithSealedKeyCalls, Equals, 1)
+	c.Check(measureEpochCalls, Equals, 1)
+	c.Check(measureModelCalls, Equals, 1)
+	c.Check(measuredModel, DeepEquals, s.model)
+
+	c.Assert(filepath.Join(dirs.SnapBootstrapRunDir, "secboot-epoch-measured"), testutil.FilePresent)
+	c.Assert(filepath.Join(dirs.SnapBootstrapRunDir, fmt.Sprintf("%s-model-measured", s.sysLabel)), testutil.FilePresent)
+}
+
 func (s *initramfsMountsSuite) TestInitramfsMountsRecoverModeEncryptedDegradedNoDataFallbackSaveHappy(c *C) {
 	// test a scenario when unsealing of data fails with both the run key
 	// and fallback key, but save can be unlocked using the fallback key
@@ -3062,7 +3187,7 @@
 	dataActivationAttempts := 0
 	saveActivated := false
 	unlockVolumeWithSealedKeyCalls := 0
-	restore = main.MockSecbootUnlockVolumeUsingSealedKeyIfEncrypted(func(disk disks.Disk, name string, sealedEncryptionKeyFile string, opts *secboot.UnlockVolumeUsingSealedKeyOptions) (string, bool, error) {
+	restore = main.MockSecbootUnlockVolumeUsingSealedKeyIfEncrypted(func(disk disks.Disk, name string, sealedEncryptionKeyFile string, opts *secboot.UnlockVolumeUsingSealedKeyOptions) (secboot.UnlockResult, error) {
 		unlockVolumeWithSealedKeyCalls++
 		switch unlockVolumeWithSealedKeyCalls {
 
@@ -3075,7 +3200,7 @@
 			c.Assert(encDevPartUUID, Equals, "ubuntu-data-enc-partuuid")
 			c.Assert(opts, DeepEquals, &secboot.UnlockVolumeUsingSealedKeyOptions{})
 			dataActivationAttempts++
-			return "", true, fmt.Errorf("failed to unlock ubuntu-data with run object")
+			return secboot.UnlockResult{IsDecryptedDevice: true}, fmt.Errorf("failed to unlock ubuntu-data with run object")
 
 		case 2:
 			// nor can it be unlocked with fallback key
@@ -3088,7 +3213,7 @@
 				AllowRecoveryKey: true,
 			})
 			dataActivationAttempts++
-			return "", true, fmt.Errorf("failed to unlock ubuntu-data with fallback object")
+			return secboot.UnlockResult{IsDecryptedDevice: true}, fmt.Errorf("failed to unlock ubuntu-data with fallback object")
 
 		case 3:
 			// we can however still unlock ubuntu-save (somehow?)
@@ -3101,11 +3226,15 @@
 				AllowRecoveryKey: true,
 			})
 			saveActivated = true
-			return filepath.Join("/dev/disk/by-partuuid", encDevPartUUID), true, nil
+			return secboot.UnlockResult{
+				Device:            filepath.Join("/dev/disk/by-partuuid", encDevPartUUID),
+				IsDecryptedDevice: true,
+				UnlockMethod:      secboot.UnlockedWithSealedKey,
+			}, nil
 
 		default:
 			c.Errorf("unexpected call to UnlockVolumeUsingSealedKeyIfEncrypted (num %d)", unlockVolumeWithSealedKeyCalls)
-			return "", false, fmt.Errorf("broken test")
+			return secboot.UnlockResult{}, fmt.Errorf("broken test")
 		}
 	})
 	defer restore()
@@ -3217,9 +3346,9 @@
 	c.Assert(filepath.Join(dirs.SnapBootstrapRunDir, fmt.Sprintf("%s-model-measured", s.sysLabel)), testutil.FilePresent)
 }
 
-func (s *initramfsMountsSuite) TestInitramfsMountsRecoverModeEncryptedDegradedNoDataNoSaveHappy(c *C) {
-	// test a scenario when unlocking data with both run and fallback keys
-	// fails, followed by a failure to unlock save with the fallback key
+func (s *initramfsMountsSuite) TestInitramfsMountsRecoverModeEncryptedDegradedNoDataRecoverySaveHappy(c *C) {
+	// test a scenario when unsealing of data fails with both the run key
+	// and fallback key, but save can be unlocked using the fallback key
 
 	s.mockProcCmdlineContent(c, "snapd_recovery_mode=recover snapd_recovery_system="+s.sysLabel)
 
@@ -3244,9 +3373,9 @@
 	defer restore()
 
 	dataActivationAttempts := 0
-	saveUnsealActivationAttempted := false
+	saveActivated := false
 	unlockVolumeWithSealedKeyCalls := 0
-	restore = main.MockSecbootUnlockVolumeUsingSealedKeyIfEncrypted(func(disk disks.Disk, name string, sealedEncryptionKeyFile string, opts *secboot.UnlockVolumeUsingSealedKeyOptions) (string, bool, error) {
+	restore = main.MockSecbootUnlockVolumeUsingSealedKeyIfEncrypted(func(disk disks.Disk, name string, sealedEncryptionKeyFile string, opts *secboot.UnlockVolumeUsingSealedKeyOptions) (secboot.UnlockResult, error) {
 		unlockVolumeWithSealedKeyCalls++
 		switch unlockVolumeWithSealedKeyCalls {
 
@@ -3259,7 +3388,7 @@
 			c.Assert(encDevPartUUID, Equals, "ubuntu-data-enc-partuuid")
 			c.Assert(opts, DeepEquals, &secboot.UnlockVolumeUsingSealedKeyOptions{})
 			dataActivationAttempts++
-			return "", true, fmt.Errorf("failed to unlock ubuntu-data with run object")
+			return secboot.UnlockResult{IsDecryptedDevice: true}, fmt.Errorf("failed to unlock ubuntu-data with run object")
 
 		case 2:
 			// nor can it be unlocked with fallback key
@@ -3272,7 +3401,196 @@
 				AllowRecoveryKey: true,
 			})
 			dataActivationAttempts++
-			return "", true, fmt.Errorf("failed to unlock ubuntu-data with fallback object")
+			return secboot.UnlockResult{IsDecryptedDevice: true}, fmt.Errorf("failed to unlock ubuntu-data with fallback object")
+
+		case 3:
+			// we can however still unlock ubuntu-save (somehow?)
+			c.Assert(name, Equals, "ubuntu-save")
+			c.Assert(sealedEncryptionKeyFile, Equals, filepath.Join(s.tmpDir, "run/mnt/ubuntu-seed/device/fde/ubuntu-save.recovery.sealed-key"))
+			encDevPartUUID, err := disk.FindMatchingPartitionUUID(name + "-enc")
+			c.Assert(err, IsNil)
+			c.Assert(encDevPartUUID, Equals, "ubuntu-save-enc-partuuid")
+			c.Assert(opts, DeepEquals, &secboot.UnlockVolumeUsingSealedKeyOptions{
+				AllowRecoveryKey: true,
+			})
+			saveActivated = true
+			return secboot.UnlockResult{
+				Device:            filepath.Join("/dev/disk/by-partuuid", encDevPartUUID),
+				IsDecryptedDevice: true,
+				// it was unlocked with the recovery key
+				UnlockMethod: secboot.UnlockedWithRecoveryKey,
+			}, nil
+
+		default:
+			c.Errorf("unexpected call to UnlockVolumeUsingSealedKeyIfEncrypted (num %d)", unlockVolumeWithSealedKeyCalls)
+			return secboot.UnlockResult{}, fmt.Errorf("broken test")
+		}
+	})
+	defer restore()
+
+	s.mockUbuntuSaveKey(c, boot.InitramfsHostWritableDir, "foo")
+
+	restore = main.MockSecbootUnlockEncryptedVolumeUsingKey(func(disk disks.Disk, name string, key []byte) (string, error) {
+		// nothing can call this function in the tested scenario
+		c.Fatalf("unexpected call")
+		return "", fmt.Errorf("unexpected call")
+	})
+	defer restore()
+
+	measureEpochCalls := 0
+	measureModelCalls := 0
+	restore = main.MockSecbootMeasureSnapSystemEpochWhenPossible(func() error {
+		measureEpochCalls++
+		return nil
+	})
+	defer restore()
+
+	var measuredModel *asserts.Model
+	restore = main.MockSecbootMeasureSnapModelWhenPossible(func(findModel func() (*asserts.Model, error)) error {
+		measureModelCalls++
+		var err error
+		measuredModel, err = findModel()
+		if err != nil {
+			return err
+		}
+		return nil
+	})
+	defer restore()
+
+	restore = s.mockSystemdMountSequence(c, []systemdMount{
+		ubuntuLabelMount("ubuntu-seed", "recover"),
+		s.makeSeedSnapSystemdMount(snap.TypeSnapd),
+		s.makeSeedSnapSystemdMount(snap.TypeKernel),
+		s.makeSeedSnapSystemdMount(snap.TypeBase),
+		{
+			"tmpfs",
+			boot.InitramfsDataDir,
+			tmpfsMountOpts,
+		},
+		{
+			"/dev/disk/by-partuuid/ubuntu-boot-partuuid",
+			boot.InitramfsUbuntuBootDir,
+			needsFsckDiskMountOpts,
+		},
+		{
+			"/dev/disk/by-partuuid/ubuntu-save-enc-partuuid",
+			boot.InitramfsUbuntuSaveDir,
+			nil,
+		},
+	}, nil)
+	defer restore()
+
+	// ensure that we check that access to sealed keys were locked
+	sealedKeysLocked := false
+	restore = main.MockSecbootLockTPMSealedKeys(func() error {
+		sealedKeysLocked = true
+		return nil
+	})
+	defer restore()
+
+	_, err := main.Parser().ParseArgs([]string{"initramfs-mounts"})
+	c.Assert(err, IsNil)
+
+	// we always need to lock access to sealed keys
+	c.Check(sealedKeysLocked, Equals, true)
+
+	modeEnv := filepath.Join(boot.InitramfsWritableDir, "var/lib/snapd/modeenv")
+	c.Check(modeEnv, testutil.FileEquals, `mode=recover
+recovery_system=20191118
+`)
+
+	checkDegradedJSON(c, map[string]interface{}{
+		"data-key":      "",
+		"data-state":    "enc-not-found",
+		"save-key":      "recovery",
+		"save-state":    "mounted",
+		"host-location": "",
+		"error-log": []interface{}{
+			"cannot unlock encrypted ubuntu-data with sealed run key: failed to unlock ubuntu-data with run object",
+			"cannot find or unlock encrypted ubuntu-data partition with sealed fallback key: failed to unlock ubuntu-data with fallback object",
+		},
+	})
+
+	bloader2, err := bootloader.Find("", nil)
+	c.Assert(err, IsNil)
+	m, err := bloader2.GetBootVars("snapd_recovery_system", "snapd_recovery_mode")
+	c.Assert(err, IsNil)
+	c.Assert(m, DeepEquals, map[string]string{
+		"snapd_recovery_system": "20191118",
+		"snapd_recovery_mode":   "run",
+	})
+
+	// since we didn't mount data at all, we won't have copied in files from
+	// there and instead will copy safe defaults to the ephemeral data
+	c.Assert(filepath.Join(boot.InitramfsHostWritableDir, "var/lib/console-conf/complete"), testutil.FilePresent)
+
+	c.Check(dataActivationAttempts, Equals, 2)
+	c.Check(saveActivated, Equals, true)
+	c.Check(unlockVolumeWithSealedKeyCalls, Equals, 3)
+	c.Check(measureEpochCalls, Equals, 1)
+	c.Check(measureModelCalls, Equals, 1)
+	c.Check(measuredModel, DeepEquals, s.model)
+
+	c.Assert(filepath.Join(dirs.SnapBootstrapRunDir, "secboot-epoch-measured"), testutil.FilePresent)
+	c.Assert(filepath.Join(dirs.SnapBootstrapRunDir, fmt.Sprintf("%s-model-measured", s.sysLabel)), testutil.FilePresent)
+}
+
+func (s *initramfsMountsSuite) TestInitramfsMountsRecoverModeEncryptedDegradedNoDataNoSaveHappy(c *C) {
+	// test a scenario when unlocking data with both run and fallback keys
+	// fails, followed by a failure to unlock save with the fallback key
+
+	s.mockProcCmdlineContent(c, "snapd_recovery_mode=recover snapd_recovery_system="+s.sysLabel)
+
+	restore := main.MockPartitionUUIDForBootedKernelDisk("")
+	defer restore()
+
+	// setup a bootloader for setting the bootenv after we are done
+	bloader := bootloadertest.Mock("mock", c.MkDir())
+	bootloader.Force(bloader)
+	defer bootloader.Force(nil)
+
+	restore = disks.MockMountPointDisksToPartitionMapping(
+		map[disks.Mountpoint]*disks.MockDiskMapping{
+			{Mountpoint: boot.InitramfsUbuntuSeedDir}: defaultEncBootDisk,
+			{Mountpoint: boot.InitramfsUbuntuBootDir}: defaultEncBootDisk,
+			{
+				Mountpoint:        boot.InitramfsUbuntuSaveDir,
+				IsDecryptedDevice: true,
+			}: defaultEncBootDisk,
+		},
+	)
+	defer restore()
+
+	dataActivationAttempts := 0
+	saveUnsealActivationAttempted := false
+	unlockVolumeWithSealedKeyCalls := 0
+	restore = main.MockSecbootUnlockVolumeUsingSealedKeyIfEncrypted(func(disk disks.Disk, name string, sealedEncryptionKeyFile string, opts *secboot.UnlockVolumeUsingSealedKeyOptions) (secboot.UnlockResult, error) {
+		unlockVolumeWithSealedKeyCalls++
+		switch unlockVolumeWithSealedKeyCalls {
+
+		case 1:
+			// ubuntu data can't be unlocked with run key
+			c.Assert(name, Equals, "ubuntu-data")
+			c.Assert(sealedEncryptionKeyFile, Equals, filepath.Join(s.tmpDir, "run/mnt/ubuntu-boot/device/fde/ubuntu-data.sealed-key"))
+			encDevPartUUID, err := disk.FindMatchingPartitionUUID(name + "-enc")
+			c.Assert(err, IsNil)
+			c.Assert(encDevPartUUID, Equals, "ubuntu-data-enc-partuuid")
+			c.Assert(opts, DeepEquals, &secboot.UnlockVolumeUsingSealedKeyOptions{})
+			dataActivationAttempts++
+			return secboot.UnlockResult{IsDecryptedDevice: true}, fmt.Errorf("failed to unlock ubuntu-data with run object")
+
+		case 2:
+			// nor can it be unlocked with fallback key
+			c.Assert(name, Equals, "ubuntu-data")
+			c.Assert(sealedEncryptionKeyFile, Equals, filepath.Join(s.tmpDir, "run/mnt/ubuntu-seed/device/fde/ubuntu-data.recovery.sealed-key"))
+			encDevPartUUID, err := disk.FindMatchingPartitionUUID(name + "-enc")
+			c.Assert(err, IsNil)
+			c.Assert(encDevPartUUID, Equals, "ubuntu-data-enc-partuuid")
+			c.Assert(opts, DeepEquals, &secboot.UnlockVolumeUsingSealedKeyOptions{
+				AllowRecoveryKey: true,
+			})
+			dataActivationAttempts++
+			return secboot.UnlockResult{IsDecryptedDevice: true}, fmt.Errorf("failed to unlock ubuntu-data with fallback object")
 
 		case 3:
 			// we also fail to unlock save
@@ -3287,11 +3605,11 @@
 				AllowRecoveryKey: true,
 			})
 			saveUnsealActivationAttempted = true
-			return "", true, fmt.Errorf("failed to unlock ubuntu-save with fallback object")
+			return secboot.UnlockResult{IsDecryptedDevice: true}, fmt.Errorf("failed to unlock ubuntu-save with fallback object")
 
 		default:
 			c.Errorf("unexpected call to UnlockVolumeUsingSealedKeyIfEncrypted (num %d)", unlockVolumeWithSealedKeyCalls)
-			return "", false, fmt.Errorf("broken test")
+			return secboot.UnlockResult{}, fmt.Errorf("broken test")
 		}
 	})
 	defer restore()
@@ -3450,7 +3768,7 @@
 	defer restore()
 
 	activated := false
-	restore = main.MockSecbootUnlockVolumeUsingSealedKeyIfEncrypted(func(disk disks.Disk, name string, sealedEncryptionKeyFile string, opts *secboot.UnlockVolumeUsingSealedKeyOptions) (string, bool, error) {
+	restore = main.MockSecbootUnlockVolumeUsingSealedKeyIfEncrypted(func(disk disks.Disk, name string, sealedEncryptionKeyFile string, opts *secboot.UnlockVolumeUsingSealedKeyOptions) (secboot.UnlockResult, error) {
 		c.Assert(name, Equals, "ubuntu-data")
 		encDevPartUUID, err := disk.FindMatchingPartitionUUID(name + "-enc")
 		c.Assert(err, IsNil)
@@ -3458,7 +3776,11 @@
 		c.Assert(opts, DeepEquals, &secboot.UnlockVolumeUsingSealedKeyOptions{})
 
 		activated = true
-		return filepath.Join("/dev/disk/by-partuuid", encDevPartUUID), true, nil
+		return secboot.UnlockResult{
+			Device:            filepath.Join("/dev/disk/by-partuuid", encDevPartUUID),
+			IsDecryptedDevice: true,
+			UnlockMethod:      secboot.UnlockedWithSealedKey,
+		}, nil
 	})
 	defer restore()
 
