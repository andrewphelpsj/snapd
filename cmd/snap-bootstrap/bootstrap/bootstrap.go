// -*- Mode: Go; indent-tabs-mode: t -*-
// +build !nosecboot

/*
 * Copyright (C) 2019-2020 Canonical Ltd
 *
 * This program is free software: you can redistribute it and/or modify
 * it under the terms of the GNU General Public License version 3 as
 * published by the Free Software Foundation.
 *
 * This program is distributed in the hope that it will be useful,
 * but WITHOUT ANY WARRANTY; without even the implied warranty of
 * MERCHANTABILITY or FITNESS FOR A PARTICULAR PURPOSE.  See the
 * GNU General Public License for more details.
 *
 * You should have received a copy of the GNU General Public License
 * along with this program.  If not, see <http://www.gnu.org/licenses/>.
 *
 */

package bootstrap

import (
	"fmt"
	"path/filepath"

	"github.com/snapcore/snapd/asserts"
	"github.com/snapcore/snapd/boot"
	"github.com/snapcore/snapd/cmd/snap-bootstrap/partition"
	"github.com/snapcore/snapd/gadget"
	"github.com/snapcore/snapd/secboot"
)

const (
	ubuntuDataLabel = "ubuntu-data"
)

// TODO:UC20: get cmdline definition from bootloaders
var kernelCmdlines = []string{
	// run mode
	"snapd_recovery_mode=run console=ttyS0 console=tty1 panic=-1",
}

func deviceFromRole(lv *gadget.LaidOutVolume, role string) (device string, err error) {
	for _, vs := range lv.LaidOutStructure {
		// XXX: this part of the finding maybe should be a
		// method on gadget.*Volume
		if vs.Role == role {
			device, err = gadget.FindDeviceForStructure(&vs)
			if err != nil {
				return "", fmt.Errorf("cannot find device for role %q: %v", role, err)
			}
			return gadget.ParentDiskFromPartition(device)
		}
	}
	return "", fmt.Errorf("cannot find role %s in gadget", role)
}

// Run bootstraps the partitions of a device, by either creating
// missing ones or recreating installed ones.
func Run(gadgetRoot, device string, options Options) error {
	if options.Encrypt && (options.KeyFile == "" || options.RecoveryKeyFile == "") {
		return fmt.Errorf("key file and recovery key file must be specified when encrypting")
	}

	if gadgetRoot == "" {
		return fmt.Errorf("cannot use empty gadget root directory")
	}

	lv, err := gadget.PositionedVolumeFromGadget(gadgetRoot)
	if err != nil {
		return fmt.Errorf("cannot layout the volume: %v", err)
	}

	// XXX: the only situation where auto-detect is not desired is
	//      in (spread) testing - consider to remove forcing a device
	//
	// auto-detect device if no device is forced
	if device == "" {
		device, err = deviceFromRole(lv, gadget.SystemSeed)
		if err != nil {
			return fmt.Errorf("cannot find device to create partitions on: %v", err)
		}
	}

	diskLayout, err := partition.DeviceLayoutFromDisk(device)
	if err != nil {
		return fmt.Errorf("cannot read %v partitions: %v", device, err)
	}

	// check if the current partition table is compatible with the gadget,
	// ignoring partitions added by the installer (will be removed later)
	if err := ensureLayoutCompatibility(lv, diskLayout); err != nil {
		return fmt.Errorf("gadget and %v partition table not compatible: %v", device, err)
	}

	// remove partitions added during a previous (failed) install attempt
	if err := diskLayout.RemoveCreated(); err != nil {
		return fmt.Errorf("cannot remove partitions from previous install: %v", err)
	}

	created, err := diskLayout.CreateMissing(lv)
	if err != nil {
		return fmt.Errorf("cannot create the partitions: %v", err)
	}

	// We're currently generating a single encryption key, this may change later
	// if we create multiple encrypted partitions.
	var key partition.EncryptionKey
	var rkey partition.RecoveryKey

	if options.Encrypt {
		key, err = partition.NewEncryptionKey()
		if err != nil {
			return fmt.Errorf("cannot create encryption key: %v", err)
		}

		rkey, err = partition.NewRecoveryKey()
		if err != nil {
			return fmt.Errorf("cannot create recovery key: %v", err)
		}
	}

	for _, part := range created {
		if options.Encrypt && part.Role == gadget.SystemData {
			dataPart, err := partition.NewEncryptedDevice(&part, key, ubuntuDataLabel)
			if err != nil {
				return err
			}

			if err := dataPart.AddRecoveryKey(key, rkey); err != nil {
				return err
			}

			// update the encrypted device node
			part.Node = dataPart.Node
		}

		if err := partition.MakeFilesystem(part); err != nil {
			return err
		}

		if err := partition.DeployContent(part, gadgetRoot); err != nil {
			return err
		}

		if options.Mount && part.Label != "" && part.HasFilesystem() {
			if err := partition.MountFilesystem(part, boot.InitramfsRunMntDir); err != nil {
				return err
			}
		}
	}

	if !options.Encrypt {
		return nil
	}

<<<<<<< HEAD
	// Write the recovery key
	if err := rkey.Save(options.RecoveryKeyFile); err != nil {
=======
	return nil
}

func tpmSealKey(key partition.EncryptionKey, rkey partition.RecoveryKey, options Options) error {
	if err := rkey.Store(options.RecoveryKeyFile); err != nil {
>>>>>>> 48a0eea3
		return fmt.Errorf("cannot store recovery key: %v", err)
	}

	// TODO:UC20: binaries are EFI/bootloader-specific, hardcoded for now
	loadChain := []string{
		// the path to the shim EFI binary
		filepath.Join(boot.InitramfsUbuntuSeedDir, "EFI/boot/bootx64.efi"),
		// the path to the recovery grub EFI binary
		filepath.Join(boot.InitramfsUbuntuSeedDir, "EFI/boot/grubx64.efi"),
		// the path to the run mode grub EFI binary
		filepath.Join(boot.InitramfsUbuntuBootDir, "EFI/boot/grubx64.efi"),
	}
	if options.KernelPath != "" {
		// the path to the kernel EFI binary
		loadChain = append(loadChain, options.KernelPath)
	}
<<<<<<< HEAD
=======

	// TODO:UC20: get cmdline definition from bootloaders
	kernelCmdlines := []string{
		// run mode
		"snapd_recovery_mode=run console=ttyS0 console=tty1 panic=-1",
		// recover mode
		fmt.Sprintf("snapd_recovery_mode=recover snapd_recovery_system=%s console=ttyS0 console=tty1 panic=-1", options.SystemLabel),
	}

	tpm.SetKernelCmdlines(kernelCmdlines)
>>>>>>> 48a0eea3

	sealKeyParams := secboot.SealKeyParams{
		KernelCmdlines:       kernelCmdlines,
		EFILoadChains:        [][]string{loadChain},
		KeyFile:              options.KeyFile,
		PolicyUpdateDataFile: options.PolicyUpdateDataFile,
		TPMLockoutAuthFile:   options.TPMLockoutAuthFile,
	}

	if options.Model != nil {
		sealKeyParams.Models = []*asserts.Model{options.Model}
	}

	if err := secboot.SealKey(key, &sealKeyParams); err != nil {
		return fmt.Errorf("cannot seal the encryption key: %v", err)
	}

	return nil
}

func ensureLayoutCompatibility(gadgetLayout *gadget.LaidOutVolume, diskLayout *partition.DeviceLayout) error {
	eq := func(ds partition.DeviceStructure, gs gadget.LaidOutStructure) bool {
		dv := ds.VolumeStructure
		gv := gs.VolumeStructure
		nameMatch := gv.Name == dv.Name
		if gadgetLayout.Schema == "mbr" {
			// partitions have no names in MBR
			nameMatch = true
		}
		// Previous installation may have failed before filesystem creation or partition may be encrypted
		check := nameMatch && ds.StartOffset == gs.StartOffset && (ds.CreatedDuringInstall || dv.Filesystem == gv.Filesystem)
		if gv.Role == gadget.SystemData {
			// system-data may have been expanded
			return check && dv.Size >= gv.Size
		}
		return check && dv.Size == gv.Size
	}
	contains := func(haystack []gadget.LaidOutStructure, needle partition.DeviceStructure) bool {
		for _, h := range haystack {
			if eq(needle, h) {
				return true
			}
		}
		return false
	}

	if gadgetLayout.Size > diskLayout.Size {
		return fmt.Errorf("device %v (%s) is too small to fit the requested layout (%s)", diskLayout.Device,
			diskLayout.Size.IECString(), gadgetLayout.Size.IECString())
	}

	// Check if top level properties match
	if !isCompatibleSchema(gadgetLayout.Volume.Schema, diskLayout.Schema) {
		return fmt.Errorf("disk partitioning schema %q doesn't match gadget schema %q", diskLayout.Schema, gadgetLayout.Volume.Schema)
	}
	if gadgetLayout.Volume.ID != "" && gadgetLayout.Volume.ID != diskLayout.ID {
		return fmt.Errorf("disk ID %q doesn't match gadget volume ID %q", diskLayout.ID, gadgetLayout.Volume.ID)
	}

	// Check if all existing device partitions are also in gadget
	for _, ds := range diskLayout.Structure {
		if !contains(gadgetLayout.LaidOutStructure, ds) {
			return fmt.Errorf("cannot find disk partition %s (starting at %d) in gadget", ds.Node, ds.StartOffset)
		}
	}

	return nil
}

func isCompatibleSchema(gadgetSchema, diskSchema string) bool {
	switch gadgetSchema {
	// XXX: "mbr,gpt" is currently unsupported
	case "", "gpt":
		return diskSchema == "gpt"
	case "mbr":
		return diskSchema == "dos"
	default:
		return false
	}
}<|MERGE_RESOLUTION|>--- conflicted
+++ resolved
@@ -155,16 +155,8 @@
 		return nil
 	}
 
-<<<<<<< HEAD
 	// Write the recovery key
 	if err := rkey.Save(options.RecoveryKeyFile); err != nil {
-=======
-	return nil
-}
-
-func tpmSealKey(key partition.EncryptionKey, rkey partition.RecoveryKey, options Options) error {
-	if err := rkey.Store(options.RecoveryKeyFile); err != nil {
->>>>>>> 48a0eea3
 		return fmt.Errorf("cannot store recovery key: %v", err)
 	}
 
@@ -181,8 +173,6 @@
 		// the path to the kernel EFI binary
 		loadChain = append(loadChain, options.KernelPath)
 	}
-<<<<<<< HEAD
-=======
 
 	// TODO:UC20: get cmdline definition from bootloaders
 	kernelCmdlines := []string{
@@ -191,9 +181,6 @@
 		// recover mode
 		fmt.Sprintf("snapd_recovery_mode=recover snapd_recovery_system=%s console=ttyS0 console=tty1 panic=-1", options.SystemLabel),
 	}
-
-	tpm.SetKernelCmdlines(kernelCmdlines)
->>>>>>> 48a0eea3
 
 	sealKeyParams := secboot.SealKeyParams{
 		KernelCmdlines:       kernelCmdlines,
