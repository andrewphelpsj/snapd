--- conflicted
+++ resolved
@@ -72,14 +72,10 @@
 	})
 	defer restore()
 
-<<<<<<< HEAD
 	rest, err := main.Parser.ParseArgs([]string{
 		"create-partitions", "--encrypt", "--key-file", "keyfile",
 		"--recovery-key-file", "recovery", "gadget-dir", "device",
 	})
-=======
-	rest, err := main.Parser().ParseArgs([]string{"create-partitions", "--encrypt", "--key-file", "keyfile", "gadget-dir", "device"})
->>>>>>> b66b8318
 	c.Assert(err, IsNil)
 	c.Assert(rest, HasLen, 0)
 	c.Assert(n, Equals, 1)
