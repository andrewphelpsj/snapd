// -*- Mode: Go; indent-tabs-mode: t -*-

/*
 * Copyright (C) 2020 Canonical Ltd
 *
 * This program is free software: you can redistribute it and/or modify
 * it under the terms of the GNU General Public License version 3 as
 * published by the Free Software Foundation.
 *
 * This program is distributed in the hope that it will be useful,
 * but WITHOUT ANY WARRANTY; without even the implied warranty of
 * MERCHANTABILITY or FITNESS FOR A PARTICULAR PURPOSE.  See the
 * GNU General Public License for more details.
 *
 * You should have received a copy of the GNU General Public License
 * along with this program.  If not, see <http://www.gnu.org/licenses/>.
 *
 */

package triggerwatch

import (
	"errors"
	"fmt"
	"os"
	"os/signal"
	"syscall"
	"time"

	"github.com/snapcore/snapd/logger"
	"github.com/snapcore/snapd/osutil/udev/netlink"
	"github.com/snapcore/snapd/timeutil"
)

<<<<<<< HEAD
var (
	timeAfter = time.After
)
=======
var timeAfter = func(d time.Duration) <-chan time.Time {
	return timeutil.After(d)
}
>>>>>>> 9b214f52

type triggerProvider interface {
	Open(filter triggerEventFilter, node string) (triggerDevice, error)
	FindMatchingDevices(filter triggerEventFilter) ([]triggerDevice, error)
}

type triggerDevice interface {
	WaitForTrigger(chan keyEvent)
	String() string
	Close()
}

type ueventConnection interface {
	Connect(mode netlink.Mode) error
	Close() error
	Monitor(queue chan netlink.UEvent, errors chan error, matcher netlink.Matcher) func(time.Duration) bool
}

var (
	// trigger mechanism
	trigger       triggerProvider
	getUEventConn = func() ueventConnection {
		return &netlink.UEventConn{}
	}

	// wait for '1' to be pressed
	triggerFilter = triggerEventFilter{Key: "KEY_1"}

	ErrTriggerNotDetected     = errors.New("trigger not detected")
	ErrNoMatchingInputDevices = errors.New("no matching input devices")
)

// Wait waits for a trigger on the available trigger devices for a given amount
// of time. Returns nil if one was detected, ErrTriggerNotDetected if timeout
// was hit, or other non-nil error.
func Wait(timeout time.Duration, deviceTimeout time.Duration) error {
	sigs := make(chan os.Signal, 1)
	signal.Notify(sigs, syscall.SIGUSR1)
	conn := getUEventConn()
	if err := conn.Connect(netlink.UdevEvent); err != nil {
		logger.Panicf("Unable to connect to Netlink Kobject UEvent socket")
	}
	defer conn.Close()

	add := "add"
	matcher := &netlink.RuleDefinitions{
		Rules: []netlink.RuleDefinition{
			{
				Action: &add,
				Env: map[string]string{
					"SUBSYSTEM":         "input",
					"ID_INPUT_KEYBOARD": "1",
					"DEVNAME":           ".*",
				},
			},
		},
	}

	ueventQueue := make(chan netlink.UEvent)
	ueventErrors := make(chan error)
	conn.Monitor(ueventQueue, ueventErrors, matcher)

	if trigger == nil {
		logger.Panicf("trigger is unset")
	}

	devices, err := trigger.FindMatchingDevices(triggerFilter)
	if err != nil {
		return fmt.Errorf("cannot list trigger devices: %v", err)
	}

	if devices == nil {
		devices = make([]triggerDevice, 0)
	}

	logger.Noticef("waiting for trigger key: %v", triggerFilter.Key)

	detectKeyCh := make(chan keyEvent, len(devices))
	for _, dev := range devices {
		go dev.WaitForTrigger(detectKeyCh)
		defer dev.Close()
	}
	foundDevice := len(devices) != 0

	timeoutEvent := timeAfter(timeout)
	deviceTimeoutEvent := timeAfter(deviceTimeout)
	for {
		select {
		case kev := <-detectKeyCh:
			if kev.Err != nil {
				return kev.Err
			}
			// channel got closed without an error
			logger.Noticef("%s: + got trigger key %v", kev.Dev, triggerFilter.Key)
			return nil
		case <-timeoutEvent:
			return ErrTriggerNotDetected
		case <-deviceTimeoutEvent:
			if !foundDevice {
				return ErrNoMatchingInputDevices
			}
		case uevent := <-ueventQueue:
			dev, err := trigger.Open(triggerFilter, uevent.Env["DEVNAME"])
			if err != nil {
				logger.Noticef("ignoring device %s that cannot be opened: %v", uevent.Env["DEVNAME"], err)
			} else if dev != nil {
				foundDevice = true
				defer dev.Close()
				go dev.WaitForTrigger(detectKeyCh)
			}
		case <-sigs:
			logger.Noticef("Switching root")
			if err := syscall.Chdir("/sysroot"); err != nil {
				return fmt.Errorf("Cannot change directory: %w", err)
			}
			if err := syscall.Chroot("/sysroot"); err != nil {
				return fmt.Errorf("Cannot change root: %w", err)
			}
			if err := syscall.Chdir("/"); err != nil {
				return fmt.Errorf("Cannot change directory: %w", err)
			}
		}
	}
}<|MERGE_RESOLUTION|>--- conflicted
+++ resolved
@@ -32,15 +32,9 @@
 	"github.com/snapcore/snapd/timeutil"
 )
 
-<<<<<<< HEAD
-var (
-	timeAfter = time.After
-)
-=======
 var timeAfter = func(d time.Duration) <-chan time.Time {
 	return timeutil.After(d)
 }
->>>>>>> 9b214f52
 
 type triggerProvider interface {
 	Open(filter triggerEventFilter, node string) (triggerDevice, error)
