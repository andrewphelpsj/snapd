// -*- Mode: Go; indent-tabs-mode: t -*-

/*
 * Copyright (C) 2019-2020 Canonical Ltd
 *
 * This program is free software: you can redistribute it and/or modify
 * it under the terms of the GNU General Public License version 3 as
 * published by the Free Software Foundation.
 *
 * This program is distributed in the hope that it will be useful,
 * but WITHOUT ANY WARRANTY; without even the implied warranty of
 * MERCHANTABILITY or FITNESS FOR A PARTICULAR PURPOSE.  See the
 * GNU General Public License for more details.
 *
 * You should have received a copy of the GNU General Public License
 * along with this program.  If not, see <http://www.gnu.org/licenses/>.
 *
 */

package main

import (
	"fmt"
	"io/ioutil"
	"os"
	"path/filepath"
	"strings"
	"syscall"

	"github.com/jessevdk/go-flags"

	"github.com/snapcore/snapd/boot"
	"github.com/snapcore/snapd/dirs"
	"github.com/snapcore/snapd/osutil"
	"github.com/snapcore/snapd/overlord/state"
	"github.com/snapcore/snapd/secboot"
	"github.com/snapcore/snapd/snap"
	"github.com/snapcore/snapd/sysconfig"
)

func init() {
	const (
		short = "Generate mounts for the initramfs"
		long  = "Generate and perform all mounts for the initramfs before transitioning to userspace"
	)

	addCommandBuilder(func(parser *flags.Parser) {
		if _, err := parser.AddCommand("initramfs-mounts", short, long, &cmdInitramfsMounts{}); err != nil {
			panic(err)
		}
	})

	snap.SanitizePlugsSlots = func(*snap.Info) {}
}

type cmdInitramfsMounts struct{}

func (c *cmdInitramfsMounts) Execute(args []string) error {
	return generateInitramfsMounts()
}

var (
	osutilIsMounted = osutil.IsMounted

	snapTypeToMountDir = map[snap.Type]string{
		snap.TypeBase:   "base",
		snap.TypeKernel: "kernel",
		snap.TypeSnapd:  "snapd",
	}

	secbootMeasureSnapSystemEpochWhenPossible = secboot.MeasureSnapSystemEpochWhenPossible
	secbootMeasureSnapModelWhenPossible       = secboot.MeasureSnapModelWhenPossible
	secbootUnlockVolumeIfEncrypted            = secboot.UnlockVolumeIfEncrypted

	bootFindPartitionUUIDForBootedKernelDisk = boot.FindPartitionUUIDForBootedKernelDisk
)

func stampedAction(stamp string, action func() error) error {
	stampFile := filepath.Join(dirs.SnapBootstrapRunDir, stamp)
	if osutil.FileExists(stampFile) {
		return nil
	}
	if err := os.MkdirAll(filepath.Dir(stampFile), 0755); err != nil {
		return err
	}
	if err := action(); err != nil {
		return err
	}
	return ioutil.WriteFile(stampFile, nil, 0644)
}

func generateInitramfsMounts() error {
	// Ensure there is a very early initial measurement
	err := stampedAction("secboot-epoch-measured", func() error {
		return secbootMeasureSnapSystemEpochWhenPossible()
	})
	if err != nil {
		return err
	}

	mode, recoverySystem, err := boot.ModeAndRecoverySystemFromKernelCommandLine()
	if err != nil {
		return err
	}

	mst := newInitramfsMountsState(mode, recoverySystem)

	switch mode {
	case "recover":
		// XXX: don't pass both args
		return generateMountsModeRecover(mst, recoverySystem)
	case "install":
		// XXX: don't pass both args
		return generateMountsModeInstall(mst, recoverySystem)
	case "run":
		return generateMountsModeRun(mst)
	}
	// this should never be reached
	return fmt.Errorf("internal error: mode in generateInitramfsMounts not handled")
}

// generateMountsMode* is called multiple times from initramfs until it
// no longer generates more mount points and just returns an empty output.
func generateMountsModeInstall(mst *initramfsMountsState, recoverySystem string) error {
	// steps 1 and 2 are shared with recover mode
	if err := generateMountsCommonInstallRecover(mst, recoverySystem); err != nil {
		return err
	}

	// 3. final step: write modeenv to tmpfs data dir and disable cloud-init in
	//   install mode
	modeEnv := &boot.Modeenv{
		Mode:           "install",
		RecoverySystem: recoverySystem,
	}
	if err := modeEnv.WriteTo(boot.InitramfsWritableDir); err != nil {
		return err
	}
	// we need to put the file to disable cloud-init in the
	// _writable_defaults dir for writable-paths(5) to install it properly
	writableDefaultsDir := sysconfig.WritableDefaultsDir(boot.InitramfsWritableDir)
	if err := sysconfig.DisableCloudInit(writableDefaultsDir); err != nil {
		return err
	}

	// done, no output, no error indicates to initramfs we are done with
	// mounting stuff
	return nil
}

// copyNetworkConfig copies the network configuration to the target
// directory. This is used to copy the network configuration
// data from a real uc20 ubuntu-data partition into a ephemeral one.
func copyNetworkConfig(src, dst string) error {
	for _, globEx := range []string{
		// for network configuration setup by console-conf, etc.
		// TODO:UC20: we want some way to "try" or "verify" the network
		//            configuration or to only use known-to-be-good network
		//            configuration i.e. from ubuntu-save before installing it
		//            onto recover mode, because the network configuration could
		//            have been what was broken so we don't want to break
		//            network configuration for recover mode as well, but for
		//            now this is fine
		"system-data/etc/netplan/*",
	} {
		if err := copyFromGlobHelper(src, dst, globEx); err != nil {
			return err
		}
	}
	return nil
}

// copyUbuntuDataAuth copies the authenication files like
//  - extrausers passwd,shadow etc
//  - sshd host configuration
//  - user .ssh dir
// to the target directory. This is used to copy the authentication
// data from a real uc20 ubuntu-data partition into a ephemeral one.
func copyUbuntuDataAuth(src, dst string) error {
	for _, globEx := range []string{
		"system-data/var/lib/extrausers/*",
		"system-data/etc/ssh/*",
		"user-data/*/.ssh/*",
		// this ensures we get proper authentication to snapd from "snap"
		// commands in recover mode
		"user-data/*/.snap/auth.json",
		// this ensures we also get non-ssh enabled accounts copied
		"user-data/*/.profile",
		// so that users have proper perms, i.e. console-conf added users are
		// sudoers
		"system-data/etc/sudoers.d/*",
		// so that the time in recover mode moves forward to what it was in run
		// mode
		// NOTE: we don't sync back the time movement from recover mode to run
		// mode currently, unclear how/when we could do this, but recover mode
		// isn't meant to be long lasting and as such it's probably not a big
		// problem to "lose" the time spent in recover mode
		"system-data/var/lib/systemd/timesync/clock",
	} {
		if err := copyFromGlobHelper(src, dst, globEx); err != nil {
			return err
		}
	}

	// ensure the user state is transferred as well
	srcState := filepath.Join(src, "system-data/var/lib/snapd/state.json")
	dstState := filepath.Join(dst, "system-data/var/lib/snapd/state.json")
	err := state.CopyState(srcState, dstState, []string{"auth.users", "auth.macaroon-key", "auth.last-id"})
	if err != nil && err != state.ErrNoState {
		return fmt.Errorf("cannot copy user state: %v", err)
	}

	return nil
}

func copyFromGlobHelper(src, dst, globEx string) error {
	matches, err := filepath.Glob(filepath.Join(src, globEx))
	if err != nil {
		return err
	}
	for _, p := range matches {
		comps := strings.Split(strings.TrimPrefix(p, src), "/")
		for i := range comps {
			part := filepath.Join(comps[0 : i+1]...)
			fi, err := os.Stat(filepath.Join(src, part))
			if err != nil {
				return err
			}
			if fi.IsDir() {
				if err := os.Mkdir(filepath.Join(dst, part), fi.Mode()); err != nil && !os.IsExist(err) {
					return err
				}
				st, ok := fi.Sys().(*syscall.Stat_t)
				if !ok {
					return fmt.Errorf("cannot get stat data: %v", err)
				}
				if err := os.Chown(filepath.Join(dst, part), int(st.Uid), int(st.Gid)); err != nil {
					return err
				}
			} else {
				if err := osutil.CopyFile(p, filepath.Join(dst, part), osutil.CopyFlagPreserveAll); err != nil {
					return err
				}
			}
		}
	}

	return nil
}

func generateMountsModeRecover(mst *initramfsMountsState, recoverySystem string) error {
	// steps 1 and 2 are shared with install mode
	if err := generateMountsCommonInstallRecover(mst, recoverySystem); err != nil {
		return err
	}

	// 3. mount ubuntu-data for recovery
	const lockKeysForLast = true
	device, err := secbootUnlockVolumeIfEncrypted("ubuntu-data", lockKeysForLast)
	if err != nil {
		return err

	}
<<<<<<< HEAD
	if !isRecoverDataMounted {
		const lockKeysForLast = true
		device, err := secbootUnlockVolumeIfEncrypted("ubuntu-data", boot.InitramfsEncryptionKeyDir, lockKeysForLast)
		if err != nil {
			return err
		}
=======
>>>>>>> 7df5244a

	// don't do fsck on the data partition, it could be corrupted
	if err := doSystemdMount(device, boot.InitramfsHostUbuntuDataDir, nil); err != nil {
		return err
	}

	// 4. final step: copy the auth data and network config from
	//    the real ubuntu-data dir to the ephemeral ubuntu-data
	//    dir, write the modeenv to the tmpfs data, and disable
	//    cloud-init in recover mode
	if err := copyUbuntuDataAuth(boot.InitramfsHostUbuntuDataDir, boot.InitramfsDataDir); err != nil {
		return err
	}
	if err := copyNetworkConfig(boot.InitramfsHostUbuntuDataDir, boot.InitramfsDataDir); err != nil {
		return err
	}

	modeEnv := &boot.Modeenv{
		Mode:           "recover",
		RecoverySystem: recoverySystem,
	}
	if err := modeEnv.WriteTo(boot.InitramfsWritableDir); err != nil {
		return err
	}
	// we need to put the file to disable cloud-init in the
	// _writable_defaults dir for writable-paths(5) to install it properly
	writableDefaultsDir := sysconfig.WritableDefaultsDir(boot.InitramfsWritableDir)
	if err := sysconfig.DisableCloudInit(writableDefaultsDir); err != nil {
		return err
	}

	// done, no output, no error indicates to initramfs we are done with
	// mounting stuff
	return nil
}

// mountPartitionMatchingKernelDisk will select the partition to mount at dir,
// using the boot package function FindPartitionUUIDForBootedKernelDisk to
// determine what partition the booted kernel came from. If which disk the
// kernel came from cannot be deteremined, then it will fallback to mounting via
// the specified disk label.
func mountPartitionMatchingKernelDisk(dir, fallbacklabel string) error {
	partuuid, err := bootFindPartitionUUIDForBootedKernelDisk()
	// TODO: the by-partuuid is only available on gpt disks, on mbr we need
	//       to use by-uuid or by-id
	partSrc := filepath.Join("/dev/disk/by-partuuid", partuuid)
	if err != nil {
		// no luck, try mounting by label instead
		partSrc = filepath.Join("/dev/disk/by-label", fallbacklabel)
	}

	opts := &systemdMountOptions{
		// always fsck the partition when we are mounting it, as this is the
		// first partition we will be mounting, we can't know if anything is
		// corrupted yet
		NeedsFsck: true,
	}
	return doSystemdMount(partSrc, dir, opts)
}

func generateMountsCommonInstallRecover(mst *initramfsMountsState, recoverySystem string) error {
	// 1. always ensure seed partition is mounted first before the others,
	//      since the seed partition is needed to mount the snap files there
	if err := mountPartitionMatchingKernelDisk(boot.InitramfsUbuntuSeedDir, "ubuntu-seed"); err != nil {
		return err
	}

	// 2.1. measure model
	err := stampedAction(fmt.Sprintf("%s-model-measured", recoverySystem), func() error {
		return secbootMeasureSnapModelWhenPossible(mst.Model)
	})
	if err != nil {
		return err
	}

	// 2.2. (auto) select recovery system and mount seed snaps
	typs := []snap.Type{snap.TypeBase, snap.TypeKernel, snap.TypeSnapd}
	essSnaps, err := mst.RecoverySystemEssentialSnaps("", typs)
	if err != nil {
		return fmt.Errorf("cannot load metadata and verify essential bootstrap snaps %v: %v", typs, err)
	}

	// TODO:UC20: do we need more cross checks here?
	for _, essentialSnap := range essSnaps {
		dir := snapTypeToMountDir[essentialSnap.EssentialType]
		// TODO:UC20: we need to cross-check the kernel path with snapd_recovery_kernel used by grub
		if err := doSystemdMount(essentialSnap.Path, filepath.Join(boot.InitramfsRunMntDir, dir), nil); err != nil {
			return err
		}
	}

	// TODO:UC20: after we have the kernel and base snaps mounted, we should do
	//            the bind mounts from the kernel modules on top of the base
	//            mount and delete the corresponding systemd units from the
	//            initramfs layout

	// 2.3. mount "ubuntu-data" on a tmpfs
	opts := &systemdMountOptions{
		Tmpfs: true,
	}
	return doSystemdMount("tmpfs", boot.InitramfsDataDir, opts)
}

func generateMountsModeRun(mst *initramfsMountsState) error {
	// 1. mount ubuntu-boot
	if err := mountPartitionMatchingKernelDisk(boot.InitramfsUbuntuBootDir, "ubuntu-boot"); err != nil {
		return err
	}

	// 2. mount ubuntu-seed
	// TODO:UC20: use the ubuntu-boot partition as a reference for what
	//            partition to mount for ubuntu-seed
	// don't run fsck on ubuntu-seed in run mode so we minimize chance of
	// corruption
	if err := doSystemdMount("/dev/disk/by-label/ubuntu-seed", boot.InitramfsUbuntuSeedDir, nil); err != nil {
		return err
	}

	// 3.1. measure model
	err := stampedAction("run-model-measured", func() error {
		return secbootMeasureSnapModelWhenPossible(mst.UnverifiedBootModel)
	})
	if err != nil {
		return err
	}
	// TODO:UC20: cross check the model we read from ubuntu-boot/model with
	// one recorded in ubuntu-data modeenv during install

	// 3.2. mount Data
	const lockKeysForLast = true
	device, err := secbootUnlockVolumeIfEncrypted("ubuntu-data", lockKeysForLast)
	if err != nil {
		return err
	}
<<<<<<< HEAD
	if !isDataMounted {
		const lockKeysForLast = true
		device, err := secbootUnlockVolumeIfEncrypted("ubuntu-data", boot.InitramfsEncryptionKeyDir, lockKeysForLast)
		if err != nil {
			return err
		}
=======
>>>>>>> 7df5244a

	opts := &systemdMountOptions{
		// TODO: do we actually need fsck if we are mounting a mapper device?
		// probably not?
		NeedsFsck: true,
	}
	if err := doSystemdMount(device, boot.InitramfsDataDir, opts); err != nil {
		return err
	}

	// 4.1. read modeenv
	modeEnv, err := boot.ReadModeenv(boot.InitramfsWritableDir)
	if err != nil {
		return err
	}

	typs := []snap.Type{snap.TypeBase, snap.TypeKernel}

	// 4.2 choose base and kernel snaps (this includes updating modeenv if
	//     needed to try the base snap)
	mounts, err := boot.InitramfsRunModeSelectSnapsToMount(typs, modeEnv)
	if err != nil {
		return err
	}

	// TODO:UC20: with grade > dangerous, verify the kernel snap hash against
	//            what we booted using the tpm log, this may need to be passed
	//            to the function above to make decisions there, or perhaps this
	//            code actually belongs in the bootloader implementation itself

	// 4.3 mount base and kernel snaps
	// make sure this is a deterministic order
	for _, typ := range []snap.Type{snap.TypeBase, snap.TypeKernel} {
		if sn, ok := mounts[typ]; ok {
			dir := snapTypeToMountDir[typ]
			snapPath := filepath.Join(dirs.SnapBlobDirUnder(boot.InitramfsWritableDir), sn.Filename())
			if err := doSystemdMount(snapPath, filepath.Join(boot.InitramfsRunMntDir, dir), nil); err != nil {
				return err
			}
		}
	}

	// 4.4 mount snapd snap only on first boot
	if modeEnv.RecoverySystem != "" {
		// load the recovery system and generate mount for snapd
		essSnaps, err := mst.RecoverySystemEssentialSnaps(modeEnv.RecoverySystem, []snap.Type{snap.TypeSnapd})
		if err != nil {
			return fmt.Errorf("cannot load metadata and verify snapd snap: %v", err)
		}

		return doSystemdMount(essSnaps[0].Path, filepath.Join(boot.InitramfsRunMntDir, "snapd"), nil)
	}

	return nil
}<|MERGE_RESOLUTION|>--- conflicted
+++ resolved
@@ -261,15 +261,6 @@
 		return err
 
 	}
-<<<<<<< HEAD
-	if !isRecoverDataMounted {
-		const lockKeysForLast = true
-		device, err := secbootUnlockVolumeIfEncrypted("ubuntu-data", boot.InitramfsEncryptionKeyDir, lockKeysForLast)
-		if err != nil {
-			return err
-		}
-=======
->>>>>>> 7df5244a
 
 	// don't do fsck on the data partition, it could be corrupted
 	if err := doSystemdMount(device, boot.InitramfsHostUbuntuDataDir, nil); err != nil {
@@ -404,15 +395,6 @@
 	if err != nil {
 		return err
 	}
-<<<<<<< HEAD
-	if !isDataMounted {
-		const lockKeysForLast = true
-		device, err := secbootUnlockVolumeIfEncrypted("ubuntu-data", boot.InitramfsEncryptionKeyDir, lockKeysForLast)
-		if err != nil {
-			return err
-		}
-=======
->>>>>>> 7df5244a
 
 	opts := &systemdMountOptions{
 		// TODO: do we actually need fsck if we are mounting a mapper device?
