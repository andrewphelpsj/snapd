/*
 * Copyright (C) 2014-2015 Canonical Ltd
 *
 * This program is free software: you can redistribute it and/or modify
 * it under the terms of the GNU General Public License version 3 as
 * published by the Free Software Foundation.
 *
 * This program is distributed in the hope that it will be useful,
 * but WITHOUT ANY WARRANTY; without even the implied warranty of
 * MERCHANTABILITY or FITNESS FOR A PARTICULAR PURPOSE.  See the
 * GNU General Public License for more details.
 *
 * You should have received a copy of the GNU General Public License
 * along with this program.  If not, see <http://www.gnu.org/licenses/>.
 *
 */

package main

import (
	"errors"
	"fmt"
	"os"

	"launchpad.net/snappy/logger"
	"launchpad.net/snappy/priv"
	"launchpad.net/snappy/progress"
	"launchpad.net/snappy/snappy"
)

type cmdInstall struct {
	AllowUnauthenticated bool `long:"allow-unauthenticated" description:"Install snaps even if the signature can not be verified."`
	DisableGC            bool `long:"no-gc" description:"Do not clean up old versions of the package."`
	Positional           struct {
		PackageName string `positional-arg-name:"package name" description:"Set configuration for a specific installed package"`
		ConfigFile  string `positional-arg-name:"config file" description:"The configuration for the given file"`
	} `positional-args:"yes"`
}

func init() {
	_, err := parser.AddCommand("install",
		"Install a snap package",
		"Install a snap package",
		&cmdInstall{})
	if err != nil {
<<<<<<< HEAD
		logger.Panicf("unable to install: %v", err)
=======
		logger.Panicf("Unable to install: %v", err)
>>>>>>> 85f6fab6
	}
}

func (x *cmdInstall) Execute(args []string) (err error) {
	pkgName := x.Positional.PackageName
	configFile := x.Positional.ConfigFile

	// FIXME patch goflags to allow for specific n required positional arguments
	if pkgName == "" {
		return errors.New("package name is required")
	}

	privMutex := priv.New()
	if err := privMutex.TryLock(); err != nil {
		return err
	}
	defer privMutex.Unlock()

	flags := snappy.DoInstallGC
	if x.DisableGC {
		flags = 0
	}
	if x.AllowUnauthenticated {
		flags |= snappy.AllowUnauthenticated
	}

	fmt.Printf("Installing %s\n", pkgName)

	realPkgName, err := snappy.Install(pkgName, flags, progress.MakeProgressBar())
	if err != nil {
		return err
	}

	if configFile != "" {
		if _, err := configurePackage(realPkgName, configFile); err != nil {
			return err
		}
	}

	// call show versions afterwards
	installed, err := snappy.ListInstalled()
	if err != nil {
		return err
	}

	showInstalledList(installed, os.Stdout)

	return nil
}<|MERGE_RESOLUTION|>--- conflicted
+++ resolved
@@ -43,11 +43,7 @@
 		"Install a snap package",
 		&cmdInstall{})
 	if err != nil {
-<<<<<<< HEAD
-		logger.Panicf("unable to install: %v", err)
-=======
 		logger.Panicf("Unable to install: %v", err)
->>>>>>> 85f6fab6
 	}
 }
 
