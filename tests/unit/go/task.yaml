--- conflicted
+++ resolved
@@ -37,21 +37,6 @@
         skip="${skip:-} SKIP_NAKEDRET=1"
     fi
 
-<<<<<<< HEAD
-    su -l -c "cd /tmp/static-unit-tests/src/github.com/snapcore/snapd && \
-        GO111MODULE=off \
-        PATH=$PATH \
-        GOPATH=/tmp/static-unit-tests \
-        ${skip:-} \
-        ./run-checks --static" test
-
-    su -l -c "cd /tmp/static-unit-tests/src/github.com/snapcore/snapd && \
-        GO111MODULE=off\
-        PATH=$PATH \
-        GOPATH=/tmp/static-unit-tests \
-        SKIP_COVERAGE=1 \
-        ./run-checks --unit" test
-=======
     if not os.query is-trusty; then
         tests.session -u test exec sh -c "cd /tmp/static-unit-tests/src/github.com/snapcore/snapd && \
             GO111MODULE=off \
@@ -81,5 +66,4 @@
             GOPATH=/tmp/static-unit-tests \
             SKIP_COVERAGE=1 \
             ./run-checks --unit" test
-    fi
->>>>>>> afe3a790
+    fi