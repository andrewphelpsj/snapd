summary: The /media directory propagates events outwards
<<<<<<< HEAD
# Disabled for Fedora and openSUSE until test case is properly ported
systems: [-fedora-*, -opensuse-*]
=======
>>>>>>> cbc5c63f
details: |
    The /media directory is special in that mount events propagate outward from
    the mount namespace used by snap applications into the main mount
    namespace.
prepare: |
    . $TESTSLIB/snaps.sh
    install_local_devmode test-snapd-tools
    mkdir -p /media/src
    mkdir -p /media/dst
    touch /media/src/canary
execute: |
    test ! -e /media/dst/canary
    test-snapd-tools.cmd mount --bind /media/src /media/dst
    test -e /media/dst/canary
restore: |
    # If this doesn't work maybe it is because the test didn't execute correctly
    umount /media/dst || true
    rm -f /media/src/canary
    rmdir /media/src
    rmdir /media/dst<|MERGE_RESOLUTION|>--- conflicted
+++ resolved
@@ -1,9 +1,4 @@
 summary: The /media directory propagates events outwards
-<<<<<<< HEAD
-# Disabled for Fedora and openSUSE until test case is properly ported
-systems: [-fedora-*, -opensuse-*]
-=======
->>>>>>> cbc5c63f
 details: |
     The /media directory is special in that mount events propagate outward from
     the mount namespace used by snap applications into the main mount
