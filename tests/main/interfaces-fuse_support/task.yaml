--- conflicted
+++ resolved
@@ -38,29 +38,18 @@
     echo "Then the fuse plug is not connected by default"
     snap interfaces | grep -Pzq "$DISCONNECTED_PATTERN"
 
-<<<<<<< HEAD
     if ! snap forced-devmode ; then
         echo "Then the snap is not able to create a fuse file system"
         if test-snapd-fuse-consumer.create $MOUNT_POINT 2>${PWD}/fuse.error; then
             echo "Expected permission error creating fuse filesystem with disconnected plug"
             exit 1
         fi
-        grep -q "Permission denied" fuse.error
+        MATCH "Permission denied" fuse.error
 
         echo "==================================="
     else
         echo "WARNING: Skipping confinement checks as snapd runs in forced devmode"
     fi
-=======
-    echo "Then the snap is not able to create a fuse file system"
-    if test-snapd-fuse-consumer.create $MOUNT_POINT 2>fuse.error; then
-        echo "Expected permission error creating fuse filesystem with disconnected plug"
-        exit 1
-    fi
-    MATCH "Permission denied" < fuse.error
-
-    echo "==================================="
->>>>>>> 57df1320
 
     echo "When the plug is connected"
     snap connect test-snapd-fuse-consumer:fuse-support
