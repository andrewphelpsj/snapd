summary: Ensure that the fuse-support interface works.

# no support for fuse on 14.04
systems:
    # no support for fuse on 14.04
    - -ubuntu-14.04-64
    - -ubuntu-14.04-32
<<<<<<< HEAD
    # Disabled for Fedora and openSUSE until test case is properly ported
    - -fedora-*
    - -opensuse-*
=======
>>>>>>> cbc5c63f

details: |
    The fuse-support interface allows a snap to manage FUSE file systems.

    A snap which defines the fuse-support plug must be shown in the interfaces list.
    The plug must be autoconnected on install and, as usual, must be able to be
    reconnected.

    A snap declaring a plug on this interface must be able to create a fuse filesystem
    in a writable zone. The fuse-consumer test snap creates a readable file with a known
    name and content in the mount point given to the command.

environment:
    MOUNT_POINT: /var/snap/test-snapd-fuse-consumer/current/mount_point

prepare: |
    echo "Given a snap declaring a fuse plug is installed"
    snap install test-snapd-fuse-consumer

    echo "And a user writable mount point is created"
    mkdir -p $MOUNT_POINT

restore: |
    umount $MOUNT_POINT || true
    rm -rf $MOUNT_POINT fuse.error

execute: |
    CONNECTED_PATTERN=":fuse-support +test-snapd-fuse-consumer"
    DISCONNECTED_PATTERN="(?s).*?\n- +test-snapd-fuse-consumer:fuse-support"

    echo "Then the fuse plug is not connected by default"
    snap interfaces | grep -Pzq "$DISCONNECTED_PATTERN"

    if [ "$(snap debug confinement)" = strict ] ; then
        echo "Then the snap is not able to create a fuse file system"
        if test-snapd-fuse-consumer.create $MOUNT_POINT 2>${PWD}/fuse.error; then
            echo "Expected permission error creating fuse filesystem with disconnected plug"
            exit 1
        fi
        MATCH "Permission denied" fuse.error

        echo "==================================="
    fi

    echo "When the plug is connected"
    snap connect test-snapd-fuse-consumer:fuse-support
    snap interfaces | grep -Pzq "$CONNECTED_PATTERN"

    echo "Then the snap is able to create a fuse filesystem"
    test-snapd-fuse-consumer.create $MOUNT_POINT
    # use "[f]oo" to search for "foo" in ps output without having to filter yourself out
    PID=$(ps aux | awk '/[t]est-snapd.*create/{print $2}')
    MATCH "Hello World!" < /proc/${PID}/root/$MOUNT_POINT/hello
    kill -9 ${PID}<|MERGE_RESOLUTION|>--- conflicted
+++ resolved
@@ -5,12 +5,6 @@
     # no support for fuse on 14.04
     - -ubuntu-14.04-64
     - -ubuntu-14.04-32
-<<<<<<< HEAD
-    # Disabled for Fedora and openSUSE until test case is properly ported
-    - -fedora-*
-    - -opensuse-*
-=======
->>>>>>> cbc5c63f
 
 details: |
     The fuse-support interface allows a snap to manage FUSE file systems.
