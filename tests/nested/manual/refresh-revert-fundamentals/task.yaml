summary: Refresh and revert the fundamental snaps for uc20

details: |
    This test validates the fundamental snaps can be refreshed
    and reverted to the new snaps published to edge channel.

systems: [ubuntu-20.04-*]

environment:
    NESTED_CORE_CHANNEL: beta
    NESTED_CORE_REFRESH_CHANNEL: edge
    NESTED_BUILD_SNAPD_FROM_CURRENT: false
    NESTED_USE_CLOUD_INIT: true
    # TODO:UC20: temporarily disable secure boot and encryption support. The
    # location of encryption keys has changed, thus the nested VM will not boot
    # until the kernel snap is rebuilt with snapd 2.48.
    NESTED_ENABLE_SECURE_BOOT: false
    NESTED_ENABLE_TPM: false

    SNAP/kernel: pc-kernel
    TRACK/kernel: 20

    SNAP/gadget: pc    
    TRACK/gadget: 20

    SNAP/snapd: snapd
    TRACK/snapd: latest

    SNAP/base: core20
    TRACK/base: latest

prepare: |
    #shellcheck source=tests/lib/nested.sh
    . "$TESTSLIB/nested.sh"
    
    FROM_REV="$(nested_get_snap_rev_for_channel "$SNAP" $TRACK/$NESTED_CORE_CHANNEL)"
    TO_REV="$(nested_get_snap_rev_for_channel "$SNAP" $TRACK/$NESTED_CORE_REFRESH_CHANNEL)"

    if [ "$FROM_REV" = "$TO_REV" ]; then
        echo "Initial and target revisions are the same, skipping..."
        touch skip.test
        exit
    fi

    tests.nested build-image core
    tests.nested create-vm core

debug: |
    #shellcheck source=tests/lib/nested.sh
    . "$TESTSLIB/nested.sh"
    tests.nested exec "snap changes" || true

execute: |
    #shellcheck source=tests/lib/nested.sh
    . "$TESTSLIB/nested.sh"

    if [ -f skip.test ]; then
        exit
    fi

    FROM_REV="$(nested_get_snap_rev_for_channel "$SNAP" $TRACK/$NESTED_CORE_CHANNEL)"
    TO_REV="$(nested_get_snap_rev_for_channel "$SNAP" $TRACK/$NESTED_CORE_REFRESH_CHANNEL)"

    tests.nested exec "snap list $SNAP" | MATCH "^${SNAP}.*${FROM_REV}.*${TRACK}/${NESTED_CORE_CHANNEL}.*"
    
    echo "Refresh the snap $SNAP"
    INITIAL_BOOT_ID=$(nested_get_boot_id)
    REFRESH_ID=$(tests.nested exec "sudo snap refresh --no-wait --channel $NESTED_CORE_REFRESH_CHANNEL $SNAP")

    case "$SNAP" in
        snapd|pc)
            # We manually reboot even after snapd refresh to ensure that if
            # resealing took place we are still able to boot
            # The following commands could fails in case the connection is suddenly
            # stopped because of the reboot in the nested machine
            tests.nested exec "snap watch $REFRESH_ID" || true
            tests.nested exec "sudo reboot" || true
            ;;
        pc-kernel|core20)
            # don't manually reboot, wait for automatic snapd reboot
            ;;
    esac
    nested_wait_for_reboot "$INITIAL_BOOT_ID"
    SECOND_BOOT_ID=$(nested_get_boot_id)

    echo "Check the new version of the snaps is correct after the system reboot"
    tests.nested exec "snap list $SNAP" | MATCH "^${SNAP}.*${TO_REV}.*${TRACK}/${NESTED_CORE_REFRESH_CHANNEL}.*"

    echo "Check the change is completed"
    case "$SNAP" in
        pc-kernel|core20)
<<<<<<< HEAD
            #shellcheck disable=SC2098
            #shellcheck disable=SC2097
            nested_exec "retry --wait 1 -n 10 --env REFRESH_ID=\"$REFRESH_ID\" sh -c \'snap changes | MATCH \"$REFRESH_ID\s+Done\s+.*\"\'"
=======
            for _ in $(seq 10); do
                if tests.nested exec "snap changes" | MATCH "$REFRESH_ID\s+Done\s+.*"; then
                    break
                fi
                sleep 1
            done
            tests.nested exec "snap changes" | MATCH "$REFRESH_ID\s+Done\s+.*"
>>>>>>> 788bd0be
            ;;
    esac

    echo "Revert the snap $SNAP"
    REVERT_ID=$(tests.nested exec "sudo snap revert --no-wait $SNAP")

    case "$SNAP" in
        snapd|pc)
            # we manually reboot even after snapd refresh to ensure that if
            # resealing took place we are still able to boot
            # The following commands could fails in case the connection is suddenly
            # stopped because of the reboot in the nested machine
            tests.nested exec "snap watch $REVERT_ID" || true
            tests.nested exec "sudo reboot" || true
            ;;
        pc-kernel|core20)
            # don't manually reboot, wait for automatic snapd reboot
            ;;
    esac
    nested_wait_for_reboot "$SECOND_BOOT_ID"

    echo "Check the version of the snaps after the revert is correct"
    tests.nested exec "snap list $SNAP" | MATCH "^${SNAP}.*${FROM_REV}.*${TRACK}/${NESTED_CORE_REFRESH_CHANNEL}.*"

    echo "Check the change is completed"
    case "$SNAP" in
        pc-kernel|core20)
<<<<<<< HEAD
            nested_exec "retry --wait 1 -n 10 --env REVERT_ID=\"$REVERT_ID\" sh -c \'snap changes | MATCH \"$REVERT_ID\s+Done\s+.*\"\'"
=======
            for _ in $(seq 10); do
                if tests.nested exec "snap changes" | MATCH "$REVERT_ID\s+Done\s+.*"; then
                    break
                fi
                sleep 1
            done
            tests.nested exec "snap changes" | MATCH "$REVERT_ID\s+Done\s+.*"
>>>>>>> 788bd0be
            ;;
    esac<|MERGE_RESOLUTION|>--- conflicted
+++ resolved
@@ -89,19 +89,9 @@
     echo "Check the change is completed"
     case "$SNAP" in
         pc-kernel|core20)
-<<<<<<< HEAD
             #shellcheck disable=SC2098
             #shellcheck disable=SC2097
-            nested_exec "retry --wait 1 -n 10 --env REFRESH_ID=\"$REFRESH_ID\" sh -c \'snap changes | MATCH \"$REFRESH_ID\s+Done\s+.*\"\'"
-=======
-            for _ in $(seq 10); do
-                if tests.nested exec "snap changes" | MATCH "$REFRESH_ID\s+Done\s+.*"; then
-                    break
-                fi
-                sleep 1
-            done
-            tests.nested exec "snap changes" | MATCH "$REFRESH_ID\s+Done\s+.*"
->>>>>>> 788bd0be
+            tests.nested "retry --wait 1 -n 10 --env REFRESH_ID=\"$REFRESH_ID\" sh -c \'snap changes | MATCH \"$REFRESH_ID\s+Done\s+.*\"\'"
             ;;
     esac
 
@@ -129,16 +119,6 @@
     echo "Check the change is completed"
     case "$SNAP" in
         pc-kernel|core20)
-<<<<<<< HEAD
-            nested_exec "retry --wait 1 -n 10 --env REVERT_ID=\"$REVERT_ID\" sh -c \'snap changes | MATCH \"$REVERT_ID\s+Done\s+.*\"\'"
-=======
-            for _ in $(seq 10); do
-                if tests.nested exec "snap changes" | MATCH "$REVERT_ID\s+Done\s+.*"; then
-                    break
-                fi
-                sleep 1
-            done
-            tests.nested exec "snap changes" | MATCH "$REVERT_ID\s+Done\s+.*"
->>>>>>> 788bd0be
+            tests.nested "retry --wait 1 -n 10 --env REVERT_ID=\"$REVERT_ID\" sh -c \'snap changes | MATCH \"$REVERT_ID\s+Done\s+.*\"\'"
             ;;
     esac