--- conflicted
+++ resolved
@@ -85,13 +85,8 @@
     if [ "$NESTED_BUILD_SNAPD_FROM_CURRENT" = "false" ]; then
         if os.query is-xenial; then
             # build the core snap for this run
-<<<<<<< HEAD
             "$TESTSTOOLS"/snaps-state repack_snapd_deb_into_snap core "$PWD"
-            nested_copy "$PWD/core-from-snapd-deb.snap"
-=======
-            repack_snapd_deb_into_core_snap "$PWD"
             tests.nested copy "$PWD/core-from-snapd-deb.snap"
->>>>>>> b7bdcb2c
 
             # install the core snap
             tests.nested exec "sudo snap install core-from-snapd-deb.snap --dangerous"
@@ -102,13 +97,8 @@
             
         else
             # build the snapd snap for this run
-<<<<<<< HEAD
             "$TESTSTOOLS"/snaps-state repack_snapd_deb_into_snap snapd
-            nested_copy "$PWD/snapd-from-deb.snap"
-=======
-            repack_snapd_deb_into_snapd_snap "$PWD"
             tests.nested copy "$PWD/snapd-from-deb.snap"
->>>>>>> b7bdcb2c
 
             # install the snapd snap
             tests.nested exec "sudo snap install snapd-from-deb.snap --dangerous"
