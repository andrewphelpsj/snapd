summary: Check that a broken kernel snap automatically rolls itself back

# TODO:UC20: write equivalent test for base snap failover
systems: [ubuntu-20.04-64]

prepare: |
  echo "Build a broken kernel snap where the initramfs panic's"

  # shellcheck source=tests/lib/prepare.sh
  . "$TESTSLIB/prepare.sh"

  # shellcheck source=tests/lib/nested.sh
  . "$TESTSLIB/nested.sh"

  # use the kernel snap from the nested VM and repack it so that it panic's in
  # the initramfs and rolls back to the original version
  # TODO:UC20: this doesn't work for some reason when we copy it from the 
  #            running system, we should look into that, but for now just 
  #            re-download the snap
  snap download pc-kernel --channel=20/edge --basename=pc-kernel
  uc20_build_initramfs_kernel_snap pc-kernel.snap "$PWD" --inject-kernel-panic-in-initramfs
  mv pc-kernel_*.snap panicking-initramfs-kernel.snap

execute: |
  # shellcheck source=tests/lib/nested.sh
  . "$TESTSLIB/nested.sh"

  echo "Copy the broken initramfs kernel snap to the UC20 VM"
  tests.nested copy panicking-initramfs-kernel.snap

  echo "Wait for snapd to be available"
<<<<<<< HEAD
  nested_wait_for_snap_command
=======
  tests.nested wait-for snap-command
>>>>>>> 3df12982

  echo "Wait for snapd to be seeded"
  tests.nested exec sudo snap wait system seed.loaded

  # Get the current revision of the kernel snap
  # TODO:UC20: enable for pi-kernel, etc. when used with external systems
  startRevision=$(tests.nested exec sudo snap list pc-kernel | grep pc-kernel | awk '{print $3}')
  if [ -z "${startRevision}" ]; then
    echo "missing pc-kernel revision"
    exit 1
  fi

  boot_id="$( nested_get_boot_id )"

  echo "Install it and get the ID for the change"
  REMOTE_CHG_ID=$(tests.nested exec sudo snap install --dangerous panicking-initramfs-kernel.snap --no-wait)

  # wait for a reboot
  tests.nested wait-for reboot "${boot_id}"

  # Wait for the change to finish - note it will exit with non-zero since the 
  # change will fail, so don't let that kill the test here
  if tests.nested exec sudo snap watch "${REMOTE_CHG_ID}"; then 
    echo "remote snap change ${REMOTE_CHG_ID} for broken kernel snap refresh should have failed!"
    exit 1
  fi

  echo "Check that the refresh failed"
  tests.nested exec sudo snap changes | grep "${REMOTE_CHG_ID}" | MATCH Error
  tests.nested exec sudo snap tasks "${REMOTE_CHG_ID}" | MATCH "cannot finish .* installation, there was a rollback across reboot"

  echo "Check We should be on the same revision of the kernel snap"
  if [ "$(tests.nested exec sudo snap list pc-kernel | grep pc-kernel | awk '{print $3}')" != "${startRevision}" ]; then
    echo "pc-kernel is on the wrong revision"
    exit 1
  fi

  echo "Check we don't have leftover bootenv"
  tests.nested exec sudo snap debug boot-vars --uc20 | MATCH '^kernel_status=$'

  echo "Check that we don't have extra assets in the ubuntu-boot dir and that the currently enabled kernel is the original kernel"

  # kernel.efi symlink should point to the original kernel
  tests.nested exec readlink /run/mnt/ubuntu-boot/EFI/ubuntu/kernel.efi | MATCH "pc-kernel_${startRevision}.snap/kernel.efi"
  # should still have pc-kernel_$rev.snap dir
  tests.nested exec test -d "/run/mnt/ubuntu-boot/EFI/ubuntu/pc-kernel_${startRevision}.snap"
  if [ "$(tests.nested exec ls /run/mnt/ubuntu-boot/EFI/ubuntu/pc-kernel_*.snap | wc -l)" != 1 ]; then
    echo "Extra leftover pc-kernel assets in ubuntu-boot:"
    tests.nested exec ls /run/mnt/ubuntu-boot/EFI/ubuntu/pc-kernel_*.snap
    exit 1
  fi<|MERGE_RESOLUTION|>--- conflicted
+++ resolved
@@ -29,11 +29,7 @@
   tests.nested copy panicking-initramfs-kernel.snap
 
   echo "Wait for snapd to be available"
-<<<<<<< HEAD
-  nested_wait_for_snap_command
-=======
   tests.nested wait-for snap-command
->>>>>>> 3df12982
 
   echo "Wait for snapd to be seeded"
   tests.nested exec sudo snap wait system seed.loaded
