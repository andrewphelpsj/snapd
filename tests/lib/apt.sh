--- conflicted
+++ resolved
@@ -13,22 +13,18 @@
         mv sources.list.back /etc/apt/sources.list
         apt update
     else
-<<<<<<< HEAD
         packages=
         case "$SPREAD_SYSTEM" in
             ubuntu-*|debian-*)
-                packages="${GOPATH}/snapd_*.deb"
+                packages="${GOHOME}/snapd_*.deb"
                 ;;
             fedora-*)
-                packages="${GOPATH}/snap-confine*.rpm ${GOPATH}/snapd*.rpm"
+                packages="${GOHOME}/snap-confine*.rpm ${GOPATH}/snapd*.rpm"
                 ;;
             *)
                 exit 1
                 ;;
         esac
         distro_install_local_package $packages
-=======
-        distro_install_local_package "$GOHOME"/snapd_*.deb
->>>>>>> 77d61dae
     fi
 }