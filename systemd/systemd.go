// -*- Mode: Go; indent-tabs-mode: t -*-

/*
 * Copyright (C) 2014-2015 Canonical Ltd
 *
 * This program is free software: you can redistribute it and/or modify
 * it under the terms of the GNU General Public License version 3 as
 * published by the Free Software Foundation.
 *
 * This program is distributed in the hope that it will be useful,
 * but WITHOUT ANY WARRANTY; without even the implied warranty of
 * MERCHANTABILITY or FITNESS FOR A PARTICULAR PURPOSE.  See the
 * GNU General Public License for more details.
 *
 * You should have received a copy of the GNU General Public License
 * along with this program.  If not, see <http://www.gnu.org/licenses/>.
 *
 */

package systemd

import (
	"bufio"
	"bytes"
	"errors"
	"fmt"
	"io"
	"os"
	"os/exec"
	"path/filepath"
	"regexp"
	"strconv"
	"strings"
	"sync"
	"sync/atomic"
	"time"

	_ "github.com/snapcore/squashfuse"

	"github.com/snapcore/snapd/dirs"
	"github.com/snapcore/snapd/osutil"
	"github.com/snapcore/snapd/osutil/squashfs"
	"github.com/snapcore/snapd/sandbox/selinux"
)

var (
	// the output of "show" must match this for Stop to be done:
	isStopDone = regexp.MustCompile(`(?m)\AActiveState=(?:failed|inactive)$`).Match

	// how much time should Stop wait between calls to show
	stopCheckDelay = 250 * time.Millisecond

	// how much time should Stop wait between notifying the user of the waiting
	stopNotifyDelay = 20 * time.Second

	// daemonReloadLock is a package level lock to ensure that we
	// do not run any `systemd daemon-reload` while a
	// daemon-reload is in progress or a mount unit is
	// generated/activated.
	//
	// See https://github.com/systemd/systemd/issues/10872 for the
	// upstream systemd bug
	daemonReloadLock extMutex

	osutilIsMounted = osutil.IsMounted
)

// mu is a sync.Mutex that also supports to check if the lock is taken
type extMutex struct {
	lock sync.Mutex
	muC  int32
}

// Lock acquires the mutex
func (m *extMutex) Lock() {
	m.lock.Lock()
	atomic.AddInt32(&m.muC, 1)
}

// Unlock releases the mutex
func (m *extMutex) Unlock() {
	atomic.AddInt32(&m.muC, -1)
	m.lock.Unlock()
}

// Taken will panic with the given error message if the lock is not
// taken when this code runs. This is useful to internally check if
// something is accessed without a valid lock.
func (m *extMutex) Taken(errMsg string) {
	if atomic.LoadInt32(&m.muC) != 1 {
		panic("internal error: " + errMsg)
	}
}

// systemctlCmd calls systemctl with the given args, returning its standard output (and wrapped error)
var systemctlCmd = func(args ...string) ([]byte, error) {
	bs, err := exec.Command("systemctl", args...).CombinedOutput()
	if err != nil {
		exitCode, _ := osutil.ExitCode(err)
		return nil, &Error{cmd: args, exitCode: exitCode, msg: bs}
	}

	return bs, nil
}

// MockSystemctl is called from the commands to actually call out to
// systemctl. It's exported so it can be overridden by testing.
func MockSystemctl(f func(args ...string) ([]byte, error)) func() {
	oldSystemctlCmd := systemctlCmd
	systemctlCmd = f
	return func() {
		systemctlCmd = oldSystemctlCmd
	}
}

// MockStopDelays is used from tests so that Stop can be less
// forgiving there.
func MockStopDelays(checkDelay, notifyDelay time.Duration) func() {
	oldCheckDelay := stopCheckDelay
	oldNotifyDelay := stopNotifyDelay
	stopCheckDelay = checkDelay
	stopNotifyDelay = notifyDelay
	return func() {
		stopCheckDelay = oldCheckDelay
		stopNotifyDelay = oldNotifyDelay
	}
}

func Available() error {
	_, err := systemctlCmd("--version")
	return err
}

// Version returns systemd version.
func Version() (int, error) {
	out, err := systemctlCmd("--version")
	if err != nil {
		return 0, err
	}

	// systemd version outpus is two lines - actual version and a list
	// of features, e.g:
	// systemd 229
	// +PAM +AUDIT +SELINUX +IMA +APPARMOR +SMACK +SYSVINIT +UTMP ...
	//
	// The version string may have extra data (a case on newer ubuntu), e.g:
	// systemd 245 (245.4-4ubuntu3)
	r := bufio.NewScanner(bytes.NewReader(out))
	r.Split(bufio.ScanWords)
	var verstr string
	for i := 0; i < 2; i++ {
		if !r.Scan() {
			return 0, fmt.Errorf("cannot read systemd version: %v", r.Err())
		}
		s := r.Text()
		if i == 0 && s != "systemd" {
			return 0, fmt.Errorf("cannot parse systemd version: expected \"systemd\", got %q", s)
		}
		if i == 1 {
			verstr = strings.TrimSpace(s)
		}
	}

	ver, err := strconv.Atoi(verstr)
	if err != nil {
		return 0, fmt.Errorf("cannot convert systemd version to number: %s", verstr)
	}
	return ver, nil
}

var osutilStreamCommand = osutil.StreamCommand

// jctl calls journalctl to get the JSON logs of the given services.
var jctl = func(svcs []string, n int, follow bool) (io.ReadCloser, error) {
	// args will need two entries per service, plus a fixed number (give or take
	// one) for the initial options.
	args := make([]string, 0, 2*len(svcs)+6)        // the fixed number is 6
	args = append(args, "-o", "json", "--no-pager") //   3...
	if n < 0 {
		args = append(args, "--no-tail") // < 2
	} else {
		args = append(args, "-n", strconv.Itoa(n)) // ... + 2 ...
	}
	if follow {
		args = append(args, "-f") // ... + 1 == 6
	}

	for i := range svcs {
		args = append(args, "-u", svcs[i]) // this is why 2×
	}

	return osutilStreamCommand("journalctl", args...)
}

func MockJournalctl(f func(svcs []string, n int, follow bool) (io.ReadCloser, error)) func() {
	oldJctl := jctl
	jctl = f
	return func() {
		jctl = oldJctl
	}
}

// Systemd exposes a minimal interface to manage systemd via the systemctl command.
type Systemd interface {
	// DaemonReload reloads systemd's configuration.
	DaemonReload() error
	// DaemonRexec reexecutes systemd's system manager, should be
	// only necessary to apply manager's configuration like
	// watchdog.
	DaemonReexec() error
	// Enable the given service.
	Enable(service string) error
	// Disable the given service.
	Disable(service string) error
	// Start the given service or services.
	Start(service ...string) error
	// StartNoBlock starts the given service or services non-blocking.
	StartNoBlock(service ...string) error
	// Stop the given service, and wait until it has stopped.
	Stop(service string, timeout time.Duration) error
	// Kill all processes of the unit with the given signal.
	Kill(service, signal, who string) error
	// Restart the service, waiting for it to stop before starting it again.
	Restart(service string, timeout time.Duration) error
	// Status fetches the status of given units. Statuses are
	// returned in the same order as unit names passed in
	// argument.
	Status(units ...string) ([]*UnitStatus, error)
	// IsEnabled checks whether the given service is enabled.
	IsEnabled(service string) (bool, error)
	// IsActive checks whether the given service is Active
	IsActive(service string) (bool, error)
	// LogReader returns a reader for the given services' log.
	LogReader(services []string, n int, follow bool) (io.ReadCloser, error)
	// AddMountUnitFile adds/enables/starts a mount unit.
	AddMountUnitFile(name, revision, what, where, fstype string) (string, error)
	// RemoveMountUnitFile unmounts/stops/disables/removes a mount unit.
	RemoveMountUnitFile(baseDir string) error
	// Mask the given service.
	Mask(service string) error
	// Unmask the given service.
	Unmask(service string) error
}

// A Log is a single entry in the systemd journal
type Log map[string]string

const (
	// the default target for systemd units that we generate
	ServicesTarget = "multi-user.target"

	// the target prerequisite for systemd units we generate
	PrerequisiteTarget = "network.target"

	// the default target for systemd socket units that we generate
	SocketsTarget = "sockets.target"

	// the default target for systemd timer units that we generate
	TimersTarget = "timers.target"

	// the target for systemd user session units that we generate
	UserServicesTarget = "default.target"
)

type reporter interface {
	Notify(string)
}

// New returns a Systemd that uses the given rootDir
func New(rootDir string, mode InstanceMode, rep reporter) Systemd {
	return &systemd{rootDir: rootDir, mode: mode, reporter: rep}
}

// NewEmulationMode returns a Systemd that runs in emulation mode where
// systemd is not really called, but instead its functions are emulated
// by other means.
func NewEmulationMode(rootDir string) Systemd {
	if rootDir == "" {
		rootDir = dirs.GlobalRootDir
	}
	return &emulation{
		rootDir: rootDir,
	}
}

// InstanceMode determines which instance of systemd to control.
//
// SystemMode refers to the system instance (i.e. pid 1).  UserMode
// refers to the the instance launched to manage the user's desktop
// session.  GlobalUserMode controls configuration respected by all
// user instances on the system.
//
// As GlobalUserMode does not refer to a single instance of systemd,
// some operations are not supported such as starting and stopping
// daemons.
type InstanceMode int

const (
	SystemMode InstanceMode = iota
	UserMode
	GlobalUserMode
)

type systemd struct {
	rootDir  string
	reporter reporter
	mode     InstanceMode
}

func (s *systemd) systemctl(args ...string) ([]byte, error) {
	switch s.mode {
	case SystemMode:
	case UserMode:
		args = append([]string{"--user"}, args...)
	case GlobalUserMode:
		args = append([]string{"--user", "--global"}, args...)
	default:
		panic("unknown InstanceMode")
	}
	return systemctlCmd(args...)
}

func (s *systemd) DaemonReload() error {
	if s.mode == GlobalUserMode {
		panic("cannot call daemon-reload with GlobalUserMode")
	}
	daemonReloadLock.Lock()
	defer daemonReloadLock.Unlock()

	return s.daemonReloadNoLock()
}

func (s *systemd) daemonReloadNoLock() error {
	daemonReloadLock.Taken("cannot use daemon-reload without lock")

	_, err := s.systemctl("daemon-reload")
	return err
}

func (s *systemd) DaemonReexec() error {
	if s.mode == GlobalUserMode {
		panic("cannot call daemon-reexec with GlobalUserMode")
	}
	daemonReloadLock.Lock()
	defer daemonReloadLock.Unlock()

	_, err := s.systemctl("daemon-reexec")
	return err
}

func (s *systemd) Enable(serviceName string) error {
	_, err := s.systemctl("--root", s.rootDir, "enable", serviceName)
	return err
}

func (s *systemd) Unmask(serviceName string) error {
	_, err := s.systemctl("--root", s.rootDir, "unmask", serviceName)
	return err
}

func (s *systemd) Disable(serviceName string) error {
	_, err := s.systemctl("--root", s.rootDir, "disable", serviceName)
	return err
}

func (s *systemd) Mask(serviceName string) error {
	_, err := s.systemctl("--root", s.rootDir, "mask", serviceName)
	return err
}

func (s *systemd) Start(serviceNames ...string) error {
	if s.mode == GlobalUserMode {
		panic("cannot call start with GlobalUserMode")
	}
	_, err := s.systemctl(append([]string{"start"}, serviceNames...)...)
	return err
}

func (s *systemd) StartNoBlock(serviceNames ...string) error {
	if s.mode == GlobalUserMode {
		panic("cannot call start with GlobalUserMode")
	}
	_, err := s.systemctl(append([]string{"start", "--no-block"}, serviceNames...)...)
	return err
}

func (*systemd) LogReader(serviceNames []string, n int, follow bool) (io.ReadCloser, error) {
	return jctl(serviceNames, n, follow)
}

var statusregex = regexp.MustCompile(`(?m)^(?:(.+?)=(.*)|(.*))?$`)

type UnitStatus struct {
	Daemon   string
	UnitName string
	Enabled  bool
	Active   bool
}

var baseProperties = []string{"Id", "ActiveState", "UnitFileState"}
var extendedProperties = []string{"Id", "ActiveState", "UnitFileState", "Type"}
var unitProperties = map[string][]string{
	".timer":  baseProperties,
	".socket": baseProperties,
	// in service units, Type is the daemon type
	".service": extendedProperties,
	// in mount units, Type is the fs type
	".mount": extendedProperties,
}

func (s *systemd) getUnitStatus(properties []string, unitNames []string) ([]*UnitStatus, error) {
	cmd := make([]string, len(unitNames)+2)
	cmd[0] = "show"
	// ask for all properties, regardless of unit type
	cmd[1] = "--property=" + strings.Join(properties, ",")
	copy(cmd[2:], unitNames)
	bs, err := s.systemctl(cmd...)
	if err != nil {
		return nil, err
	}

	sts := make([]*UnitStatus, 0, len(unitNames))
	cur := &UnitStatus{}
	seen := map[string]bool{}

	for _, bs := range statusregex.FindAllSubmatch(bs, -1) {
		if len(bs[0]) == 0 {
			// systemctl separates data pertaining to particular services by an empty line
			unitType := filepath.Ext(cur.UnitName)
			expected := unitProperties[unitType]
			if expected == nil {
				expected = baseProperties
			}

			missing := make([]string, 0, len(expected))
			for _, k := range expected {
				if !seen[k] {
					missing = append(missing, k)
				}
			}
			if len(missing) > 0 {
				return nil, fmt.Errorf("cannot get unit %q status: missing %s in ‘systemctl show’ output", cur.UnitName, strings.Join(missing, ", "))
			}
			sts = append(sts, cur)
			if len(sts) > len(unitNames) {
				break // wut
			}
			if cur.UnitName != unitNames[len(sts)-1] {
				return nil, fmt.Errorf("cannot get unit status: queried status of %q but got status of %q", unitNames[len(sts)-1], cur.UnitName)
			}

			cur = &UnitStatus{}
			seen = map[string]bool{}
			continue
		}
		if len(bs[3]) > 0 {
			return nil, fmt.Errorf("cannot get unit status: bad line %q in ‘systemctl show’ output", bs[3])
		}
		k := string(bs[1])
		v := string(bs[2])

		if v == "" {
			return nil, fmt.Errorf("cannot get unit status: empty field %q in ‘systemctl show’ output", k)
		}

		switch k {
		case "Id":
			cur.UnitName = v
		case "Type":
			cur.Daemon = v
		case "ActiveState":
			// made to match “systemctl is-active” behaviour, at least at systemd 229
			cur.Active = v == "active" || v == "reloading"
		case "UnitFileState":
			// "static" means it can't be disabled
			cur.Enabled = v == "enabled" || v == "static"
		default:
			return nil, fmt.Errorf("cannot get unit status: unexpected field %q in ‘systemctl show’ output", k)
		}

		if seen[k] {
			return nil, fmt.Errorf("cannot get unit status: duplicate field %q in ‘systemctl show’ output", k)
		}
		seen[k] = true
	}

	if len(sts) != len(unitNames) {
		return nil, fmt.Errorf("cannot get unit status: expected %d results, got %d", len(unitNames), len(sts))
	}
	return sts, nil
}

func (s *systemd) Status(unitNames ...string) ([]*UnitStatus, error) {
	if s.mode == GlobalUserMode {
		panic("cannot call status with GlobalUserMode")
	}
	unitToStatus := make(map[string]*UnitStatus, len(unitNames))

	var limitedUnits []string
	var extendedUnits []string

	for _, name := range unitNames {
		if strings.HasSuffix(name, ".timer") || strings.HasSuffix(name, ".socket") {
			limitedUnits = append(limitedUnits, name)
		} else {
			extendedUnits = append(extendedUnits, name)
		}
	}

	for _, set := range []struct {
		units      []string
		properties []string
	}{
		{units: extendedUnits, properties: extendedProperties},
		{units: limitedUnits, properties: baseProperties},
	} {
		if len(set.units) == 0 {
			continue
		}
		sts, err := s.getUnitStatus(set.properties, set.units)
		if err != nil {
			return nil, err
		}
		for _, status := range sts {
			unitToStatus[status.UnitName] = status
		}
	}

	// unpack to preserve the promised order
	sts := make([]*UnitStatus, len(unitNames))
	for idx, name := range unitNames {
		var ok bool
		sts[idx], ok = unitToStatus[name]
		if !ok {
			return nil, fmt.Errorf("cannot determine status of unit %q", name)
		}
	}

	return sts, nil
}

func (s *systemd) IsEnabled(serviceName string) (bool, error) {
	_, err := s.systemctl("--root", s.rootDir, "is-enabled", serviceName)
	if err == nil {
		return true, nil
	}
	// "systemctl is-enabled <name>" prints `disabled\n` to stderr and returns exit code 1
	// for disabled services
	sysdErr, ok := err.(systemctlError)
	if ok && sysdErr.ExitCode() == 1 && strings.TrimSpace(string(sysdErr.Msg())) == "disabled" {
		return false, nil
	}
	return false, err
}

func (s *systemd) IsActive(serviceName string) (bool, error) {
	if s.mode == GlobalUserMode {
		panic("cannot call is-active with GlobalUserMode")
	}
	_, err := s.systemctl("--root", s.rootDir, "is-active", serviceName)
	if err == nil {
		return true, nil
	}
	// "systemctl is-active <name>" returns exit code 3 for inactive
	// services, the stderr output may be `inactive\n` for services that are
	// inactive (or not found), or `failed\n` for services that are in a
	// failed state; nevertheless make sure to check any non-0 exit code
	sysdErr, ok := err.(*Error)
	if ok {
		switch strings.TrimSpace(string(sysdErr.msg)) {
		case "inactive", "failed":
			return false, nil
		}
	}
	return false, err
}

func (s *systemd) Stop(serviceName string, timeout time.Duration) error {
	if s.mode == GlobalUserMode {
		panic("cannot call stop with GlobalUserMode")
	}
	if _, err := s.systemctl("stop", serviceName); err != nil {
		return err
	}

	// and now wait for it to actually stop
	giveup := time.NewTimer(timeout)
	notify := time.NewTicker(stopNotifyDelay)
	defer notify.Stop()
	check := time.NewTicker(stopCheckDelay)
	defer check.Stop()

	firstCheck := true
loop:
	for {
		select {
		case <-giveup.C:
			break loop
		case <-check.C:
			bs, err := s.systemctl("show", "--property=ActiveState", serviceName)
			if err != nil {
				return err
			}
			if isStopDone(bs) {
				return nil
			}
			if !firstCheck {
				continue loop
			}
			firstCheck = false
		case <-notify.C:
		}
		// after notify delay or after a failed first check
		s.reporter.Notify(fmt.Sprintf("Waiting for %s to stop.", serviceName))
	}

	return &Timeout{action: "stop", service: serviceName}
}

func (s *systemd) Kill(serviceName, signal, who string) error {
	if s.mode == GlobalUserMode {
		panic("cannot call kill with GlobalUserMode")
	}
	if who == "" {
		who = "all"
	}
	_, err := s.systemctl("kill", serviceName, "-s", signal, "--kill-who="+who)
	return err
}

func (s *systemd) Restart(serviceName string, timeout time.Duration) error {
	if s.mode == GlobalUserMode {
		panic("cannot call restart with GlobalUserMode")
	}
	if err := s.Stop(serviceName, timeout); err != nil {
		return err
	}
	return s.Start(serviceName)
}

type systemctlError interface {
	Msg() []byte
	ExitCode() int
	Error() string
}

// Error is returned if the systemd action failed
type Error struct {
	cmd      []string
	msg      []byte
	exitCode int
}

func (e *Error) Msg() []byte {
	return e.msg
}

func (e *Error) ExitCode() int {
	return e.exitCode
}

func (e *Error) Error() string {
	return fmt.Sprintf("%v failed with exit status %d: %s", e.cmd, e.exitCode, e.msg)
}

// Timeout is returned if the systemd action failed to reach the
// expected state in a reasonable amount of time
type Timeout struct {
	action  string
	service string
}

func (e *Timeout) Error() string {
	return fmt.Sprintf("%v failed to %v: timeout", e.service, e.action)
}

// IsTimeout checks whether the given error is a Timeout
func IsTimeout(err error) bool {
	_, isTimeout := err.(*Timeout)
	return isTimeout
}

// Time returns the time the Log was received by the journal.
func (l Log) Time() (time.Time, error) {
	sus, ok := l["__REALTIME_TIMESTAMP"]
	if !ok {
		return time.Time{}, errors.New("no timestamp")
	}
	// according to systemd.journal-fields(7) it's microseconds as a decimal string
	us, err := strconv.ParseInt(sus, 10, 64)
	if err != nil {
		return time.Time{}, fmt.Errorf("timestamp not a decimal number: %#v", sus)
	}

	return time.Unix(us/1000000, 1000*(us%1000000)).UTC(), nil
}

// Message of the Log, if any; otherwise, "-".
func (l Log) Message() string {
	if msg, ok := l["MESSAGE"]; ok {
		return msg
	}

	return "-"
}

// SID is the syslog identifier of the Log, if any; otherwise, "-".
func (l Log) SID() string {
	if sid, ok := l["SYSLOG_IDENTIFIER"]; ok {
		return sid
	}

	return "-"
}

// PID is the pid of the client pid, if any; otherwise, "-".
func (l Log) PID() string {
	if pid, ok := l["_PID"]; ok {
		return pid
	}
	if pid, ok := l["SYSLOG_PID"]; ok {
		return pid
	}

	return "-"
}

// MountUnitPath returns the path of a {,auto}mount unit
func MountUnitPath(baseDir string) string {
	escapedPath := EscapeUnitNamePath(baseDir)
	return filepath.Join(dirs.SnapServicesDir, escapedPath+".mount")
}

var squashfsFsType = squashfs.FsType

var mountUnitTemplate = `[Unit]
Description=Mount unit for %s, revision %s
Before=snapd.service

[Mount]
What=%s
Where=%s
Type=%s
Options=%s
LazyUnmount=yes

[Install]
WantedBy=multi-user.target
`

func writeMountUnitFile(snapName, revision, what, where, fstype string, options []string) (mountUnitName string, err error) {
	content := fmt.Sprintf(mountUnitTemplate, snapName, revision, what, where, fstype, strings.Join(options, ","))
	mu := MountUnitPath(where)
	mountUnitName, err = filepath.Base(mu), osutil.AtomicWriteFile(mu, []byte(content), 0644, 0)
	if err != nil {
		return "", err
	}
	return mountUnitName, nil
}

<<<<<<< HEAD
func fsOptions(fstype string) []string {
=======
func fsMountOptions(fstype string) []string {
>>>>>>> 4ac37cf1
	options := []string{"nodev"}
	if fstype == "squashfs" {
		if selinux.ProbedLevel() != selinux.Unsupported {
			if mountCtx := selinux.SnapMountContext(); mountCtx != "" {
				options = append(options, "context="+mountCtx)
			}
		}
	}
	return options
}

<<<<<<< HEAD
func actualFs(fstype string) (actualFsType string, options []string, err error) {
	options = fsOptions(fstype)
	actualFsType = fstype
	if fstype == "squashfs" {
		newFsType, newOptions, err := squashfsFsType()
		if err != nil {
			return "", nil, err
		}
=======
func actualFsTypeAndMountOptions(fstype string) (actualFsType string, options []string, err error) {
	options = fsMountOptions(fstype)
	actualFsType = fstype
	if fstype == "squashfs" {
		newFsType, newOptions := squashfsFsType()
>>>>>>> 4ac37cf1
		options = append(options, newOptions...)
		actualFsType = newFsType
	}
	return actualFsType, options, err
}

func (s *systemd) AddMountUnitFile(snapName, revision, what, where, fstype string) (string, error) {
	daemonReloadLock.Lock()
	defer daemonReloadLock.Unlock()

<<<<<<< HEAD
	actualFsType, options, err := actualFs(fstype)
	if err != nil {
		return "", err
	}
	if osutil.IsDirectory(what) {
		options = append(options, "bind")
		actualFsType = "none"
	}
	mountUnitName, err := writeMountUnitFile(snapName, revision, what, where, actualFsType, options)
	if err != nil {
		return "", err
	}
=======
	actualFsType, options, err := actualFsTypeAndMountOptions(fstype)
	if err != nil {
		return "", err
	}
	if osutil.IsDirectory(what) {
		options = append(options, "bind")
		actualFsType = "none"
	}
	mountUnitName, err := writeMountUnitFile(snapName, revision, what, where, actualFsType, options)
	if err != nil {
		return "", err
	}
>>>>>>> 4ac37cf1

	// we need to do a daemon-reload here to ensure that systemd really
	// knows about this new mount unit file
	if err := s.daemonReloadNoLock(); err != nil {
		return "", err
	}

	if err := s.Enable(mountUnitName); err != nil {
		return "", err
	}
	if err := s.Start(mountUnitName); err != nil {
		return "", err
	}

	return mountUnitName, nil
}

func (s *systemd) RemoveMountUnitFile(mountedDir string) error {
	daemonReloadLock.Lock()
	defer daemonReloadLock.Unlock()

	unit := MountUnitPath(dirs.StripRootDir(mountedDir))
	if !osutil.FileExists(unit) {
		return nil
	}

	// use umount -d (cleanup loopback devices) -l (lazy) to ensure that even busy mount points
	// can be unmounted.
	// note that the long option --lazy is not supported on trusty.
	// the explicit -d is only needed on trusty.
	isMounted, err := osutilIsMounted(mountedDir)
	if err != nil {
		return err
	}
	if isMounted {
		if output, err := exec.Command("umount", "-d", "-l", mountedDir).CombinedOutput(); err != nil {
			return osutil.OutputErr(output, err)
		}

		if err := s.Stop(filepath.Base(unit), time.Duration(1*time.Second)); err != nil {
			return err
		}
	}
	if err := s.Disable(filepath.Base(unit)); err != nil {
		return err
	}
	if err := os.Remove(unit); err != nil {
		return err
	}
	// daemon-reload to ensure that systemd actually really
	// forgets about this mount unit
	if err := s.daemonReloadNoLock(); err != nil {
		return err
	}

	return nil
}<|MERGE_RESOLUTION|>--- conflicted
+++ resolved
@@ -758,11 +758,7 @@
 	return mountUnitName, nil
 }
 
-<<<<<<< HEAD
-func fsOptions(fstype string) []string {
-=======
 func fsMountOptions(fstype string) []string {
->>>>>>> 4ac37cf1
 	options := []string{"nodev"}
 	if fstype == "squashfs" {
 		if selinux.ProbedLevel() != selinux.Unsupported {
@@ -774,22 +770,11 @@
 	return options
 }
 
-<<<<<<< HEAD
-func actualFs(fstype string) (actualFsType string, options []string, err error) {
-	options = fsOptions(fstype)
-	actualFsType = fstype
-	if fstype == "squashfs" {
-		newFsType, newOptions, err := squashfsFsType()
-		if err != nil {
-			return "", nil, err
-		}
-=======
 func actualFsTypeAndMountOptions(fstype string) (actualFsType string, options []string, err error) {
 	options = fsMountOptions(fstype)
 	actualFsType = fstype
 	if fstype == "squashfs" {
 		newFsType, newOptions := squashfsFsType()
->>>>>>> 4ac37cf1
 		options = append(options, newOptions...)
 		actualFsType = newFsType
 	}
@@ -800,8 +785,7 @@
 	daemonReloadLock.Lock()
 	defer daemonReloadLock.Unlock()
 
-<<<<<<< HEAD
-	actualFsType, options, err := actualFs(fstype)
+	actualFsType, options, err := actualFsTypeAndMountOptions(fstype)
 	if err != nil {
 		return "", err
 	}
@@ -813,20 +797,6 @@
 	if err != nil {
 		return "", err
 	}
-=======
-	actualFsType, options, err := actualFsTypeAndMountOptions(fstype)
-	if err != nil {
-		return "", err
-	}
-	if osutil.IsDirectory(what) {
-		options = append(options, "bind")
-		actualFsType = "none"
-	}
-	mountUnitName, err := writeMountUnitFile(snapName, revision, what, where, actualFsType, options)
-	if err != nil {
-		return "", err
-	}
->>>>>>> 4ac37cf1
 
 	// we need to do a daemon-reload here to ensure that systemd really
 	// knows about this new mount unit file
