--- conflicted
+++ resolved
@@ -182,11 +182,7 @@
 [Service]
 ExecStart=/usr/bin/ubuntu-core-launcher {{.UdevAppName}} {{.AaProfile}} {{.FullPathStart}}
 WorkingDirectory={{.AppPath}}
-<<<<<<< HEAD
 Environment="SNAP_APP={{.AppTriple}}" {{.EnvVars}}
-=======
-Environment="SNAPP_APP_PATH={{.AppPath}}" "SNAPP_APP_DATA_PATH=/var/lib{{.AppPath}}" "SNAPP_APP_USER_DATA_PATH=%h{{.AppPath}}" "SNAP_APP_PATH={{.AppPath}}" "SNAP_APP_DATA_PATH=/var/lib{{.AppPath}}" "SNAP_APP_USER_DATA_PATH=%h{{.AppPath}}" "SNAP_APP={{.AppTriple}}" "TMPDIR=/tmp/snaps/{{.UdevAppName}}/{{.Version}}/tmp" "SNAP_APP_TMPDIR=/tmp/snaps/{{.UdevAppName}}/{{.Version}}/tmp" "SNAP_NAME={{.AppName}}" "SNAP_ORIGIN={{.Origin}}" "SNAP_FULLNAME={{.UdevAppName}}"
->>>>>>> 7690858a
 {{if .Stop}}ExecStop=/usr/bin/ubuntu-core-launcher {{.UdevAppName}} {{.AaProfile}} {{.FullPathStop}}{{end}}
 {{if .PostStop}}ExecStopPost=/usr/bin/ubuntu-core-launcher {{.UdevAppName}} {{.AaProfile}} {{.FullPathPostStop}}{{end}}
 {{if .StopTimeout}}TimeoutStopSec={{.StopTimeout.Seconds}}{{end}}
@@ -211,14 +207,10 @@
 		FullPathPostStop     string
 		AppTriple            string
 		ServiceSystemdTarget string
-<<<<<<< HEAD
-		Namespace            string
+		Origin               string
 		AppArch              string
 		Home                 string
 		EnvVars              string
-=======
-		Origin               string
->>>>>>> 7690858a
 	}{
 		*desc,
 		filepath.Join(desc.AppPath, desc.Start),
@@ -226,14 +218,10 @@
 		filepath.Join(desc.AppPath, desc.PostStop),
 		fmt.Sprintf("%s_%s_%s", desc.AppName, desc.ServiceName, desc.Version),
 		servicesSystemdTarget,
-<<<<<<< HEAD
-		namespace,
+		origin,
 		helpers.UbuntuArchitecture(),
 		"%h",
 		"",
-=======
-		origin,
->>>>>>> 7690858a
 	}
 	allVars := helpers.GetBasicSnapEnvVars(wrapperData)
 	allVars = append(allVars, helpers.GetUserSnapEnvVars(wrapperData)...)
