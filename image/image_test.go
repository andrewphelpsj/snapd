--- conflicted
+++ resolved
@@ -399,11 +399,7 @@
 	c.Check(cv, Equals, "ubuntu-core_3.snap")
 }
 
-<<<<<<< HEAD
-func (s *imageSuite) TestBootstrapToRootDirSideloadCore(c *C) {
-=======
 func (s *imageSuite) TestBootstrapToRootDirLocalCore(c *C) {
->>>>>>> 6d722582
 	restore := sysdb.InjectTrusted(s.storeSigning.Trusted)
 	defer restore()
 
@@ -439,11 +435,7 @@
 
 	// check the files are in place
 	for i, name := range []string{"ubuntu-core_x1.snap", "pc", "pc-kernel"} {
-<<<<<<< HEAD
-		sideloaded := false
-=======
 		unasserted := false
->>>>>>> 6d722582
 		info := s.storeSnapInfo[name]
 		if info == nil {
 			// ubuntu-core
@@ -453,11 +445,7 @@
 					Revision: snap.R("x1"),
 				},
 			}
-<<<<<<< HEAD
-			sideloaded = true
-=======
 			unasserted = true
->>>>>>> 6d722582
 		}
 
 		fn := filepath.Base(info.MountFile())
@@ -468,11 +456,7 @@
 			Name:       info.Name(),
 			SnapID:     info.SnapID,
 			File:       fn,
-<<<<<<< HEAD
-			Sideloaded: sideloaded,
-=======
 			Unasserted: unasserted,
->>>>>>> 6d722582
 		})
 	}
 
