project: snapd

environment:
    GOHOME: /home/gopath
    GOPATH: $GOHOME
    REUSE_PROJECT: "$(HOST: echo $REUSE_PROJECT)"
    PROJECT_PATH: $GOHOME/src/github.com/snapcore/snapd
    # /usr/lib/go-1.6/bin for trusty (needs to be last as we use
    # a different go in gccgo tests)
    PATH: $GOHOME/bin:/snap/bin:$PATH:/usr/lib/go-1.6/bin:/var/lib/snapd/snap/bin
    TESTSLIB: $PROJECT_PATH/tests/lib
    SNAPPY_TESTING: 1
    # we run the entire suite with re-exec on (the default) and modify
    # the core snap so that it contains our new code.  So we run new
    # snapd from the deb that re-execs into new snapd in core.  To
    # test purely from the deb, set "export SPREAD_SNAP_REEXEC=0"
    SNAP_REEXEC: "$(HOST: echo ${SPREAD_SNAP_REEXEC:-})"
    MODIFY_CORE_SNAP_FOR_REEXEC: "$(HOST: echo ${SPREAD_MODIFY_CORE_SNAP_FOR_REEXEC:-1})"
    SPREAD_STORE_USER: "$(HOST: echo $SPREAD_STORE_USER)"
    SPREAD_STORE_PASSWORD: "$(HOST: echo $SPREAD_STORE_PASSWORD)"
    LANG: "$(echo ${LANG:-C.UTF-8})"
    LANGUAGE: "$(echo ${LANGUAGE:-en})"
    # important to ensure adhoc and linode/qemu behave the same
    SUDO_USER: ""
    SUDO_UID: ""
    TRUST_TEST_KEYS: "$(HOST: echo ${SPREAD_TRUST_TEST_KEYS:-true})"
    MANAGED_DEVICE: "false"
    CORE_CHANNEL: "$(HOST: echo ${SPREAD_CORE_CHANNEL:-edge})"
    KERNEL_CHANNEL: "$(HOST: echo ${SPREAD_KERNEL_CHANNEL:-edge})"
    GADGET_CHANNEL: "$(HOST: echo ${SPREAD_GADGET_CHANNEL:-edge})"
    REMOTE_STORE: "$(HOST: echo ${SPREAD_REMOTE_STORE:-production})"
    SNAPPY_USE_STAGING_STORE: "$(HOST: if [ $SPREAD_REMOTE_STORE = staging ]; then echo 1; else echo 0; fi)"
    DELTA_REF: 2.17
    DELTA_PREFIX: snapd-$DELTA_REF/
    SNAPD_PUBLISHED_VERSION: "$(HOST: echo $SPREAD_SNAPD_PUBLISHED_VERSION)"
    HTTP_PROXY: "$(HOST: echo $SPREAD_HTTP_PROXY)"
    HTTPS_PROXY: "$(HOST: echo $SPREAD_HTTPS_PROXY)"
    NO_PROXY: "127.0.0.1"
    NEW_CORE_CHANNEL: "$(HOST: echo $SPREAD_NEW_CORE_CHANNEL)"
    SRU_VALIDATION: "$(HOST: echo ${SPREAD_SRU_VALIDATION:-0})"

backends:
    linode:
        key: "$(HOST: echo $SPREAD_LINODE_KEY)"
        halt-timeout: 2h
        systems:
            - ubuntu-14.04-64:
                kernel: GRUB 2
                workers: 4
            - ubuntu-16.04-64:
                kernel: GRUB 2
                workers: 4
            - ubuntu-16.04-32:
                kernel: GRUB 2
                workers: 4
            - ubuntu-core-16-64:
                kernel: Direct Disk
                image: ubuntu-16.04-64
                workers: 4
            - debian-unstable-64:
                kernel: GRUB 2
                workers: 4
            - fedora-25-64:
                workers: 1
            - opensuse-42.2-64:
                workers: 1
    qemu:
        environment:
            APT_PROXY: "$(HOST: echo $APT_PROXY)"
        systems:
            - ubuntu-14.04-32:
                username: ubuntu
                password: ubuntu
            - ubuntu-14.04-64:
                username: ubuntu
                password: ubuntu
            - ubuntu-16.04-32:
                username: ubuntu
                password: ubuntu
            - ubuntu-16.04-64:
                username: ubuntu
                password: ubuntu
            - ubuntu-core-16-64:
                image: ubuntu-16.04-64
                username: ubuntu
                password: ubuntu
            - ubuntu-16.10-64:
                username: ubuntu
                password: ubuntu
            - ubuntu-17.04-64:
                username: ubuntu
                password: ubuntu
            - ubuntu-17.10-64:
                username: ubuntu
                password: ubuntu
            - debian-9-64:
                username: debian
                password: debian
            - fedora-25-64:
                username: fedora
                password: fedora
    autopkgtest:
        type: adhoc
        allocate: |
            echo "Allocating ad-hoc $SPREAD_SYSTEM"
            if [ -z "${ADT_ARTIFACTS}" ]; then
                FATAL "adhoc only works inside autopkgtest"
                exit 1
            fi
            echo 'ubuntu ALL=(ALL) NOPASSWD:ALL' > /etc/sudoers.d/99-spread-users
            ADDRESS localhost:22
        discard: |
            echo "Discarding ad-hoc $SPREAD_SYSTEM"
        systems:
            # Trusty
            - ubuntu-14.04-amd64:
                username: ubuntu
                password: ubuntu
            - ubuntu-14.04-i386:
                username: ubuntu
                password: ubuntu
            # Xenial
            - ubuntu-16.04-amd64:
                username: ubuntu
                password: ubuntu
            - ubuntu-16.04-i386:
                username: ubuntu
                password: ubuntu
            - ubuntu-16.04-ppc64el:
                username: ubuntu
                password: ubuntu
            - ubuntu-16.04-armhf:
                username: ubuntu
                password: ubuntu
            # Yakkety
            - ubuntu-16.10-amd64:
                username: ubuntu
                password: ubuntu
            - ubuntu-16.10-i386:
                username: ubuntu
                password: ubuntu
            - ubuntu-16.10-ppc64el:
                username: ubuntu
                password: ubuntu
            - ubuntu-16.10-armhf:
                username: ubuntu
                password: ubuntu
            # Zesty
            - ubuntu-17.04-amd64:
                username: ubuntu
                password: ubuntu
            - ubuntu-17.04-i386:
                username: ubuntu
                password: ubuntu
            - ubuntu-17.04-ppc64el:
                username: ubuntu
                password: ubuntu
            - ubuntu-17.04-armhf:
                username: ubuntu
                password: ubuntu
            # Artful
            - ubuntu-17.10-amd64:
                username: ubuntu
                password: ubuntu
            - ubuntu-17.10-i386:
                username: ubuntu
                password: ubuntu
            - ubuntu-17.10-ppc64el:
                username: ubuntu
                password: ubuntu
            - ubuntu-17.10-armhf:
                username: ubuntu
                password: ubuntu
    external:
        type: adhoc
        environment:
            SPREAD_EXTERNAL_ADDRESS: "$(HOST: echo ${SPREAD_EXTERNAL_ADDRESS:-localhost:8022})"
            MANAGED_DEVICE: "true"
        allocate: |
            ADDRESS $SPREAD_EXTERNAL_ADDRESS
        systems:
            - ubuntu-core-16-64:
                environment:
                    TRUST_TEST_KEYS: "false"
                username: test
                password: ubuntu
            - ubuntu-core-16-32:
                environment:
                    TRUST_TEST_KEYS: "false"
                username: test
                password: ubuntu
            - ubuntu-core-16-arm-64:
                username: test
                password: ubuntu
            - ubuntu-core-16-arm-32:
                username: test
                password: ubuntu

    linode-sru:
        type: linode
        key: "$(HOST: echo $SPREAD_LINODE_KEY)"
        halt-timeout: 2h
        systems:
            - ubuntu-14.04-64:
                kernel: GRUB 2
                workers: 2
            - ubuntu-16.04-64:
                kernel: GRUB 2
                workers: 2
            - ubuntu-16.10-64:
                kernel: GRUB 2
                workers: 2
            - ubuntu-17.04-64:
                kernel: GRUB 2
                workers: 2
            - ubuntu-17.10-64:
                kernel: GRUB 2
                workers: 2

path: /home/gopath/src/github.com/snapcore/snapd

exclude:
    - .git
    - cmd/snap/snap
    - cmd/snapd/snapd
    - cmd/snapctl/snapctl
    - cmd/snap-exec/snap-exec
    - "*.o"
    - "*.a"

prepare-each: |
    # systemd on 14.04 does not know about --rotate or --vacuum-time.
    if [[ "$SPREAD_SYSTEM" != ubuntu-14.04-* ]]; then
        journalctl --rotate
        sleep .1
        journalctl --vacuum-time=1ms
    else
        # Force a log rotation with small size
        sed -i.bak s/#SystemMaxUse=/SystemMaxUse=1K/g /etc/systemd/journald.conf
        systemctl kill --kill-who=main --signal=SIGUSR2 systemd-journald.service

        # Restore the initial configuration and rotate logs
        mv /etc/systemd/journald.conf.bak /etc/systemd/journald.conf
        systemctl kill --kill-who=main --signal=SIGUSR2 systemd-journald.service

        # Remove rotated journal logs
        systemctl stop systemd-journald.service
        find /run/log/journal/ -name "*@*.journal" -delete
        systemctl start systemd-journald.service
    fi
    dmesg -c > /dev/null

debug-each: |
    echo '# journal messages for snapd'
    journalctl -u snapd
    echo '# apparmor denials '
    dmesg --ctime | grep DENIED || true
    echo '# seccomp denials (kills) '
    dmesg --ctime | grep type=1326 || true
    echo '# snap interfaces'
    snap interfaces || true

rename:
    # Move content into a directory, so that deltas computed by repack benefit
    # from the content looking similar to codeload.github.com.
    - s,^,$DELTA_PREFIX,S

repack: |
    # For Linode, compute a delta based on a known git reference that can be
    # obtained directly from GitHub. There's nothing special about that reference,
    # other than it will often be in the local repository's history already.
    # The more recent the reference, the smaller the delta.
    if ! echo $SPREAD_BACKENDS | grep linode; then
        cat <&3 >&4
    elif ! git show-ref $DELTA_REF > /dev/null; then
        cat <&3 >&4
    else
        trap "rm -f delta-ref.tar current.delta" EXIT
        git archive -o delta-ref.tar --format=tar --prefix=$DELTA_PREFIX $DELTA_REF
        xdelta3 -s delta-ref.tar <&3 > current.delta
        tar c current.delta >&4
    fi

kill-timeout: 20m

prepare: |
    # check if running inside a container, the testsuite will not
    # work in such an environment
    if systemd-detect-virt -c; then
        echo "Tests cannot run inside a container"
        exit 1
    fi

    # apt update is hanging on security.ubuntu.com with IPv6, prefer IPv4 over IPv6
<<<<<<< HEAD
    #cat <<EOF > /etc/gai.conf
    #precedence  ::1/128       50
    #precedence  ::/0          40
    #precedence  2002::/16     30
    #precedence ::/96          20
    #precedence ::ffff:0:0/96 100
    #EOF
=======
    cat <<EOF > gai.conf
    precedence  ::1/128       50
    precedence  ::/0          40
    precedence  2002::/16     30
    precedence ::/96          20
    precedence ::ffff:0:0/96 100
    EOF
    if ! mv gai.conf /etc/gai.conf; then
        # not writable, disable ipv6 through sysctl
        sysctl -w net.ipv6.conf.all.disable_ipv6=1
        rm -f gai.conf
    fi
>>>>>>> 84227d00

    # Unpack delta, or move content out of the prefixed directory (see rename and repack above).
    # (needs to be in spread.yaml directly because there's nothing else on the filesystem yet)
    if [ -f current.delta ]; then
        tf=$(mktemp)
        # NOTE: We can't use tests/lib/pkgdb.sh here as it doesn't exist at
        # this time when none of the test files is yet in place.
        case "$SPREAD_SYSTEM" in
            ubuntu-*|debian-*)
                apt-get update >& "$tf" || ( cat "$tf"; exit 1 )
                apt-get install -y xdelta3 curl >& "$tf" || ( cat "$tf"; exit 1 )
                ;;
            fedora-*)
                dnf install --refresh -y xdelta curl &> "$tf" || (cat "$tf"; exit 1)
                ;;
            opensuse-*)
                zypper -q install -y xdelta3 curl &> "$tf" || (cat "$tf"; exit 1)
                ;;
        esac
        rm -f "$tf"
        curl -sS -o - https://codeload.github.com/snapcore/snapd/tar.gz/$DELTA_REF | gunzip > delta-ref.tar
        xdelta3 -q -d -s delta-ref.tar current.delta | tar x --strip-components=1
        rm -f delta-ref.tar current.delta
    elif [ -d $DELTA_PREFIX ]; then
        find $DELTA_PREFIX -mindepth 1 -maxdepth 1 -exec mv {} . \;
        rmdir $DELTA_PREFIX
    fi

    . "$TESTSLIB/prepare-project.sh"

restore: |
    if [ "$SPREAD_BACKEND" = external ]; then
        # start and enable autorefresh
        if [ -e /snap/core/current/meta/hooks/configure ]; then
            systemctl enable --now snapd.refresh.timer
            snap set core refresh.disabled=false
        fi
    fi

    rm -f $SPREAD_PATH/snapd-state.tar.gz
    rm -rf ${GOPATH%%:*}/*

suites:
    tests/main/:
        summary: Full-system tests for snapd
        # Test cases are not yet ported to Fedora/openSUSE that is why
        # we keep them disabled. A later PR will enable most tests and
        # drop this blacklist.
        systems: [-fedora-*, -opensuse-*]
        prepare: |
            . $TESTSLIB/prepare.sh
            if [[ "$SPREAD_SYSTEM" == ubuntu-core-16-* ]]; then
                prepare_all_snap
            else
                prepare_classic
            fi
        prepare-each: |
            $TESTSLIB/reset.sh --reuse-core
            . $TESTSLIB/prepare.sh
            if [[ "$SPREAD_SYSTEM" != ubuntu-core-16-* ]]; then
                prepare_each_classic
            fi
        restore: |
            $TESTSLIB/reset.sh --store
            if [[ "$SPREAD_SYSTEM" != ubuntu-core-16-* ]]; then
                . $TESTSLIB/pkgdb.sh
                distro_purge_package snapd
                if [[ "$SPREAD_SYSTEM" != opensuse-* ]]; then
                    # A snap-confine package never existed on openSUSE
                    distro_purge_package snap-confine
                fi
            fi

    tests/completion/:
        summary: completion tests

        # ppc64el disabled because of https://bugs.launchpad.net/snappy/+bug/1655594
        # Test cases are not yet ported to Fedora/openSUSE that is why
        # we keep them disabled. A later PR will enable most tests and
        # drop this blacklist.
        systems: [-ubuntu-core-*, -ubuntu-*-ppc64el, -fedora-*, -opensuse-*]

        prepare: |
            . $TESTSLIB/prepare.sh
            prepare_classic
        prepare-each: |
            $TESTSLIB/reset.sh --reuse-core
            . $TESTSLIB/prepare.sh
            prepare_each_classic
        restore: |
            $TESTSLIB/reset.sh --store
            apt-get purge -y snapd

        environment:
          _/plain: _
          _/plain_plusdirs: _
          _/funky: _
          _/files: _
          # dirs fails on indirection because of (mis)handling of trailing
          # slashes. This might be configuration-dependent.
          # _/dirs: _
          _/hosts: _
          _/hosts_n_dirs: _
          # twisted fails in travis (but not regular spread).
          # _/twisted: _
          _/func: _
          _/funkyfunc: _

    tests/regression/:
        summary: Regression tests for snapd
        # Test cases are not yet ported to Fedora/openSUSE that is why
        # we keep them disabled. A later PR will enable most tests and
        # drop this blacklist.
        systems: [-fedora-*, -opensuse-*]
        prepare: |
            . $TESTSLIB/prepare.sh
            if [[ "$SPREAD_SYSTEM" == ubuntu-core-16-* ]]; then
                prepare_all_snap
            else
                prepare_classic
            fi
        prepare-each: |
            $TESTSLIB/reset.sh --reuse-core
        restore: |
            $TESTSLIB/reset.sh
            if [[ "$SPREAD_SYSTEM" != ubuntu-core-16-* ]]; then
                apt-get purge -y snapd
            fi

    tests/upgrade/:
        summary: Tests for snapd upgrade
        # Test cases are not yet ported to Fedora/openSUSE that is why
        # we keep them disabled. A later PR will enable most tests and
        # drop this blacklist.
        systems: [-ubuntu-core-16-*, -fedora-*, -opensuse-*]
        restore: |
            if [ "$REMOTE_STORE" = staging ]; then
                echo "skip upgrade tests while talking to the staging store"
                exit 0
            fi
        restore-each: |
            if [ "$REMOTE_STORE" = staging ]; then
                echo "skip upgrade tests while talking to the staging store"
                exit 0
            fi
            $TESTSLIB/reset.sh
            apt-get purge -y snapd

    tests/unit/:
        summary: Suite to run unit tests (non-go and different go runtimes)
        # Test cases are not yet ported to Fedora/openSUSE that is why
        # we keep them disabled. A later PR will enable most tests and
        # drop this blacklist.
        systems: [-ubuntu-core-16-*, -fedora-*, -opensuse-*]
        environment:
            # env vars required for coverage reporting from a spread task
            TRAVIS_BUILD_NUMBER: "$(HOST: echo $TRAVIS_BUILD_NUMBER)"
            TRAVIS_BRANCH: "$(HOST: echo $TRAVIS_BRANCH)"
            TRAVIS_COMMIT: "$(HOST: echo $TRAVIS_COMMIT)"
            TRAVIS_JOB_NUMBER: "$(HOST: echo $TRAVIS_JOB_NUMBER)"
            TRAVIS_PULL_REQUEST: "$(HOST: echo $TRAVIS_PULL_REQUEST)"
            TRAVIS_JOB_ID: "$(HOST: echo $TRAVIS_JOB_ID)"
            TRAVIS_REPO_SLUG: "$(HOST: echo $TRAVIS_REPO_SLUG)"
            TRAVIS_TAG: "$(HOST: echo $TRAVIS_TAG)"
            COVERMODE: "$(HOST: echo $COVERMODE)"
        prepare: |
            . $TESTSLIB/prepare.sh
            prepare_classic
        prepare-each: |
            $TESTSLIB/reset.sh --reuse-core
            . $TESTSLIB/prepare.sh
            prepare_each_classic
        restore: |
            $TESTSLIB/reset.sh --store
            apt-get purge -y snapd snap-confine ubuntu-core-launcher

    tests/nightly/:
        summary: Suite for nightly, expensive, tests
        manual: true
        # Test cases are not yet ported to Fedora/openSUSE that is why
        # we keep them disabled. A later PR will enable most tests and
        # drop this blacklist.
        systems: [-fedora-*, -opensuse-*]
        prepare: |
            . $TESTSLIB/prepare.sh
            if [[ "$SPREAD_SYSTEM" == ubuntu-core-16-* ]]; then
                prepare_all_snap
            else
                prepare_classic
            fi
        prepare-each: |
            $TESTSLIB/reset.sh --reuse-core
        restore: |
            $TESTSLIB/reset.sh
            if [[ "$SPREAD_SYSTEM" != ubuntu-core-16-* ]]; then
                apt-get purge -y snapd
            fi

    tests/nested/:
        summary: Tests for nested images
        # Test cases are not yet ported to Fedora/openSUSE that is why
        # we keep them disabled. A later PR will enable most tests and
        # drop this blacklist.
        systems: [-fedora-*, -opensuse-*]
        environment:
            NESTED_ARCH: "$(HOST: echo ${SPREAD_NESTED_ARCH:-amd64})"
            CORE_REFRESH_CHANNEL: "$(HOST: echo ${SPREAD_CORE_REFRESH_CHANNEL:-candidate})"
        halt-timeout: 2h
        kill-timeout: 2h
        manual: true
        prepare: |
            apt update && apt install -y snapd qemu genisoimage sshpass

            snap install --classic --beta ubuntu-image
        restore: |
            apt remove -y qemu genisoimage sshpass
            snap remove ubuntu-image

# vim:ts=4:sw=4:et<|MERGE_RESOLUTION|>--- conflicted
+++ resolved
@@ -292,15 +292,6 @@
     fi
 
     # apt update is hanging on security.ubuntu.com with IPv6, prefer IPv4 over IPv6
-<<<<<<< HEAD
-    #cat <<EOF > /etc/gai.conf
-    #precedence  ::1/128       50
-    #precedence  ::/0          40
-    #precedence  2002::/16     30
-    #precedence ::/96          20
-    #precedence ::ffff:0:0/96 100
-    #EOF
-=======
     cat <<EOF > gai.conf
     precedence  ::1/128       50
     precedence  ::/0          40
@@ -313,7 +304,6 @@
         sysctl -w net.ipv6.conf.all.disable_ipv6=1
         rm -f gai.conf
     fi
->>>>>>> 84227d00
 
     # Unpack delta, or move content out of the prefixed directory (see rename and repack above).
     # (needs to be in spread.yaml directly because there's nothing else on the filesystem yet)
