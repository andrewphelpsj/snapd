project: snapd

environment:
    GOHOME: /home/gopath
    GOPATH: $GOHOME
    REUSE_PROJECT: '$(HOST: echo "$REUSE_PROJECT")'
    PROJECT_PATH: $GOHOME/src/github.com/snapcore/snapd
    # /usr/lib/go-1.6/bin for trusty (needs to be last as we use
    # a different go in gccgo tests)
    PATH: $GOHOME/bin:/snap/bin:$PATH:/usr/lib/go-1.6/bin:/var/lib/snapd/snap/bin:$PROJECT_PATH/tests/bin
    TESTSLIB: $PROJECT_PATH/tests/lib
    TESTSTOOLS: $PROJECT_PATH/tests/lib/tools
    SNAPPY_TESTING: 1
    # we run the entire suite with re-exec on (the default) and modify
    # the core snap so that it contains our new code.  So we run new
    # snapd from the deb that re-execs into new snapd in core.  To
    # test purely from the deb, set "export SPREAD_SNAP_REEXEC=0"
    SNAP_REEXEC: '$(HOST: echo "${SPREAD_SNAP_REEXEC:-}")'
    MODIFY_CORE_SNAP_FOR_REEXEC: '$(HOST: echo "${SPREAD_MODIFY_CORE_SNAP_FOR_REEXEC:-1}")'
    SPREAD_STORE_USER: '$(HOST: echo "$SPREAD_STORE_USER")'
    SPREAD_STORE_PASSWORD: '$(HOST: echo "$SPREAD_STORE_PASSWORD")'
    SPREAD_STORE_EXPIRED_MACAROON: '$(HOST: echo "$SPREAD_STORE_EXPIRED_MACAROON")'
    SPREAD_STORE_EXPIRED_DISCHARGE: '$(HOST: echo "$SPREAD_STORE_EXPIRED_DISCHARGE")'
    SPREAD_DEBUG_EACH: '$(HOST: echo "${SPREAD_DEBUG_EACH:-1}")'
    LANG: "C.UTF-8"
    LANGUAGE: "en"
    # important to ensure adhoc and linode/qemu behave the same
    SUDO_USER: ""
    SUDO_UID: ""
    TRUST_TEST_KEYS: '$(HOST: echo "${SPREAD_TRUST_TEST_KEYS:-true}")'
    MANAGED_DEVICE: "false"
    LXD_SNAP_CHANNEL: "latest/candidate"
    CORE_CHANNEL: '$(HOST: echo "${SPREAD_CORE_CHANNEL:-edge}")'
    BASE_CHANNEL: '$(HOST: echo "${SPREAD_BASE_CHANNEL:-edge}")'
    KERNEL_CHANNEL: '$(HOST: echo "${SPREAD_KERNEL_CHANNEL:-edge}")'
    GADGET_CHANNEL: '$(HOST: echo "${SPREAD_GADGET_CHANNEL:-edge}")'
    SNAPD_CHANNEL: '$(HOST: echo "${SPREAD_SNAPD_CHANNEL:-edge}")'
    REMOTE_STORE: '$(HOST: echo "${SPREAD_REMOTE_STORE:-production}")'
    SNAPPY_USE_STAGING_STORE: '$(HOST: if [ "$SPREAD_REMOTE_STORE" = staging ]; then echo 1; else echo 0; fi)'
    DELTA_REF: 2.44
    DELTA_PREFIX: snapd-$DELTA_REF/
    SNAPD_PUBLISHED_VERSION: '$(HOST: echo "$SPREAD_SNAPD_PUBLISHED_VERSION")'
    HTTP_PROXY: '$(HOST: echo "$SPREAD_HTTP_PROXY")'
    HTTPS_PROXY: '$(HOST: echo "$SPREAD_HTTPS_PROXY")'
    NO_PROXY: "127.0.0.1"
    NEW_CORE_CHANNEL: '$(HOST: echo "$SPREAD_NEW_CORE_CHANNEL")'
    SRU_VALIDATION: '$(HOST: echo "${SPREAD_SRU_VALIDATION:-0}")'
    # use the ppa_validation_name to install snapd from that ppa
    PPA_VALIDATION_NAME: '$(HOST: echo "${SPREAD_PPA_VALIDATION_NAME:-}")'
    PRE_CACHE_SNAPS: test-snapd-tools test-snapd-sh jq
    # always skip removing the rsync snap
    SKIP_REMOVE_SNAPS: '$(HOST: echo "${SPREAD_SKIP_REMOVE_SNAPS:-}") test-snapd-rsync test-snapd-rsync-core18 test-snapd-rsync-core20'
    # Use the installed snapd and reset the systems without removing snapd
    REUSE_SNAPD: '$(HOST: echo "${SPREAD_REUSE_SNAPD:-0}")'
    PROFILE_SNAPS: '$(HOST: echo "${SPREAD_PROFILE_SNAPS:-0}")'

backends:
    google:
        key: '$(HOST: echo "$SPREAD_GOOGLE_KEY")'
        location: computeengine/us-east1-b
        halt-timeout: 2h
        systems:
            - ubuntu-14.04-64:
                  workers: 6
            - ubuntu-16.04-32:
                  workers: 6
            - ubuntu-16.04-64:
                  workers: 8
            - ubuntu-18.04-64:
                  workers: 8
            - ubuntu-19.10-64:
                  workers: 6
            - ubuntu-20.04-64:
                  workers: 8
            - ubuntu-core-16-64:
                  image: ubuntu-16.04-64
                  workers: 6
            - ubuntu-core-18-64:
                  image: ubuntu-16.04-64
                  workers: 6
            - ubuntu-core-20-64:
                  image: ubuntu-2004-64-virt-enabled
                  workers: 6
                  storage: 20G
            - ubuntu-secboot-20.04-64:
                  image: ubuntu-20.04-64
                  workers: 1
                  secure-boot: true
                  # XXX: old name, remove once new spread is deployed
                  secureboot: true

            - debian-9-64:
                  workers: 6
            - debian-sid-64:
                  workers: 6

            - fedora-30-64:
                  workers: 6
                  manual: true
            - fedora-31-64:
                  workers: 6
            - fedora-32-64:
                  workers: 6

            - opensuse-15.0-64:
                  workers: 6
                  manual: true

            - arch-linux-64:
                  workers: 6
            - amazon-linux-2-64:
                  workers: 6
                  storage: preserve-size

            - centos-7-64:
                  workers: 6
                  storage: preserve-size
                  image: centos-7-64
            # unstable systems below
            - opensuse-15.1-64:
                  workers: 6
            - opensuse-tumbleweed-64:
                  workers: 6
            - centos-8-64:
                  workers: 4
                  storage: preserve-size
                  image: centos-8-64
            - ubuntu-20.10-64:
                  workers: 6
                  image: ubuntu-os-cloud-devel/ubuntu-2010

    google-sru:
        type: google
        key: '$(HOST: echo "$SPREAD_GOOGLE_KEY")'
        location: computeengine/us-east1-b
        halt-timeout: 2h
        systems:
            - ubuntu-16.04-64:
                  workers: 6
            - ubuntu-18.04-64:
                  workers: 6
            - ubuntu-19.10-64:
                  workers: 6
            - ubuntu-20.04-64:
                  workers: 6

    google-nested:
        type: google
        key: '$(HOST: echo "$SPREAD_GOOGLE_KEY")'
        location: computeengine/us-east1-b
        plan: n1-standard-2
        halt-timeout: 2h
        systems:
            - ubuntu-16.04-64:
                  image: ubuntu-1604-64-virt-enabled
                  storage: 20G
                  workers: 1
            - ubuntu-18.04-64:
                  image: ubuntu-1804-64-virt-enabled
                  storage: 20G
                  workers: 1
            - ubuntu-19.10-64:
                  image: ubuntu-1910-64-virt-enabled
                  storage: 20G
                  workers: 1
            - ubuntu-20.04-64:
                  image: ubuntu-2004-64-virt-enabled
                  storage: 20G
                  workers: 2

    qemu-nested:
        memory: 4G
        type: qemu
        systems:
            - ubuntu-16.04-64:
                  username: ubuntu
                  password: ubuntu
            - ubuntu-18.04-64:
                  username: ubuntu
                  password: ubuntu
            - ubuntu-20.04-64:
                  username: ubuntu
                  password: ubuntu

    qemu-nested:
        memory: 4G
        type: qemu
        systems:
            - ubuntu-16.04-64:
                  username: ubuntu
                  password: ubuntu
            - ubuntu-18.04-64:
                  username: ubuntu
                  password: ubuntu
            - ubuntu-20.04-64:
                  username: ubuntu
                  password: ubuntu

    qemu:
        # TODO:UC20: uc20 needs 2G or grub will not loopback the kernel snap
        memory: 2G
        systems:
            - ubuntu-14.04-32:
                  username: ubuntu
                  password: ubuntu
            - ubuntu-14.04-64:
                  username: ubuntu
                  password: ubuntu
            - ubuntu-16.04-32:
                  username: ubuntu
                  password: ubuntu
            - ubuntu-16.04-64:
                  username: ubuntu
                  password: ubuntu
            - ubuntu-core-16-64:
                  image: ubuntu-16.04-64
                  username: ubuntu
                  password: ubuntu
            - ubuntu-core-18-64:
                  image: ubuntu-16.04-64
                  username: ubuntu
                  password: ubuntu
            - ubuntu-core-20-64:
                  image: ubuntu-20.04-64
                  username: ubuntu
                  password: ubuntu
                  flags: [virtio]
            - ubuntu-17.10-64:
                  username: ubuntu
                  password: ubuntu
            - ubuntu-18.04-64:
                  username: ubuntu
                  password: ubuntu
            - ubuntu-18.04-32:
                  username: ubuntu
                  password: ubuntu
            - ubuntu-18.10-64:
                  username: ubuntu
                  password: ubuntu
            - ubuntu-18.10-32:
                  username: ubuntu
                  password: ubuntu
            - ubuntu-19.04-64:
                  username: ubuntu
                  password: ubuntu
            - ubuntu-19.04-32:
                  username: ubuntu
                  password: ubuntu
            - ubuntu-19.10-64:
                  username: ubuntu
                  password: ubuntu
            - ubuntu-19.10-32:
                  username: ubuntu
                  password: ubuntu
            - ubuntu-20.04-64:
                  username: ubuntu
                  password: ubuntu
            - ubuntu-20.04-32:
                  username: ubuntu
                  password: ubuntu
            - debian-sid-64:
                  username: debian
                  password: debian
            - debian-9-64:
                  username: debian
                  password: debian
            - debian-sid-64:
                  username: debian
                  password: debian
            - fedora-27-64:
                  username: fedora
                  password: fedora
            - fedora-28-64:
                  username: fedora
                  password: fedora
            - fedora-29-64:
                  username: fedora
                  password: fedora
            - centos-7-64:
                  username: centos
                  password: centos
            - amazon-linux-2-64:
                  username: ec2-user
                  password: ec2-user
    autopkgtest:
        type: adhoc
        allocate: |
            echo "Allocating ad-hoc $SPREAD_SYSTEM"
            if [ -z "${ADT_ARTIFACTS}" ]; then
                FATAL "adhoc only works inside autopkgtest"
                exit 1
            fi
            echo 'ubuntu ALL=(ALL) NOPASSWD:ALL' > /etc/sudoers.d/99-spread-users
            ADDRESS localhost:22
        discard: |
            echo "Discarding ad-hoc $SPREAD_SYSTEM"
        systems:
            # Trusty
            - ubuntu-14.04-amd64:
                  username: ubuntu
                  password: ubuntu
            - ubuntu-14.04-i386:
                  username: ubuntu
                  password: ubuntu
            # Xenial
            - ubuntu-16.04-amd64:
                  username: ubuntu
                  password: ubuntu
            - ubuntu-16.04-i386:
                  username: ubuntu
                  password: ubuntu
            - ubuntu-16.04-ppc64el:
                  username: ubuntu
                  password: ubuntu
            - ubuntu-16.04-armhf:
                  username: ubuntu
                  password: ubuntu
            - ubuntu-16.04-s390x:
                  username: ubuntu
                  password: ubuntu
            # Artful
            - ubuntu-17.10-amd64:
                  username: ubuntu
                  password: ubuntu
            - ubuntu-17.10-i386:
                  username: ubuntu
                  password: ubuntu
            - ubuntu-17.10-ppc64el:
                  username: ubuntu
                  password: ubuntu
            - ubuntu-17.10-armhf:
                  username: ubuntu
                  password: ubuntu
            - ubuntu-17.10-s390x:
                  username: ubuntu
                  password: ubuntu
            # Bionic
            - ubuntu-18.04-amd64:
                  username: ubuntu
                  password: ubuntu
            - ubuntu-18.04-i386:
                  username: ubuntu
                  password: ubuntu
            - ubuntu-18.04-ppc64el:
                  username: ubuntu
                  password: ubuntu
            - ubuntu-18.04-armhf:
                  username: ubuntu
                  password: ubuntu
            - ubuntu-18.04-s390x:
                  username: ubuntu
                  password: ubuntu
            - ubuntu-18.04-arm64:
                  username: ubuntu
                  password: ubuntu
            # Cosmic
            - ubuntu-18.10-amd64:
                  username: ubuntu
                  password: ubuntu
            - ubuntu-18.10-i386:
                  username: ubuntu
                  password: ubuntu
            - ubuntu-18.10-ppc64el:
                  username: ubuntu
                  password: ubuntu
            - ubuntu-18.10-armhf:
                  username: ubuntu
                  password: ubuntu
            - ubuntu-18.10-s390x:
                  username: ubuntu
                  password: ubuntu
            - ubuntu-18.10-arm64:
                  username: ubuntu
                  password: ubuntu
            # Disco
            - ubuntu-19.04-amd64:
                  username: ubuntu
                  password: ubuntu
            - ubuntu-19.04-i386:
                  username: ubuntu
                  password: ubuntu
            - ubuntu-19.04-ppc64el:
                  username: ubuntu
                  password: ubuntu
            - ubuntu-19.04-armhf:
                  username: ubuntu
                  password: ubuntu
            - ubuntu-19.04-s390x:
                  username: ubuntu
                  password: ubuntu
            - ubuntu-19.04-arm64:
                  username: ubuntu
                  password: ubuntu
            # Eoan
            - ubuntu-19.10-amd64:
                  username: ubuntu
                  password: ubuntu
            - ubuntu-19.10-i386:
                  username: ubuntu
                  password: ubuntu
            - ubuntu-19.10-ppc64el:
                  username: ubuntu
                  password: ubuntu
            - ubuntu-19.10-armhf:
                  username: ubuntu
                  password: ubuntu
            - ubuntu-19.10-s390x:
                  username: ubuntu
                  password: ubuntu
            - ubuntu-19.10-arm64:
                  username: ubuntu
                  password: ubuntu
            # Focal
            - ubuntu-20.04-amd64:
                  username: ubuntu
                  password: ubuntu
            - ubuntu-20.04-i386:
                  username: ubuntu
                  password: ubuntu
            - ubuntu-20.04-ppc64el:
                  username: ubuntu
                  password: ubuntu
            - ubuntu-20.04-armhf:
                  username: ubuntu
                  password: ubuntu
            - ubuntu-20.04-s390x:
                  username: ubuntu
                  password: ubuntu
            - ubuntu-20.04-arm64:
                  username: ubuntu
                  password: ubuntu

    external:
        type: adhoc
        environment:
            SPREAD_EXTERNAL_ADDRESS: '$(HOST: echo "${SPREAD_EXTERNAL_ADDRESS:-localhost:8022}")'
            MANAGED_DEVICE: "true"
            TRUST_TEST_KEYS: "false"
        allocate: |
            ADDRESS $SPREAD_EXTERNAL_ADDRESS
        systems:
            - ubuntu-core-16-64:
                  username: external
                  password: ubuntu
            - ubuntu-core-16-32:
                  username: external
                  password: ubuntu
            - ubuntu-core-16-arm-64:
                  username: external
                  password: ubuntu
            - ubuntu-core-16-arm-32:
                  username: external
                  password: ubuntu
            - ubuntu-core-18-64:
                  username: external
                  password: ubuntu
            - ubuntu-core-18-32:
                  username: external
                  password: ubuntu
            - ubuntu-core-18-arm-64:
                  username: external
                  password: ubuntu
            - ubuntu-core-18-arm-32:
                  username: external
                  password: ubuntu
            - ubuntu-core-20-64:
                  username: external
                  password: ubuntu
            - ubuntu-core-20-32:
                  username: external
                  password: ubuntu
            - ubuntu-core-20-arm-64:
                  username: external
                  password: ubuntu
            - ubuntu-core-20-arm-32:
                  username: external
                  password: ubuntu

path: /home/gopath/src/github.com/snapcore/snapd

exclude:
    - .git
    - cmd/snap/snap
    - cmd/snapd/snapd
    - cmd/snapctl/snapctl
    - cmd/snap-exec/snap-exec
    - cmd/autom4te.cache
    - "*.o"
    - "*.a"
    - ./vendor
    - "*.snap"
    - "*.img"

debug-each: |
    if [ "$SPREAD_DEBUG_EACH" = 1 ]; then
        # shellcheck source=tests/lib/journalctl.sh
        . "$TESTSLIB/journalctl.sh"
        #shellcheck source=tests/lib/state.sh
        . "$TESTSLIB/state.sh"
        #shellcheck source=tests/lib/nested.sh
        . "$TESTSLIB/nested.sh"

        
        if is_nested_system; then
            echo '# nested VM status'
<<<<<<< HEAD
            systemctl status nested-vm || true
            journalctl -e --no-pager -u nested-vm || true
=======
            systemctl status nested-vm
            journalctl -e --no-pager -u nested-vm
>>>>>>> bfd7c333

            if [ -f "${WORK_DIR}/serial-log.txt" ]; then
                echo '# nested VM serial boot log'
                cat "${WORK_DIR}/serial-log.txt"
            fi
        fi

        echo '# journal messages for snapd'
        get_journalctl_log -u snapd
        case "$SPREAD_SYSTEM" in
            fedora-*|centos-*|amazon-*)
                if [ -e "$RUNTIME_STATE_PATH/audit-stamp" ]; then
                    ausearch -i -m AVC --checkpoint "$RUNTIME_STATE_PATH/audit-stamp" --start checkpoint || true
                else
                    ausearch -i -m AVC || true
                fi
                (
                    find /root/snap -printf '%Z\t%H/%P\n' || true
                    find /home -regex '/home/[^/]*/snap\(/.*\)?' -printf '%Z\t%H/%P\n' || true
                ) | grep -v snappy_home_t || true
                find /var/snap -printf '%Z\t%H/%P\n' | grep -v snappy_var_t || true
                ;;
            *)
               echo '# apparmor denials '
               dmesg --ctime | grep DENIED || true
               ;;
        esac
        echo '# seccomp denials (kills) '
        dmesg --ctime | grep type=1326 || true
        echo '# snap connections --all'
        snap connections --all || true
        echo '# tasks executed on system'
        cat "$RUNTIME_STATE_PATH/runs" || true
        echo '# free space'
        df -h || true
        echo '# mounts'
        # use ascii output to prevent travis from messing up the encoding
        findmnt --ascii -o+PROPAGATION || true
        echo "# processes"
        ps aux
        echo "# /var/lib/snapd"
        find /var/lib/snapd/ -not -path '/var/lib/snapd/snap/*' -ls || true
    fi

rename:
    # Move content into a directory, so that deltas computed by repack benefit
    # from the content looking similar to codeload.github.com.
    - s,^,$DELTA_PREFIX,S

repack: |
    # For Linode, compute a delta based on a known git reference that can be
    # obtained directly from GitHub. There's nothing special about that reference,
    # other than it will often be in the local repository's history already.
    # The more recent the reference, the smaller the delta.
    if ! echo "$SPREAD_BACKENDS" | grep -e linode -e google; then
        cat <&3 >&4
    elif ! git show-ref "$DELTA_REF" > /dev/null; then
        cat <&3 >&4
    else
        trap "rm -f delta-ref.tar current.delta" EXIT
        git archive -o delta-ref.tar --format=tar --prefix="$DELTA_PREFIX" "$DELTA_REF"
        xdelta3 -S none -s delta-ref.tar <&3 > current.delta
        tar c current.delta >&4
    fi

kill-timeout: 30m

prepare: |
    # NOTE: This part of the code needs to be in spread.yaml as it runs before
    # the rest of the source code (including the tests/lib directory) is
    # around. The purpose of this code is to fix some connectivity issues and
    # then apply the delta of the git repository.

    # apt update is hanging on security.ubuntu.com with IPv6, prefer IPv4 over IPv6
    cat <<EOF > gai.conf
    precedence  ::1/128       50
    precedence  ::/0          40
    precedence  2002::/16     30
    precedence ::/96          20
    precedence ::ffff:0:0/96 100
    EOF
    if ! mv gai.conf /etc/gai.conf; then
        echo "/etc/gai.conf is not writable, ubuntu-core system? apt update won't be affected in that case"
        rm -f gai.conf
    fi
    if command -v restorecon ; then
        # restore proper context otherwise SELinux may complain
        restorecon -v /etc/gai.conf
    fi

    if [[ "$SPREAD_SYSTEM" == fedora-* ]]; then
        # The Fedora archive mirror seems to be unreliable.
        # Switch to the main archive by commenting out metalink and uncommenting
        # baseurl with a tweak to go to dl.fedoraproject.org which doens't redirect
        # to mirrors again.
        #
        # https://forum.snapcraft.io/t/issues-with-the-fedora-mirror-network/3489/
        sed -i -s -E -e 's@^#?baseurl=http://download.fedoraproject.org/@baseurl=http://dl.fedoraproject.org/@g' -e 's@^metalink=@#metalink@g' /etc/yum.repos.d/fedora*.repo

        dnf --refresh -y makecache

        # enable audit daemon
        systemctl enable --now auditd.service
    fi
    if [[ "$SPREAD_SYSTEM" == opensuse-* ]]; then
        # refresh metadatadata
        zypper ref
        # We seem to be hitting a flaky openSUSE mirror from time to time,
        # increase the number of download attempts libzypp will try to
        # workaround that.
        cat <<-EOF >> /etc/zypp/zypp.conf
    # added by spread tests
    download.max_silent_tries = 20
    EOF
    fi

    if [[ "$SPREAD_SYSTEM" == arch-* ]]; then
        # Possible that AppArmor was not started and is not enabled in the
        # image, do both now
        if systemctl show -p LoadState apparmor.service | MATCH 'LoadState=loaded' ; then
            if ! systemctl is-enabled apparmor.service; then
                systemctl enable apparmor.service
            fi
            systemctl start apparmor.service
        else
            exit 1
        fi
    fi

    if [[ "$SPREAD_SYSTEM" == debian-* ]]; then
        apt-get update && apt-get install -y eatmydata
    fi

    if [[ "$SPREAD_SYSTEM" == centos-* ]]; then
        # make sure EPEL is enabled
        yum install -y epel-release
    fi

    # Unpack delta, or move content out of the prefixed directory (see rename and repack above).
    # (needs to be in spread.yaml directly because there's nothing else on the filesystem yet)
    if [ -f current.delta ]; then
        tf=$(mktemp)
        # NOTE: We can't use tests/lib/pkgdb.sh here as it doesn't exist at
        # this time when none of the test files is yet in place.
        case "$SPREAD_SYSTEM" in
            ubuntu-*|debian-*)
                apt-get update >& "$tf" || ( cat "$tf"; exit 1 )
                apt-get install -y xdelta3 curl eatmydata >& "$tf" || ( cat "$tf"; exit 1 )
                ;;
            amazon-*|centos-7-*)
                yum install -y xdelta curl &> "$tf" || (cat "$tf"; exit 1)
                ;;
            fedora-*|centos-*)
                dnf install --refresh -y xdelta curl &> "$tf" || (cat "$tf"; exit 1)
                ;;
            opensuse-*)
                zypper -q --gpg-auto-import-keys refresh
                zypper -q install -y xdelta3 curl &> "$tf" || (cat "$tf"; exit 1)
                ;;
            arch-*)
                # NOTE: we ought to do pacman -Syu, but this may update the
                # kernel which we will not detect at this stage and fail to
                # reboot; actual distro upgrade is done later in prepare
                pacman -Sy --noconfirm xdelta3 curl &> "$tf" || (cat "$tf"; exit 1)
                ;;
        esac
        rm -f "$tf"
        curl -sS -o - "https://codeload.github.com/snapcore/snapd/tar.gz/$DELTA_REF" | gunzip > delta-ref.tar
        xdelta3 -q -d -s delta-ref.tar current.delta | tar x --strip-components=1
        rm -f delta-ref.tar current.delta
    elif [ -d "$DELTA_PREFIX" ]; then
        find "$DELTA_PREFIX" -mindepth 1 -maxdepth 1 -exec mv {} . \;
        rmdir "$DELTA_PREFIX"
    fi

    # Take the MATCH and REBOOT functions from spread and allow our shell
    # scripts to use them as shell commands. The replacements are real
    # executables in tests/lib/bin (which is on PATH) but they source
    # spread-funcs.sh written here, base on the definitions provided by SPREAD.
    # This ensures that 1) spread functions define the code 2) both MATCH and
    # REBOOT are executables and not functions, and can be called from any
    # context.
    type MATCH | tail -n +2 > "$TESTSLIB"/spread-funcs.sh
    unset MATCH
    type REBOOT | tail -n +2 >> "$TESTSLIB"/spread-funcs.sh
    unset REBOOT

    if [ -e /etc/profile.d/go.sh ]; then
        # Up until recently openSUSE golang packaging injected environment
        # variables into the global shell profile. This caused issues across
        # updates and was, in fact, entirely useless. As such, if we are
        # working against an older image that still has that file, we can
        # remove it and unset certain variables to avoid the problem.
        unset GOBIN
        unset GOARCH
        unset GOROOT
        unset GOOS
        rm -f /etc/profile.d/go.sh
    fi

    # NOTE: At this stage the source tree is available and no more special
    # considerations apply.
    "$TESTSLIB"/prepare-restore.sh --prepare-project
prepare-each: |
    "$TESTSLIB"/prepare-restore.sh --prepare-project-each
restore: |
    "$TESTSLIB"/prepare-restore.sh --restore-project
restore-each: |
    "$TESTSLIB"/prepare-restore.sh --restore-project-each
suites:
    tests/lib/tools/suite/:
        summary: Tests for tests/lib/tools tools
        prepare-each: |
            "$TESTSLIB"/prepare-restore.sh --prepare-suite-each-minimal-no-snaps
        restore-each: |
            "$TESTSLIB"/prepare-restore.sh --restore-suite-each-minimal-no-snaps
    # The essential tests designed to run inside the autopkgtest
    # environment on each platform. On autopkgtest we cannot run all tests
    # as this is very slow and we run into timeouts.
    #
    # These tests are executed on all other plattforms as they
    # are designed to run on pristine systems
    tests/smoke/:
        summary: Essential system level tests for snapd
        prepare: |
            "$TESTSLIB"/prepare-restore.sh --prepare-suite
        prepare-each: |
            "$TESTSLIB"/prepare-restore.sh --prepare-suite-each
        restore-each: |
            "$TESTSLIB"/prepare-restore.sh --restore-suite-each
        restore: |
            "$TESTSLIB"/prepare-restore.sh --restore-suite
    # All other tests run now and will heavily modify the system.
    tests/main/:
        summary: Full-system tests for snapd
        systems: [-ubuntu-secboot-*]
        prepare: |
            "$TESTSLIB"/prepare-restore.sh --prepare-suite
        prepare-each: |
            "$TESTSLIB"/prepare-restore.sh --prepare-suite-each
        restore-each: |
            "$TESTSLIB"/prepare-restore.sh --restore-suite-each
        restore: |
            "$TESTSLIB"/prepare-restore.sh --restore-suite
        debug: |
            if [ "$SPREAD_DEBUG_EACH" = 1 ]; then
                systemctl status snapd.socket || true
                journalctl -e
            fi
    tests/core/:
        summary: Subset of Ubuntu Core specific tests
        systems: [ubuntu-core-*]
        prepare: |
            "$TESTSLIB"/prepare-restore.sh --prepare-suite
        prepare-each: |
            "$TESTSLIB"/prepare-restore.sh --prepare-suite-each
        restore-each: |
            "$TESTSLIB"/prepare-restore.sh --restore-suite-each
        restore: |
            "$TESTSLIB"/prepare-restore.sh --restore-suite
    tests/completion/:
        summary: completion tests
        # ppc64el disabled because of https://bugs.launchpad.net/snappy/+bug/1655594
        systems: [-ubuntu-core-*, -ubuntu-*-ppc64el, -ubuntu-secboot-*]
        prepare: |
            "$TESTSLIB"/prepare-restore.sh --prepare-suite
        prepare-each: |
            "$TESTSLIB"/prepare-restore.sh --prepare-suite-each
        restore-each: |
            "$TESTSLIB"/prepare-restore.sh --restore-suite-each
        restore: |
            "$TESTSLIB"/prepare-restore.sh --restore-suite
        environment:
            _/plain: _
            _/plain_plusdirs: _
            _/funky: _
            _/files: _
            # dirs fails on indirection because of (mis)handling of trailing
            # slashes. This might be configuration-dependent.
            # _/dirs: _
            _/hosts: _
            _/hosts_n_dirs: _
            # twisted fails in travis (but not regular spread).
            # _/twisted: _
            _/func: _
            _/funkyfunc: _
            _/funcarg: _

    tests/regression/:
        summary: Regression tests for snapd
        systems: [-ubuntu-secboot-*]
        prepare: |
            "$TESTSLIB"/prepare-restore.sh --prepare-suite
        prepare-each: |
            "$TESTSLIB"/prepare-restore.sh --prepare-suite-each
        restore-each: |
            "$TESTSLIB"/prepare-restore.sh --restore-suite-each
        restore: |
            "$TESTSLIB"/prepare-restore.sh --restore-suite

    tests/upgrade/:
        summary: Tests for snapd upgrade
        # Test cases are not yet ported to openSUSE that is why we keep
        # it disabled. A later PR will enable most tests and
        # drop this blacklist.
        systems: [-ubuntu-core-*, -opensuse-*, -ubuntu-secboot-*]
        prepare-each: |
            # FIXME: this should really use prepare-restore.sh --prepare-suite-each
            # like other suites, needs more investigation

            # shellcheck source=tests/lib/state.sh
            . "$TESTSLIB"/state.sh
            mkdir -p "$RUNTIME_STATE_PATH"
            # save the job which is going to be executed in the system
            echo -n "$SPREAD_JOB " >> "$RUNTIME_STATE_PATH/runs"
        restore: |
            if [ "$REMOTE_STORE" = staging ]; then
                echo "skip upgrade tests while talking to the staging store"
                exit 0
            fi
        restore-each: |
            if [ "$REMOTE_STORE" = staging ]; then
                echo "skip upgrade tests while talking to the staging store"
                exit 0
            fi
            #shellcheck source=tests/lib/pkgdb.sh
            . "$TESTSLIB"/pkgdb.sh
            distro_purge_package snapd
            distro_purge_package snapd-xdg-open || true
    tests/cross/:
        summary: Cross-compile tests
        systems: [ubuntu-16.04-64, ubuntu-18.04-64]

    tests/unit/:
        summary: Suite to run unit tests (non-go and different go runtimes)
        # Test cases are not yet ported to Fedora/openSUSE/Arch that is why
        # we keep them disabled. A later PR will enable most tests and
        # drop this blacklist.
        systems:
            [
                -ubuntu-core-*,
                -fedora-*,
                -opensuse-*,
                -arch-*,
                -amazon-*,
                -centos-*,
                -ubuntu-secboot-*,
            ]
        # unittests are run as part of the autopkgtest build already
        backends: [-autopkgtest]
        environment:
            # env vars required for coverage reporting from a spread task
            TRAVIS_BUILD_NUMBER: '$(HOST: echo "$TRAVIS_BUILD_NUMBER")'
            TRAVIS_BRANCH: '$(HOST: echo "$TRAVIS_BRANCH")'
            TRAVIS_COMMIT: '$(HOST: echo "$TRAVIS_COMMIT")'
            TRAVIS_JOB_NUMBER: '$(HOST: echo "$TRAVIS_JOB_NUMBER")'
            TRAVIS_PULL_REQUEST: '$(HOST: echo "$TRAVIS_PULL_REQUEST")'
            TRAVIS_JOB_ID: '$(HOST: echo "$TRAVIS_JOB_ID")'
            TRAVIS_REPO_SLUG: '$(HOST: echo "$TRAVIS_REPO_SLUG")'
            TRAVIS_TAG: '$(HOST: echo "$TRAVIS_TAG")'
            COVERMODE: '$(HOST: echo "$COVERMODE")'
        prepare: |
            #shellcheck source=tests/lib/prepare.sh
            . "$TESTSLIB"/prepare.sh
            prepare_classic
        prepare-each: |
            "$TESTSLIB"/reset.sh --reuse-core
            #shellcheck source=tests/lib/prepare.sh
            . "$TESTSLIB"/prepare.sh
            prepare_each_classic
        restore: |
            "$TESTSLIB"/reset.sh --store
            #shellcheck source=tests/lib/pkgdb.sh
            . "$TESTSLIB"/pkgdb.sh

            distro_purge_package snapd
            case "$SPREAD_SYSTEM" in
                arch-*)
                    # there is no snap-confine and ubuntu-core-launcher
                    # in Arch
                    ;;
                *)
                    distro_purge_package snap-confine ubuntu-core-launcher
                    ;;
            esac

    tests/nightly/:
        summary: Suite for nightly, expensive, tests
        manual: true
        # Test cases are not yet ported to Fedora/openSUSE/Arch/AMZN2 that is why
        # we keep them disabled. A later PR will enable most tests and
        # drop this blacklist.
        prepare: |
            "$TESTSLIB"/prepare-restore.sh --prepare-suite
        prepare-each: |
            "$TESTSLIB"/prepare-restore.sh --prepare-suite-each
        restore-each: |
            "$TESTSLIB"/prepare-restore.sh --restore-suite-each
        restore: |
            "$TESTSLIB"/prepare-restore.sh --restore-suite

    tests/nested/manual/:
        summary: Tests for nested images controlled manually from the tests
        backends: [google-nested, qemu-nested]
        systems:
            - ubuntu-16.04-64
            - ubuntu-18.04-64
            - ubuntu-19.10-64
            - ubuntu-20.04-64
        environment:
            NESTED_TYPE: "classic"
            # Channel used to create the nested vm
            CORE_CHANNEL: '$(HOST: echo "${SPREAD_CORE_CHANNEL:-stable}")'
            # Channel used to refresh when testing refresh and revert
            CORE_REFRESH_CHANNEL: '$(HOST: echo "${SPREAD_CORE_REFRESH_CHANNEL:-edge}")'
            # Channel used to update the core/snapd snaps on some tests
            NEW_CORE_CHANNEL: '$(HOST: echo "${SPREAD_NEW_CORE_CHANNEL:-edge}")'
            # Use cloud init to make initial system configuration instead of user assertion
            USE_CLOUD_INIT: '$(HOST: echo "${SPREAD_USE_CLOUD_INIT:-true}")'
            # Enable tpm in the nested vm in case it is supported
            ENABLE_TPM: '$(HOST: echo "${SPREAD_ENABLE_TPM:-false}")'
            # Enable secure boot in the nested vm in case it is supported
            ENABLE_SECURE_BOOT: '$(HOST: echo "${SPREAD_ENABLE_SECURE_BOOT:-false}")'
            # Build and use snapd from current branch
            BUILD_SNAPD_FROM_CURRENT: '$(HOST: echo "${SPREAD_BUILD_SNAPD_FROM_CURRENT:-false}")'
        manual: true
        prepare: |
            #shellcheck source=tests/lib/pkgdb.sh
            . "$TESTSLIB"/pkgdb.sh
            distro_update_package_db
            distro_install_package snapd qemu qemu-utils genisoimage sshpass qemu-kvm cloud-image-utils ovmf kpartx
            snap install ubuntu-image --classic

            # TODO: replace with distro package once 2.45 is in stable
            dpkg -i "$SPREAD_PATH"/../snapd_*.deb

        restore: |
            #shellcheck source=tests/lib/nested.sh
            . "$TESTSLIB/nested.sh"
            cleanup_nested_env

            #shellcheck source=tests/lib/pkgdb.sh
            . "$TESTSLIB"/pkgdb.sh
            distro_purge_package qemu genisoimage sshpass qemu-kvm cloud-image-utils

    tests/nested/classic/:
        summary: Tests for nested images
        backends: [google-nested, qemu-nested]
        systems: [ubuntu-16.04-64, ubuntu-18.04-64, ubuntu-20.04-64]
        environment:
            NESTED_TYPE: "classic"
            # Channel used to create the nested vm
            CORE_CHANNEL: '$(HOST: echo "${SPREAD_CORE_CHANNEL:-stable}")'
            # Channel used to refresh when testing refresh and revert
            CORE_REFRESH_CHANNEL: '$(HOST: echo "${SPREAD_CORE_REFRESH_CHANNEL:-edge}")'
            # Channel used to update the core/snapd snaps on some tests
            NEW_CORE_CHANNEL: '$(HOST: echo "${SPREAD_NEW_CORE_CHANNEL:-edge}")'
            # Use cloud init to make initial system configuration instead of user assertion
            USE_CLOUD_INIT: '$(HOST: echo "${SPREAD_USE_CLOUD_INIT:-true}")'
            # Enable tpm in the nested vm in case it is supported
            ENABLE_TPM: '$(HOST: echo "${SPREAD_ENABLE_TPM:-false}")'
            # Enable secure boot in the nested vm in case it is supported
            ENABLE_SECURE_BOOT: '$(HOST: echo "${SPREAD_ENABLE_SECURE_BOOT:-false}")'
            # Build and use snapd from current branch
            BUILD_SNAPD_FROM_CURRENT: '$(HOST: echo "${SPREAD_BUILD_SNAPD_FROM_CURRENT:-false}")'
        manual: true
        prepare: |
            #shellcheck source=tests/lib/pkgdb.sh
            . "$TESTSLIB"/pkgdb.sh
            distro_update_package_db
            distro_install_package snapd qemu qemu-utils genisoimage sshpass qemu-kvm cloud-image-utils ovmf kpartx
            snap install ubuntu-image --classic

            #shellcheck source=tests/lib/nested.sh
            . "$TESTSLIB/nested.sh"
            create_nested_classic_vm
        prepare-each: |
            #shellcheck source=tests/lib/nested.sh
            . "$TESTSLIB/nested.sh"
            start_nested_classic_vm
        restore-each: |
            #shellcheck source=tests/lib/nested.sh
            . "$TESTSLIB/nested.sh"
            destroy_nested_vm
        restore: |
            #shellcheck source=tests/lib/nested.sh
            . "$TESTSLIB/nested.sh"
            cleanup_nested_env

            #shellcheck source=tests/lib/pkgdb.sh
            . "$TESTSLIB"/pkgdb.sh
            distro_purge_package qemu genisoimage sshpass qemu-kvm cloud-image-utils

    tests/nested/core/:
        summary: Tests for nested images
        backends: [google-nested, qemu-nested]
        systems: [ubuntu-16.04-64, ubuntu-18.04-64]
        environment:
            NESTED_TYPE: "core"
            # Channel used to create the nested vm
            CORE_CHANNEL: '$(HOST: echo "${SPREAD_CORE_CHANNEL:-stable}")'
            # Channel used to refresh when testing refresh and revert
            CORE_REFRESH_CHANNEL: '$(HOST: echo "${SPREAD_CORE_REFRESH_CHANNEL:-edge}")'
            # Channel used to update the core/snapd snaps on some tests
            NEW_CORE_CHANNEL: '$(HOST: echo "${SPREAD_NEW_CORE_CHANNEL:-edge}")'
            # Use cloud init to make initial system configuration instead of user assertion
            USE_CLOUD_INIT: '$(HOST: echo "${SPREAD_USE_CLOUD_INIT:-true}")'
            # Enable tpm in the nested vm in case it is supported
            ENABLE_TPM: '$(HOST: echo "${SPREAD_ENABLE_TPM:-false}")'
            # Enable secure boot in the nested vm in case it is supported
            ENABLE_SECURE_BOOT: '$(HOST: echo "${SPREAD_ENABLE_SECURE_BOOT:-false}")'
            # Build and use snapd from current branch
            BUILD_SNAPD_FROM_CURRENT: '$(HOST: echo "${SPREAD_BUILD_SNAPD_FROM_CURRENT:-false}")'
        manual: true
        prepare: |
            #shellcheck source=tests/lib/pkgdb.sh
            . "$TESTSLIB"/pkgdb.sh
            distro_update_package_db
            distro_install_package snapd qemu qemu-utils genisoimage sshpass qemu-kvm cloud-image-utils ovmf kpartx
            snap install ubuntu-image --classic

            #shellcheck source=tests/lib/nested.sh
            . "$TESTSLIB/nested.sh"
            create_nested_core_vm
        prepare-each: |
            #shellcheck source=tests/lib/nested.sh
            . "$TESTSLIB/nested.sh"
            start_nested_core_vm
        restore-each: |
            #shellcheck source=tests/lib/nested.sh
            . "$TESTSLIB/nested.sh"
            destroy_nested_vm
        restore: |
            #shellcheck source=tests/lib/nested.sh
            . "$TESTSLIB/nested.sh"
            cleanup_nested_env

            #shellcheck source=tests/lib/pkgdb.sh
            . "$TESTSLIB"/pkgdb.sh
            distro_purge_package qemu genisoimage sshpass qemu-kvm cloud-image-utils

    tests/nested/core20/:
        summary: Tests for nested uc20 images
        backends: [google-nested, qemu-nested]
        systems: [ubuntu-20.04-64]
        environment:
            NESTED_TYPE: "core"
            # Channel used to create the nested vm
            CORE_CHANNEL: '$(HOST: echo "${SPREAD_CORE_CHANNEL:-edge}")'
            # Use cloud init to make initial system configuration instead of user assertion
            USE_CLOUD_INIT: '$(HOST: echo "${SPREAD_USE_CLOUD_INIT:-true}")'
            # Enable tpm in the nested vm in case it is supported
            ENABLE_TPM: '$(HOST: echo "${SPREAD_ENABLE_TPM:-true}")'
            # Enable secure boot in the nested vm in case it is supported
            ENABLE_SECURE_BOOT: '$(HOST: echo "${SPREAD_ENABLE_SECURE_BOOT:-true}")'
            # Build and use snapd from current branch
            BUILD_SNAPD_FROM_CURRENT: '$(HOST: echo "${SPREAD_BUILD_SNAPD_FROM_CURRENT:-true}")'
        manual: true
        prepare: |
            #shellcheck source=tests/lib/pkgdb.sh
            . "$TESTSLIB"/pkgdb.sh
            distro_update_package_db
            distro_install_package snapd qemu qemu-utils genisoimage sshpass qemu-kvm cloud-image-utils ovmf kpartx
            snap install ubuntu-image --classic

            # TODO: replace with distro package once 2.45 is in stable
            dpkg -i "$SPREAD_PATH"/../snapd_*.deb
            snap install core --beta

            #shellcheck source=tests/lib/nested.sh
            . "$TESTSLIB/nested.sh"
            create_nested_core_vm
            start_nested_core_vm
        restore: |
            #shellcheck source=tests/lib/nested.sh
            . "$TESTSLIB/nested.sh"
            destroy_nested_vm
            cleanup_nested_env

            #shellcheck source=tests/lib/pkgdb.sh
            . "$TESTSLIB"/pkgdb.sh
            distro_purge_package qemu genisoimage sshpass qemu-kvm cloud-image-utils

# vim:ts=4:sw=4:et<|MERGE_RESOLUTION|>--- conflicted
+++ resolved
@@ -503,13 +503,8 @@
         
         if is_nested_system; then
             echo '# nested VM status'
-<<<<<<< HEAD
             systemctl status nested-vm || true
             journalctl -e --no-pager -u nested-vm || true
-=======
-            systemctl status nested-vm
-            journalctl -e --no-pager -u nested-vm
->>>>>>> bfd7c333
 
             if [ -f "${WORK_DIR}/serial-log.txt" ]; then
                 echo '# nested VM serial boot log'
