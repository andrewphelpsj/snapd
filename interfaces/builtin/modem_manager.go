--- conflicted
+++ resolved
@@ -1166,11 +1166,8 @@
 
 func (iface *modemManagerInterface) MetaData() interfaces.MetaData {
 	return interfaces.MetaData{
-<<<<<<< HEAD
+		Summary:           modemManagerSummary,
 		ImplicitOnClassic: true,
-=======
-		Summary: modemManagerSummary,
->>>>>>> d455a619
 	}
 }
 
