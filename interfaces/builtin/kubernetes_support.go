--- conflicted
+++ resolved
@@ -178,13 +178,6 @@
 	commonInterface
 }
 
-<<<<<<< HEAD
-func (iface *kubernetesSupportInterface) BeforePrepareSlot(slot *snap.SlotInfo) error {
-	return iface.commonInterface.BeforePrepareSlot(slot)
-}
-
-=======
->>>>>>> 68c5947c
 func k8sFlavor(plug *interfaces.ConnectedPlug) string {
 	var flavor string
 	_ = plug.Attr("flavor", &flavor)
