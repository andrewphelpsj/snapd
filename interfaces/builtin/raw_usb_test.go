--- conflicted
+++ resolved
@@ -39,34 +39,21 @@
 	iface: builtin.MustInterface("raw-usb"),
 })
 
-<<<<<<< HEAD
-const rawUsbConsumerYaml = `name: consumer
-=======
 const rawusbConsumerYaml = `name: consumer
->>>>>>> c0023ca7
 apps:
  app:
   plugs: [raw-usb]
 `
 
-<<<<<<< HEAD
-const rawUsbCoreYaml = `name: core
-=======
 const rawusbCoreYaml = `name: core
->>>>>>> c0023ca7
 type: os
 slots:
   raw-usb:
 `
 
 func (s *RawUsbInterfaceSuite) SetUpTest(c *C) {
-<<<<<<< HEAD
-	s.plug = MockPlug(c, rawUsbConsumerYaml, nil, "raw-usb")
-	s.slot = MockSlot(c, rawUsbCoreYaml, nil, "raw-usb")
-=======
 	s.plug = MockPlug(c, rawusbConsumerYaml, nil, "raw-usb")
 	s.slot = MockSlot(c, rawusbCoreYaml, nil, "raw-usb")
->>>>>>> c0023ca7
 }
 
 func (s *RawUsbInterfaceSuite) TestName(c *C) {
