--- conflicted
+++ resolved
@@ -140,16 +140,13 @@
 #cf bug 1502785
 / r,
 
-<<<<<<< HEAD
 # recent versions of docker make a symlink from /dev/ptmx to /dev/pts/ptmx
 # and so to allow allocating a new shell we need this
 /dev/pts/ptmx rw,
 
-=======
 # needed by runc for mitigation of CVE-2019-5736
 # For details see https://bugs.launchpad.net/apparmor/+bug/1820344
 / ix,
->>>>>>> 056a9849
 `
 
 const dockerSupportConnectedPlugSecComp = `
