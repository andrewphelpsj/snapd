// -*- Mode: Go; indent-tabs-mode: t -*-

/*
 * Copyright (C) 2016 Canonical Ltd
 *
 * This program is free software: you can redistribute it and/or modify
 * it under the terms of the GNU General Public License version 3 as
 * published by the Free Software Foundation.
 *
 * This program is distributed in the hope that it will be useful,
 * but WITHOUT ANY WARRANTY; without even the implied warranty of
 * MERCHANTABILITY or FITNESS FOR A PARTICULAR PURPOSE.  See the
 * GNU General Public License for more details.
 *
 * You should have received a copy of the GNU General Public License
 * along with this program.  If not, see <http://www.gnu.org/licenses/>.
 *
 */

package policy

import (
	"bytes"
	"fmt"
	"strings"

	"github.com/snapcore/snapd/asserts"
	"github.com/snapcore/snapd/interfaces"
	"github.com/snapcore/snapd/interfaces/builtin"
)

// The headers of the builtin base-declaration describing the default
// interface policies for all snaps. The base declaration focuses on the slot
// side for almost all interfaces. Importantly, items are not merged between
// the slots and plugs or between the base declaration and snap declaration
// for a particular type of rule. This means that if you specify an
// installation rule for both slots and plugs in the base declaration, only
// the plugs side is used (plugs is preferred over slots).
//
// The interfaces listed in the base declaration can be broadly categorized
// into:
//
// - manually connected implicit slots (eg, bluetooth-control)
// - auto-connected implicit slots (eg, network)
// - manually connected app-provided slots (eg, bluez)
// - auto-connected app-provided slots (eg, mir)
//
// such that they will follow this pattern:
//
//   slots:
//     manual-connected-implicit-slot:
//       allow-installation:
//         slot-snap-type:
//           - core                     # implicit slot
//       deny-auto-connection: true     # force manual connect
//
//     auto-connected-implicit-slot:
//       allow-installation:
//         slot-snap-type:
//           - core                     # implicit slot
//       allow-auto-connection: true    # allow auto-connect
//
//     manual-connected-provided-slot:
//       allow-installation:
//         slot-snap-type:
//           - app                      # app provided slot
//       deny-connection: true          # require allow-connection in snap decl
//       deny-auto-connection: true     # force manual connect
//
//     auto-connected-provided-slot:
//       allow-installation:
//         slot-snap-type:
//           - app                      # app provided slot
//       deny-connection: true          # require allow-connection in snap decl
//
// App-provided slots use 'deny-connection: true' since slot implementations
// require privileged access to the system and the snap must be trusted. In
// this manner a snap declaration is required to override the base declaration
// to allow connections with the app-provided slot.
//
// Slots dealing with hardware typically will specify 'gadget' and 'core' as
// the slot-snap-type (eg, serial-port). Eg:
//
//   slots:
//     manual-connected-hw-slot:
//       allow-installation:
//         slot-snap-type:
//           - core
//           - gadget
//       deny-auto-connection: true
//
// So called super-privileged slot implementations should also be disallowed
// installation on a system and a snap declaration is required to override the
// base declaration to allow installation (eg, docker). Eg:
//
//   slots:
//     manual-connected-super-privileged-slot:
//       allow-installation: false
//       deny-connection: true
//       deny-auto-connection: true
//
// Like super-privileged slot implementation, super-privileged plugs should
// also be disallowed installation on a system and a snap declaration is
// required to override the base declaration to allow installation (eg,
// kernel-module-control). Eg:
//
//   plugs:
//     manual-connected-super-privileged-plug:
//       allow-installation: false
//       deny-auto-connection: true
//   (remember this overrides slot side rules)
//
// Some interfaces have policy that is meant to be used with slot
// implementations and on classic images. Since the slot implementation is
// privileged, we require a snap declaration to be used for app-provided slot
// implementations on non-classic systems (eg, network-manager). Eg:
//
//   slots:
//     classic-or-not-slot:
//       allow-installation:
//         slot-snap-type:
//           - app
//           - core
//       deny-auto-connection: true
//       deny-connection:
//         on-classic: false
//
// Some interfaces have policy that is only used with implicit slots on
// classic and should be autoconnected only there (eg, home). Eg:
//
//   slots:
//     implicit-classic-slot:
//       allow-installation:
//         slot-snap-type:
//           - core
//     deny-auto-connection:
//       on-classic: false
//

const baseDeclarationHeader = `
type: base-declaration
authority-id: canonical
series: 16
revision: 0
`

const baseDeclarationPlugs = `
plugs:
`

const baseDeclarationSlots = `
slots:
<<<<<<< HEAD
  account-control:
    allow-installation:
      slot-snap-type:
        - core
    deny-auto-connection: true
  alsa:
    allow-installation:
      slot-snap-type:
        - core
    deny-auto-connection: true
  avahi-observe:
    allow-installation:
      slot-snap-type:
        - core
    deny-auto-connection: true
  autopilot-introspection:
    allow-installation:
      slot-snap-type:
        - core
    deny-auto-connection: true
  bluetooth-control:
    allow-installation:
      slot-snap-type:
        - core
    deny-auto-connection: true
  bluez:
    allow-installation:
      slot-snap-type:
        - app
    deny-connection: true
    deny-auto-connection: true
  bool-file:
    allow-installation:
      slot-snap-type:
        - core
        - gadget
    deny-auto-connection: true
  browser-support:
    allow-installation:
      slot-snap-type:
        - core
    deny-connection:
      plug-attributes:
        allow-sandbox: true
  camera:
    allow-installation:
      slot-snap-type:
        - core
    deny-auto-connection: true
  classic-support:
    allow-installation:
      slot-snap-type:
        - core
    deny-auto-connection: true
  content:
    allow-installation:
      slot-snap-type:
        - app
        - gadget
    allow-connection:
      plug-attributes:
        content: $SLOT(content)
    allow-auto-connection:
      plug-publisher-id:
        - $SLOT_PUBLISHER_ID
      plug-attributes:
        content: $SLOT(content)
  core-support:
    allow-installation:
      slot-snap-type:
        - core
    deny-auto-connection: true
  cups-control:
    allow-installation:
      slot-snap-type:
        - core
    deny-auto-connection: true
  dbus:
    allow-installation:
      slot-snap-type:
        - app
    deny-connection:
      slot-attributes:
        name: .+
    deny-auto-connection: true
  dcdbas-control:
    allow-installation:
      slot-snap-type:
        - core
    deny-auto-connection: true
  docker:
    allow-installation: false
    deny-connection: true
    deny-auto-connection: true
  docker-support:
    allow-installation:
      slot-snap-type:
        - core
    deny-auto-connection: true
  firewall-control:
    allow-installation:
      slot-snap-type:
        - core
    deny-auto-connection: true
  framebuffer:
    allow-installation:
      slot-snap-type:
        - core
    deny-auto-connection: true
  fuse-support:
    allow-installation:
      slot-snap-type:
        - core
    deny-auto-connection: true
  fwupd:
    allow-installation:
      slot-snap-type:
        - app
    deny-connection: true
    deny-auto-connection: true
  gpio:
    allow-installation:
      slot-snap-type:
        - core
        - gadget
    deny-auto-connection: true
  greengrass-support:
    allow-installation:
      slot-snap-type:
        - core
    deny-auto-connection: true
  gsettings:
    allow-installation:
      slot-snap-type:
        - core
  hardware-observe:
    allow-installation:
      slot-snap-type:
        - core
    deny-auto-connection: true
  hidraw:
    allow-installation:
      slot-snap-type:
        - core
        - gadget
    deny-auto-connection: true
  home:
    allow-installation:
      slot-snap-type:
        - core
    deny-auto-connection:
      on-classic: false
  hardware-random-observe:
    allow-installation:
      slot-snap-type:
        - core
    deny-auto-connection: true
  hardware-random-control:
    allow-installation:
      slot-snap-type:
        - core
    deny-auto-connection: true
  i2c:
    allow-installation:
      slot-snap-type:
        - gadget
        - core
    deny-auto-connection: true
  iio:
    allow-installation:
      slot-snap-type:
        - gadget
        - core
    deny-auto-connection: true
  io-ports-control:
    allow-installation:
      slot-snap-type:
        - core
    deny-auto-connection: true
  joystick:
    allow-installation:
      slot-snap-type:
        - core
    deny-auto-connection: true
  kernel-module-control:
    allow-installation:
      slot-snap-type:
        - core
    deny-auto-connection: true
  kubernetes-support:
    allow-installation:
      slot-snap-type:
        - core
    deny-auto-connection: true
  libvirt:
    allow-installation:
      slot-snap-type:
        - core
    deny-auto-connection: true
  locale-control:
    allow-installation:
      slot-snap-type:
        - core
    deny-auto-connection: true
  location-control:
    allow-installation:
      slot-snap-type:
        - app
    deny-connection: true
    deny-auto-connection: true
  location-observe:
    allow-installation:
      slot-snap-type:
        - app
    deny-connection: true
    deny-auto-connection: true
  log-observe:
    allow-installation:
      slot-snap-type:
        - core
    deny-auto-connection: true
  lxd:
    allow-installation: false
    deny-connection: true
    deny-auto-connection: true
  lxd-support:
    allow-installation:
      slot-snap-type:
        - core
    deny-auto-connection: true
  maliit:
    allow-installation:
      slot-snap-type:
        - app
    deny-connection: true
    deny-auto-connection: true
  media-hub:
    allow-installation:
      slot-snap-type:
        - app
        - core
    deny-connection:
      on-classic: false
  mir:
    allow-installation:
      slot-snap-type:
        - app
    deny-connection: true
  modem-manager:
    allow-installation:
      slot-snap-type:
        - app
        - core
    deny-auto-connection: true
    deny-connection:
      on-classic: false
  mount-observe:
    allow-installation:
      slot-snap-type:
        - core
    deny-auto-connection: true
  mpris:
    allow-installation:
      slot-snap-type:
        - app
    deny-connection:
      slot-attributes:
        name: .+
    deny-auto-connection: true
  netlink-audit:
    allow-installation:
      slot-snap-type:
        - core
    deny-auto-connection: true
  netlink-connector:
    allow-installation:
      slot-snap-type:
        - core
    deny-auto-connection: true
  network:
    allow-installation:
      slot-snap-type:
        - core
  network-bind:
    allow-installation:
      slot-snap-type:
        - core
  network-control:
    allow-installation:
      slot-snap-type:
        - core
    deny-auto-connection: true
  network-manager:
    allow-installation:
      slot-snap-type:
        - app
        - core
    deny-auto-connection: true
    deny-connection:
      on-classic: false
  network-observe:
    allow-installation:
      slot-snap-type:
        - core
    deny-auto-connection: true
  network-setup-control:
    allow-installation:
      slot-snap-type:
        - core
    deny-auto-connection: true
  network-setup-observe:
    allow-installation:
      slot-snap-type:
        - core
    deny-auto-connection: true
  network-status:
    allow-installation:
      slot-snap-type:
        - app
    deny-connection: true
  ofono:
    allow-installation:
      slot-snap-type:
        - app
        - core
    deny-auto-connection: true
    deny-connection:
      on-classic: false
  online-accounts-service:
    allow-installation:
      slot-snap-type:
        - app
    deny-connection: true
  opengl:
    allow-installation:
      slot-snap-type:
        - core
  openvswitch:
    allow-installation:
      slot-snap-type:
        - core
    deny-auto-connection: true
  openvswitch-support:
    allow-installation:
      slot-snap-type:
        - core
    deny-auto-connection: true
  optical-drive:
    allow-installation:
      slot-snap-type:
        - core
  physical-memory-control:
    allow-installation:
      slot-snap-type:
        - core
    deny-auto-connection: true
  physical-memory-observe:
    allow-installation:
      slot-snap-type:
        - core
    deny-auto-connection: true
  ppp:
    allow-installation:
      slot-snap-type:
        - core
    deny-auto-connection: true
  process-control:
    allow-installation:
      slot-snap-type:
        - core
    deny-auto-connection: true
  pulseaudio:
    allow-installation:
      slot-snap-type:
        - app
        - core
    deny-connection:
      on-classic: false
  raw-usb:
    allow-installation:
      slot-snap-type:
        - core
    deny-auto-connection: true
  removable-media:
    allow-installation:
      slot-snap-type:
        - core
    deny-auto-connection: true
  screen-inhibit-control:
    allow-installation:
      slot-snap-type:
        - core
  serial-port:
    allow-installation:
      slot-snap-type:
        - core
        - gadget
    deny-auto-connection: true
  shutdown:
    allow-installation:
      slot-snap-type:
        - core
    deny-auto-connection: true
  snapd-control:
    allow-installation:
      slot-snap-type:
        - core
    deny-auto-connection: true
  spi:
    allow-installation:
      slot-snap-type:
        - core
        - gadget
    deny-auto-connection: true
  storage-framework-service:
    allow-installation:
      slot-snap-type:
        - app
    deny-connection: true
    deny-auto-connection: true
  system-observe:
    allow-installation:
      slot-snap-type:
        - core
    deny-auto-connection: true
  system-trace:
    allow-installation:
      slot-snap-type:
        - core
    deny-auto-connection: true
  thumbnailer-service:
    allow-installation:
      slot-snap-type:
        - app
    deny-auto-connection: true
    deny-connection: true
  time-control:
    allow-installation:
      slot-snap-type:
        - core
    deny-auto-connection: true
  timeserver-control:
    allow-installation:
      slot-snap-type:
        - core
    deny-auto-connection: true
  timezone-control:
    allow-installation:
      slot-snap-type:
        - core
    deny-auto-connection: true
  tpm:
    allow-installation:
      slot-snap-type:
        - core
    deny-auto-connection: true
  udisks2:
    allow-installation:
      slot-snap-type:
        - app
    deny-connection: true
    deny-auto-connection: true
  uhid:
    allow-installation:
      slot-snap-type:
        - core
    deny-auto-connection: true
  unity7:
    allow-installation:
      slot-snap-type:
        - core
  unity8:
    allow-installation:
      slot-snap-type:
        - app
    deny-connection: true
  unity8-calendar:
    allow-installation:
      slot-snap-type:
        - app
    deny-auto-connection: true
    deny-connection: true
  unity8-contacts:
    allow-installation:
      slot-snap-type:
        - app
    deny-auto-connection: true
    deny-connection: true
  ubuntu-download-manager:
    allow-installation:
      slot-snap-type:
        - app
    deny-connection: true
  upower-observe:
    allow-installation:
      slot-snap-type:
        - core
        - app
    deny-connection:
      on-classic: false
  x11:
    allow-installation:
      slot-snap-type:
        - core
=======
>>>>>>> 784b2938
`

func trimTrailingNewline(s string) string {
	return strings.TrimRight(s, "\n")
}

func composeBaseDeclaration(ifaces []interfaces.Interface) ([]byte, error) {
	var buf bytes.Buffer
	// Trim newlines at the end of the string. All the elements may have
	// spurious trailing newlines. All elements start with a leading newline.
	// We don't want any blanks as that would no longer parse.
	if _, err := buf.WriteString(trimTrailingNewline(baseDeclarationHeader)); err != nil {
		return nil, err
	}
	if _, err := buf.WriteString(trimTrailingNewline(baseDeclarationPlugs)); err != nil {
		return nil, err
	}
	for _, iface := range ifaces {
		plugPolicy := interfaces.IfaceMetaData(iface).BaseDeclarationPlugs
		if _, err := buf.WriteString(trimTrailingNewline(plugPolicy)); err != nil {
			return nil, err
		}
	}
	if _, err := buf.WriteString(trimTrailingNewline(baseDeclarationSlots)); err != nil {
		return nil, err
	}
	for _, iface := range ifaces {
		slotPolicy := interfaces.IfaceMetaData(iface).BaseDeclarationSlots
		if _, err := buf.WriteString(trimTrailingNewline(slotPolicy)); err != nil {
			return nil, err
		}
	}
	if _, err := buf.WriteRune('\n'); err != nil {
		return nil, err
	}
	return buf.Bytes(), nil
}

func init() {
	decl, err := composeBaseDeclaration(builtin.Interfaces())
	if err != nil {
		panic(fmt.Sprintf("cannot compose base-declaration: %v", err))
	}
	if err := asserts.InitBuiltinBaseDeclaration(decl); err != nil {
		panic(fmt.Sprintf("cannot initialize the builtin base-declaration: %v", err))
	}
}<|MERGE_RESOLUTION|>--- conflicted
+++ resolved
@@ -150,513 +150,6 @@
 
 const baseDeclarationSlots = `
 slots:
-<<<<<<< HEAD
-  account-control:
-    allow-installation:
-      slot-snap-type:
-        - core
-    deny-auto-connection: true
-  alsa:
-    allow-installation:
-      slot-snap-type:
-        - core
-    deny-auto-connection: true
-  avahi-observe:
-    allow-installation:
-      slot-snap-type:
-        - core
-    deny-auto-connection: true
-  autopilot-introspection:
-    allow-installation:
-      slot-snap-type:
-        - core
-    deny-auto-connection: true
-  bluetooth-control:
-    allow-installation:
-      slot-snap-type:
-        - core
-    deny-auto-connection: true
-  bluez:
-    allow-installation:
-      slot-snap-type:
-        - app
-    deny-connection: true
-    deny-auto-connection: true
-  bool-file:
-    allow-installation:
-      slot-snap-type:
-        - core
-        - gadget
-    deny-auto-connection: true
-  browser-support:
-    allow-installation:
-      slot-snap-type:
-        - core
-    deny-connection:
-      plug-attributes:
-        allow-sandbox: true
-  camera:
-    allow-installation:
-      slot-snap-type:
-        - core
-    deny-auto-connection: true
-  classic-support:
-    allow-installation:
-      slot-snap-type:
-        - core
-    deny-auto-connection: true
-  content:
-    allow-installation:
-      slot-snap-type:
-        - app
-        - gadget
-    allow-connection:
-      plug-attributes:
-        content: $SLOT(content)
-    allow-auto-connection:
-      plug-publisher-id:
-        - $SLOT_PUBLISHER_ID
-      plug-attributes:
-        content: $SLOT(content)
-  core-support:
-    allow-installation:
-      slot-snap-type:
-        - core
-    deny-auto-connection: true
-  cups-control:
-    allow-installation:
-      slot-snap-type:
-        - core
-    deny-auto-connection: true
-  dbus:
-    allow-installation:
-      slot-snap-type:
-        - app
-    deny-connection:
-      slot-attributes:
-        name: .+
-    deny-auto-connection: true
-  dcdbas-control:
-    allow-installation:
-      slot-snap-type:
-        - core
-    deny-auto-connection: true
-  docker:
-    allow-installation: false
-    deny-connection: true
-    deny-auto-connection: true
-  docker-support:
-    allow-installation:
-      slot-snap-type:
-        - core
-    deny-auto-connection: true
-  firewall-control:
-    allow-installation:
-      slot-snap-type:
-        - core
-    deny-auto-connection: true
-  framebuffer:
-    allow-installation:
-      slot-snap-type:
-        - core
-    deny-auto-connection: true
-  fuse-support:
-    allow-installation:
-      slot-snap-type:
-        - core
-    deny-auto-connection: true
-  fwupd:
-    allow-installation:
-      slot-snap-type:
-        - app
-    deny-connection: true
-    deny-auto-connection: true
-  gpio:
-    allow-installation:
-      slot-snap-type:
-        - core
-        - gadget
-    deny-auto-connection: true
-  greengrass-support:
-    allow-installation:
-      slot-snap-type:
-        - core
-    deny-auto-connection: true
-  gsettings:
-    allow-installation:
-      slot-snap-type:
-        - core
-  hardware-observe:
-    allow-installation:
-      slot-snap-type:
-        - core
-    deny-auto-connection: true
-  hidraw:
-    allow-installation:
-      slot-snap-type:
-        - core
-        - gadget
-    deny-auto-connection: true
-  home:
-    allow-installation:
-      slot-snap-type:
-        - core
-    deny-auto-connection:
-      on-classic: false
-  hardware-random-observe:
-    allow-installation:
-      slot-snap-type:
-        - core
-    deny-auto-connection: true
-  hardware-random-control:
-    allow-installation:
-      slot-snap-type:
-        - core
-    deny-auto-connection: true
-  i2c:
-    allow-installation:
-      slot-snap-type:
-        - gadget
-        - core
-    deny-auto-connection: true
-  iio:
-    allow-installation:
-      slot-snap-type:
-        - gadget
-        - core
-    deny-auto-connection: true
-  io-ports-control:
-    allow-installation:
-      slot-snap-type:
-        - core
-    deny-auto-connection: true
-  joystick:
-    allow-installation:
-      slot-snap-type:
-        - core
-    deny-auto-connection: true
-  kernel-module-control:
-    allow-installation:
-      slot-snap-type:
-        - core
-    deny-auto-connection: true
-  kubernetes-support:
-    allow-installation:
-      slot-snap-type:
-        - core
-    deny-auto-connection: true
-  libvirt:
-    allow-installation:
-      slot-snap-type:
-        - core
-    deny-auto-connection: true
-  locale-control:
-    allow-installation:
-      slot-snap-type:
-        - core
-    deny-auto-connection: true
-  location-control:
-    allow-installation:
-      slot-snap-type:
-        - app
-    deny-connection: true
-    deny-auto-connection: true
-  location-observe:
-    allow-installation:
-      slot-snap-type:
-        - app
-    deny-connection: true
-    deny-auto-connection: true
-  log-observe:
-    allow-installation:
-      slot-snap-type:
-        - core
-    deny-auto-connection: true
-  lxd:
-    allow-installation: false
-    deny-connection: true
-    deny-auto-connection: true
-  lxd-support:
-    allow-installation:
-      slot-snap-type:
-        - core
-    deny-auto-connection: true
-  maliit:
-    allow-installation:
-      slot-snap-type:
-        - app
-    deny-connection: true
-    deny-auto-connection: true
-  media-hub:
-    allow-installation:
-      slot-snap-type:
-        - app
-        - core
-    deny-connection:
-      on-classic: false
-  mir:
-    allow-installation:
-      slot-snap-type:
-        - app
-    deny-connection: true
-  modem-manager:
-    allow-installation:
-      slot-snap-type:
-        - app
-        - core
-    deny-auto-connection: true
-    deny-connection:
-      on-classic: false
-  mount-observe:
-    allow-installation:
-      slot-snap-type:
-        - core
-    deny-auto-connection: true
-  mpris:
-    allow-installation:
-      slot-snap-type:
-        - app
-    deny-connection:
-      slot-attributes:
-        name: .+
-    deny-auto-connection: true
-  netlink-audit:
-    allow-installation:
-      slot-snap-type:
-        - core
-    deny-auto-connection: true
-  netlink-connector:
-    allow-installation:
-      slot-snap-type:
-        - core
-    deny-auto-connection: true
-  network:
-    allow-installation:
-      slot-snap-type:
-        - core
-  network-bind:
-    allow-installation:
-      slot-snap-type:
-        - core
-  network-control:
-    allow-installation:
-      slot-snap-type:
-        - core
-    deny-auto-connection: true
-  network-manager:
-    allow-installation:
-      slot-snap-type:
-        - app
-        - core
-    deny-auto-connection: true
-    deny-connection:
-      on-classic: false
-  network-observe:
-    allow-installation:
-      slot-snap-type:
-        - core
-    deny-auto-connection: true
-  network-setup-control:
-    allow-installation:
-      slot-snap-type:
-        - core
-    deny-auto-connection: true
-  network-setup-observe:
-    allow-installation:
-      slot-snap-type:
-        - core
-    deny-auto-connection: true
-  network-status:
-    allow-installation:
-      slot-snap-type:
-        - app
-    deny-connection: true
-  ofono:
-    allow-installation:
-      slot-snap-type:
-        - app
-        - core
-    deny-auto-connection: true
-    deny-connection:
-      on-classic: false
-  online-accounts-service:
-    allow-installation:
-      slot-snap-type:
-        - app
-    deny-connection: true
-  opengl:
-    allow-installation:
-      slot-snap-type:
-        - core
-  openvswitch:
-    allow-installation:
-      slot-snap-type:
-        - core
-    deny-auto-connection: true
-  openvswitch-support:
-    allow-installation:
-      slot-snap-type:
-        - core
-    deny-auto-connection: true
-  optical-drive:
-    allow-installation:
-      slot-snap-type:
-        - core
-  physical-memory-control:
-    allow-installation:
-      slot-snap-type:
-        - core
-    deny-auto-connection: true
-  physical-memory-observe:
-    allow-installation:
-      slot-snap-type:
-        - core
-    deny-auto-connection: true
-  ppp:
-    allow-installation:
-      slot-snap-type:
-        - core
-    deny-auto-connection: true
-  process-control:
-    allow-installation:
-      slot-snap-type:
-        - core
-    deny-auto-connection: true
-  pulseaudio:
-    allow-installation:
-      slot-snap-type:
-        - app
-        - core
-    deny-connection:
-      on-classic: false
-  raw-usb:
-    allow-installation:
-      slot-snap-type:
-        - core
-    deny-auto-connection: true
-  removable-media:
-    allow-installation:
-      slot-snap-type:
-        - core
-    deny-auto-connection: true
-  screen-inhibit-control:
-    allow-installation:
-      slot-snap-type:
-        - core
-  serial-port:
-    allow-installation:
-      slot-snap-type:
-        - core
-        - gadget
-    deny-auto-connection: true
-  shutdown:
-    allow-installation:
-      slot-snap-type:
-        - core
-    deny-auto-connection: true
-  snapd-control:
-    allow-installation:
-      slot-snap-type:
-        - core
-    deny-auto-connection: true
-  spi:
-    allow-installation:
-      slot-snap-type:
-        - core
-        - gadget
-    deny-auto-connection: true
-  storage-framework-service:
-    allow-installation:
-      slot-snap-type:
-        - app
-    deny-connection: true
-    deny-auto-connection: true
-  system-observe:
-    allow-installation:
-      slot-snap-type:
-        - core
-    deny-auto-connection: true
-  system-trace:
-    allow-installation:
-      slot-snap-type:
-        - core
-    deny-auto-connection: true
-  thumbnailer-service:
-    allow-installation:
-      slot-snap-type:
-        - app
-    deny-auto-connection: true
-    deny-connection: true
-  time-control:
-    allow-installation:
-      slot-snap-type:
-        - core
-    deny-auto-connection: true
-  timeserver-control:
-    allow-installation:
-      slot-snap-type:
-        - core
-    deny-auto-connection: true
-  timezone-control:
-    allow-installation:
-      slot-snap-type:
-        - core
-    deny-auto-connection: true
-  tpm:
-    allow-installation:
-      slot-snap-type:
-        - core
-    deny-auto-connection: true
-  udisks2:
-    allow-installation:
-      slot-snap-type:
-        - app
-    deny-connection: true
-    deny-auto-connection: true
-  uhid:
-    allow-installation:
-      slot-snap-type:
-        - core
-    deny-auto-connection: true
-  unity7:
-    allow-installation:
-      slot-snap-type:
-        - core
-  unity8:
-    allow-installation:
-      slot-snap-type:
-        - app
-    deny-connection: true
-  unity8-calendar:
-    allow-installation:
-      slot-snap-type:
-        - app
-    deny-auto-connection: true
-    deny-connection: true
-  unity8-contacts:
-    allow-installation:
-      slot-snap-type:
-        - app
-    deny-auto-connection: true
-    deny-connection: true
-  ubuntu-download-manager:
-    allow-installation:
-      slot-snap-type:
-        - app
-    deny-connection: true
-  upower-observe:
-    allow-installation:
-      slot-snap-type:
-        - core
-        - app
-    deny-connection:
-      on-classic: false
-  x11:
-    allow-installation:
-      slot-snap-type:
-        - core
-=======
->>>>>>> 784b2938
 `
 
 func trimTrailingNewline(s string) string {
