--- conflicted
+++ resolved
@@ -25,13 +25,6 @@
 	"strings"
 )
 
-<<<<<<< HEAD
-// LauncherNameForApp returns the launcher name for a given application.
-//
-// In general, the launcher has the form: "$snap.$app". When both snap name and
-// app name are the same then the tag is simplified to just "$snap".
-func LauncherNameForApp(snapName, appName string) string {
-=======
 // WrapperNameForApp returns the name of the wrapper for a given application.
 //
 // A wrapper is a generated helper executable that assists in setting up
@@ -40,7 +33,6 @@
 // In general, the wrapper has the form: "$snap.$app". When both snap name and
 // app name are the same then the tag is simplified to just "$snap".
 func WrapperNameForApp(snapName, appName string) string {
->>>>>>> b9c31821
 	if appName == snapName {
 		return snapName
 	}
@@ -52,11 +44,7 @@
 // In general, the tag has the form: "$snap.$app.snap". When both snap name and
 // app name are the same then the tag is simplified to just "$snap.snap".
 func SecurityTagForApp(snapName, appName string) string {
-<<<<<<< HEAD
-	return fmt.Sprintf("%s.snap", LauncherNameForApp(snapName, appName))
-=======
 	return fmt.Sprintf("%s.snap", WrapperNameForApp(snapName, appName))
->>>>>>> b9c31821
 }
 
 // securityHelper is an interface for common aspects of generating security files.
