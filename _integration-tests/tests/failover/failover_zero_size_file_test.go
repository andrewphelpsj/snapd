--- conflicted
+++ resolved
@@ -43,50 +43,31 @@
 type zeroSizeInitrd struct{}
 type zeroSizeSystemd struct{}
 
-<<<<<<< HEAD
 func (zeroSizeKernel) set(c *check.C) {
-	commonSet(c, origBootFilenamePattern, kernelFilename)
-=======
-func (zeroSizeKernel) set(c *C) {
 	commonSet(c, origBootFilenamePattern, kernelFilename, false)
->>>>>>> 6716d3ee
 }
 
 func (zeroSizeKernel) unset(c *check.C) {
 	commonUnset(c, origBootFilenamePattern, kernelFilename)
 }
 
-<<<<<<< HEAD
 func (zeroSizeInitrd) set(c *check.C) {
-	commonSet(c, origBootFilenamePattern, initrdFilename)
-=======
-func (zeroSizeInitrd) set(c *C) {
 	commonSet(c, origBootFilenamePattern, initrdFilename, false)
->>>>>>> 6716d3ee
 }
 
 func (zeroSizeInitrd) unset(c *check.C) {
 	commonUnset(c, origBootFilenamePattern, initrdFilename)
 }
 
-<<<<<<< HEAD
 func (zeroSizeSystemd) set(c *check.C) {
-	commonSet(c, origSystemdFilenamePattern, systemdFilename)
-=======
-func (zeroSizeSystemd) set(c *C) {
 	commonSet(c, origSystemdFilenamePattern, systemdFilename, true)
->>>>>>> 6716d3ee
 }
 
 func (zeroSizeSystemd) unset(c *check.C) {
 	commonUnset(c, origSystemdFilenamePattern, systemdFilename)
 }
 
-<<<<<<< HEAD
-func commonSet(c *check.C, origPattern, filename string) {
-=======
-func commonSet(c *C, origPattern, filename string, isExecutable bool) {
->>>>>>> 6716d3ee
+func commonSet(c *check.C, origPattern, filename string, isExecutable bool) {
 	filenamePattern := fmt.Sprintf(origPattern, "", filename)
 	completePattern := filepath.Join(
 		baseOtherPath,
@@ -110,11 +91,7 @@
 	renameFile(c, baseOtherPath, oldFilename, newFilename, false)
 }
 
-<<<<<<< HEAD
-func renameFile(c *check.C, basePath, oldFilename, newFilename string) {
-=======
-func renameFile(c *C, basePath, oldFilename, newFilename string, isExecutable bool) {
->>>>>>> 6716d3ee
+func renameFile(c *check.C, basePath, oldFilename, newFilename string, isExecutable bool) {
 	makeWritable(c, basePath)
 	ExecCommand(c, "sudo", "mv", oldFilename, newFilename)
 	ExecCommand(c, "sudo", "touch", oldFilename)
