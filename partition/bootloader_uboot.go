--- conflicted
+++ resolved
@@ -43,22 +43,13 @@
 	Value string
 }
 
-<<<<<<< HEAD
 // newUboot create a new Grub bootloader object
-func newUboot(partition *Partition) *uboot {
-=======
-// Create a new Grub bootloader object
-func NewUboot(partition *Partition) BootLoader {
->>>>>>> 5db3c464
+func newUboot(partition *Partition) bootLoader {
 	if !fileExists(bootloaderUbootConfigFile) {
 		return nil
 	}
 
-<<<<<<< HEAD
-	b := newBootloader(partition)
-=======
 	b := newBootLoader(partition)
->>>>>>> 5db3c464
 	if b == nil {
 		return nil
 	}
