// -*- Mode: Go; indent-tabs-mode: t -*-

/*
 * Copyright (C) 2014-2019 Canonical Ltd
 *
 * This program is free software: you can redistribute it and/or modify
 * it under the terms of the GNU General Public License version 3 as
 * published by the Free Software Foundation.
 *
 * This program is distributed in the hope that it will be useful,
 * but WITHOUT ANY WARRANTY; without even the implied warranty of
 * MERCHANTABILITY or FITNESS FOR A PARTICULAR PURPOSE.  See the
 * GNU General Public License for more details.
 *
 * You should have received a copy of the GNU General Public License
 * along with this program.  If not, see <http://www.gnu.org/licenses/>.
 *
 */

package boot

import (
	"fmt"
	"os"
	"path/filepath"

	"github.com/snapcore/snapd/asserts"
	"github.com/snapcore/snapd/bootloader"
	"github.com/snapcore/snapd/dirs"
	"github.com/snapcore/snapd/osutil"
	"github.com/snapcore/snapd/snap"
	"github.com/snapcore/snapd/snap/snapfile"
)

// BootableSet represents the boot snaps of a system to be made bootable.
type BootableSet struct {
	Base       *snap.Info
	BasePath   string
	Kernel     *snap.Info
	KernelPath string

	RecoverySystemLabel string
	// RecoverySystemDir is a path to a directory with recovery system
	// assets. The path is relative to the recovery bootloader root
	// directory.
	RecoverySystemDir string

	UnpackedGadgetDir string

	// Recover is set when making the recovery partition bootable.
	Recovery bool
}

// MakeBootableImage sets up the given bootable set and target filesystem
// such that the image can be booted.
//
// rootdir points to an image filesystem (UC 16/18) or an image recovery
// filesystem (UC20 at prepare-image time).
// On UC20, bootWith.Recovery must be true, as this function makes the recovery
// system bootable. It does not make a run system bootable, for that
// functionality see MakeRunnableSystem, which is meant to be used at runtime
// from UC20 install mode.
// For a UC20 image a set of boot flags that will be set in the recovery
// boot environment can be specified.
func MakeBootableImage(model *asserts.Model, rootdir string, bootWith *BootableSet, bootFlags []string) error {
	if model.Grade() == asserts.ModelGradeUnset {
		if len(bootFlags) != 0 {
			return fmt.Errorf("no boot flags support for UC16/18")
		}
		return makeBootable16(model, rootdir, bootWith)
	}

	if !bootWith.Recovery {
		return fmt.Errorf("internal error: MakeBootableImage called at runtime, use MakeRunnableSystem instead")
	}
	return makeBootable20(model, rootdir, bootWith, bootFlags)
}

// makeBootable16 setups the image filesystem for boot with UC16
// and UC18 models. This entails:
//  - installing the bootloader configuration from the gadget
//  - creating symlinks for boot snaps from seed to the runtime blob dir
//  - setting boot env vars pointing to the revisions of the boot snaps to use
//  - extracting kernel assets as needed by the bootloader
func makeBootable16(model *asserts.Model, rootdir string, bootWith *BootableSet) error {
	opts := &bootloader.Options{
		PrepareImageTime: true,
	}

	// install the bootloader configuration from the gadget
	if err := bootloader.InstallBootConfig(bootWith.UnpackedGadgetDir, rootdir, opts); err != nil {
		return err
	}

	// setup symlinks for kernel and boot base from the blob directory
	// to the seed snaps

	snapBlobDir := dirs.SnapBlobDirUnder(rootdir)
	if err := os.MkdirAll(snapBlobDir, 0755); err != nil {
		return err
	}

	for _, fn := range []string{bootWith.BasePath, bootWith.KernelPath} {
		dst := filepath.Join(snapBlobDir, filepath.Base(fn))
		// construct a relative symlink from the blob dir
		// to the seed snap file
		relSymlink, err := filepath.Rel(snapBlobDir, fn)
		if err != nil {
			return fmt.Errorf("cannot build symlink for boot snap: %v", err)
		}
		if err := os.Symlink(relSymlink, dst); err != nil {
			return err
		}
	}

	// Set bootvars for kernel/core snaps so the system boots and
	// does the first-time initialization. There is also no
	// mounted kernel/core/base snap, but just the blobs.
	bl, err := bootloader.Find(rootdir, opts)
	if err != nil {
		return fmt.Errorf("cannot set kernel/core boot variables: %s", err)
	}

	m := map[string]string{
		"snap_mode":       "",
		"snap_try_core":   "",
		"snap_try_kernel": "",
	}
	if model.DisplayName() != "" {
		m["snap_menuentry"] = model.DisplayName()
	}

	setBoot := func(name, fn string) {
		m[name] = filepath.Base(fn)
	}
	// base
	setBoot("snap_core", bootWith.BasePath)

	// kernel
	kernelf, err := snapfile.Open(bootWith.KernelPath)
	if err != nil {
		return err
	}
	if err := bl.ExtractKernelAssets(bootWith.Kernel, kernelf); err != nil {
		return err
	}
	setBoot("snap_kernel", bootWith.KernelPath)

	if err := bl.SetBootVars(m); err != nil {
		return err
	}

	return nil
}

func makeBootable20(model *asserts.Model, rootdir string, bootWith *BootableSet, bootFlags []string) error {
	// we can only make a single recovery system bootable right now
	recoverySystems, err := filepath.Glob(filepath.Join(rootdir, "systems/*"))
	if err != nil {
		return fmt.Errorf("cannot validate recovery systems: %v", err)
	}
	if len(recoverySystems) > 1 {
		return fmt.Errorf("cannot make multiple recovery systems bootable yet")
	}

	if bootWith.RecoverySystemLabel == "" {
		return fmt.Errorf("internal error: recovery system label unset")
	}

	blVars := make(map[string]string, 3)
	if len(bootFlags) != 0 {
		if err := setImageBootFlags(bootFlags, blVars); err != nil {
			return err
		}
	}

	opts := &bootloader.Options{
		PrepareImageTime: true,
		// setup the recovery bootloader
		Role: bootloader.RoleRecovery,
	}

	// install the bootloader configuration from the gadget
	if err := bootloader.InstallBootConfig(bootWith.UnpackedGadgetDir, rootdir, opts); err != nil {
		return err
	}

	// now install the recovery system specific boot config
	bl, err := bootloader.Find(rootdir, opts)
	if err != nil {
		return fmt.Errorf("internal error: cannot find bootloader: %v", err)
	}

	// record which recovery system is to be used on the bootloader, note
	// that this goes on the main bootloader environment, and not on the
	// recovery system bootloader environment, for example for grub
	// bootloader, this env var is set on the ubuntu-seed root grubenv, and
	// not on the recovery system grubenv in the systems/20200314/ subdir on
	// ubuntu-seed
	blVars["snapd_recovery_system"] = bootWith.RecoverySystemLabel
	// always set the mode as install
	blVars["snapd_recovery_mode"] = ModeInstall
	if err := bl.SetBootVars(blVars); err != nil {
		return fmt.Errorf("cannot set recovery environment: %v", err)
	}

	return MakeRecoverySystemBootable(rootdir, bootWith.RecoverySystemDir, &RecoverySystemBootableSet{
		Kernel:           bootWith.Kernel,
		KernelPath:       bootWith.KernelPath,
		GadgetSnapOrDir:  bootWith.UnpackedGadgetDir,
		PrepareImageTime: true,
	})
}

// RecoverySystemBootableSet is a set of snaps relevant to booting a recovery
// system.
type RecoverySystemBootableSet struct {
	Kernel          *snap.Info
	KernelPath      string
	GadgetSnapOrDir string
	// PrepareImageTime is true when the structure is being used when
	// preparing a bootable system image.
	PrepareImageTime bool
}

// MakeRecoverySystemBootable prepares a recovery system under a path relative
// to recovery bootloader's rootdir for booting.
func MakeRecoverySystemBootable(rootdir string, relativeRecoverySystemDir string, bootWith *RecoverySystemBootableSet) error {
	opts := &bootloader.Options{
		// XXX: this is only needed by LK, it is unclear whether LK does
		// too much when extracting recovery kernel assets, in the end
		// it is currently not possible to create a recovery system at
		// runtime when using LK.
		PrepareImageTime: bootWith.PrepareImageTime,
		// setup the recovery bootloader
		Role: bootloader.RoleRecovery,
	}

	bl, err := bootloader.Find(rootdir, opts)
	if err != nil {
		return fmt.Errorf("internal error: cannot find bootloader: %v", err)
	}

	// on e.g. ARM we need to extract the kernel assets on the recovery
	// system as well, but the bootloader does not load any environment from
	// the recovery system
	erkbl, ok := bl.(bootloader.ExtractedRecoveryKernelImageBootloader)
	if ok {
		kernelf, err := snapfile.Open(bootWith.KernelPath)
		if err != nil {
			return err
		}

		err = erkbl.ExtractRecoveryKernelAssets(
			relativeRecoverySystemDir,
			bootWith.Kernel,
			kernelf,
		)
		if err != nil {
			return fmt.Errorf("cannot extract recovery system kernel assets: %v", err)
		}

		return nil
	}

	rbl, ok := bl.(bootloader.RecoveryAwareBootloader)
	if !ok {
		return fmt.Errorf("cannot use %s bootloader: does not support recovery systems", bl.Name())
	}
	kernelPath, err := filepath.Rel(rootdir, bootWith.KernelPath)
	if err != nil {
		return fmt.Errorf("cannot construct kernel boot path: %v", err)
	}
	recoveryBlVars := map[string]string{
		"snapd_recovery_kernel": filepath.Join("/", kernelPath),
	}
	if _, ok := bl.(bootloader.TrustedAssetsBootloader); ok {
<<<<<<< HEAD
		recoveryCmdlineArgs, err := bootVarsForTrustedCommandLineFromGadget(bootWith.UnpackedGadgetDir)
=======
		recoveryCmdlineArgs, err := bootVarsForTrustedCommandLineFromGadget(bootWith.GadgetSnapOrDir)
>>>>>>> dda30e53
		if err != nil {
			return fmt.Errorf("cannot obtain recovery system command line: %v", err)
		}
		for k, v := range recoveryCmdlineArgs {
			recoveryBlVars[k] = v
		}
	}

<<<<<<< HEAD
	if err := rbl.SetRecoverySystemEnv(bootWith.RecoverySystemDir, recoveryBlVars); err != nil {
=======
	if err := rbl.SetRecoverySystemEnv(relativeRecoverySystemDir, recoveryBlVars); err != nil {
>>>>>>> dda30e53
		return fmt.Errorf("cannot set recovery system environment: %v", err)
	}
	return nil
}

// MakeRunnableSystem is like MakeBootableImage in that it sets up a system to
// be able to boot, but is unique in that it is intended to be called from UC20
// install mode and makes the run system bootable (hence it is called
// "runnable").
// Note that this function does not update the recovery bootloader env to
// actually transition to run mode here, that is left to the caller via
// something like boot.EnsureNextBootToRunMode(). This is to enable separately
// setting up a run system and actually transitioning to it, with hooks, etc.
// running in between.
func MakeRunnableSystem(model *asserts.Model, bootWith *BootableSet, sealer *TrustedAssetsInstallObserver) error {
	if model.Grade() == asserts.ModelGradeUnset {
		return fmt.Errorf("internal error: cannot make non-uc20 system runnable")
	}
	// TODO:UC20:
	// - figure out what to do for uboot gadgets, currently we require them to
	//   install the boot.sel onto ubuntu-boot directly, but the file should be
	//   managed by snapd instead

	// copy kernel/base into the ubuntu-data partition
	snapBlobDir := dirs.SnapBlobDirUnder(InstallHostWritableDir)
	if err := os.MkdirAll(snapBlobDir, 0755); err != nil {
		return err
	}
	for _, fn := range []string{bootWith.BasePath, bootWith.KernelPath} {
		dst := filepath.Join(snapBlobDir, filepath.Base(fn))
		// if the source filename is a symlink, don't copy the symlink, copy the
		// target file instead of copying the symlink, as the initramfs won't
		// follow the symlink when it goes to mount the base and kernel snaps by
		// design as the initramfs should only be using trusted things from
		// ubuntu-data to boot in run mode
		if osutil.IsSymlink(fn) {
			link, err := os.Readlink(fn)
			if err != nil {
				return err
			}
			fn = link
		}
		if err := osutil.CopyFile(fn, dst, osutil.CopyFlagPreserveAll|osutil.CopyFlagSync); err != nil {
			return err
		}
	}

	// replicate the boot assets cache in host's writable
	if err := CopyBootAssetsCacheToRoot(InstallHostWritableDir); err != nil {
		return fmt.Errorf("cannot replicate boot assets cache: %v", err)
	}

	var currentTrustedBootAssets bootAssetsMap
	var currentTrustedRecoveryBootAssets bootAssetsMap
	if sealer != nil {
		currentTrustedBootAssets = sealer.currentTrustedBootAssetsMap()
		currentTrustedRecoveryBootAssets = sealer.currentTrustedRecoveryBootAssetsMap()
	}
	recoverySystemLabel := filepath.Base(bootWith.RecoverySystemDir)
	// write modeenv on the ubuntu-data partition
	modeenv := &Modeenv{
		Mode:           "run",
		RecoverySystem: recoverySystemLabel,
		// default to the system we were installed from
		CurrentRecoverySystems: []string{recoverySystemLabel},
		// which is also considered to be good
		GoodRecoverySystems:              []string{recoverySystemLabel},
		CurrentTrustedBootAssets:         currentTrustedBootAssets,
		CurrentTrustedRecoveryBootAssets: currentTrustedRecoveryBootAssets,
		// kernel command lines are set later once a boot config is
		// installed
		CurrentKernelCommandLines: nil,
		// keep this comment to make gofmt 1.9 happy
		Base:           filepath.Base(bootWith.BasePath),
		CurrentKernels: []string{bootWith.Kernel.Filename()},
		BrandID:        model.BrandID(),
		Model:          model.Model(),
		Grade:          string(model.Grade()),
	}

	// get the ubuntu-boot bootloader and extract the kernel there
	opts := &bootloader.Options{
		// Bootloader for run mode
		Role: bootloader.RoleRunMode,
		// At this point the run mode bootloader is under the native
		// run partition layout, no /boot mount.
		NoSlashBoot: true,
	}
	// the bootloader config may have been installed when the ubuntu-boot
	// partition was created, but for a trusted assets the bootloader config
	// will be installed further down; for now identify the run mode
	// bootloader by looking at the gadget
	bl, err := bootloader.ForGadget(bootWith.UnpackedGadgetDir, InitramfsUbuntuBootDir, opts)
	if err != nil {
		return fmt.Errorf("internal error: cannot identify run system bootloader: %v", err)
	}

	// extract the kernel first and mark kernel_status ready
	kernelf, err := snapfile.Open(bootWith.KernelPath)
	if err != nil {
		return err
	}

	err = bl.ExtractKernelAssets(bootWith.Kernel, kernelf)
	if err != nil {
		return err
	}

	blVars := map[string]string{
		"kernel_status": "",
	}

	ebl, ok := bl.(bootloader.ExtractedRunKernelImageBootloader)
	if ok {
		// the bootloader supports additional extracted kernel handling

		// enable the kernel on the bootloader and finally transition to
		// run-mode last in case we get rebooted in between anywhere here

		// it's okay to enable the kernel before writing the boot vars, because
		// we haven't written snapd_recovery_mode=run, which is the critical
		// thing that will inform the bootloader to try booting from ubuntu-boot
		if err := ebl.EnableKernel(bootWith.Kernel); err != nil {
			return err
		}
	} else {
		// the bootloader does not support additional handling of
		// extracted kernel images, we must name the kernel to be used
		// explicitly in bootloader variables
		blVars["snap_kernel"] = bootWith.Kernel.Filename()
	}

	// set the ubuntu-boot bootloader variables before triggering transition to
	// try and boot from ubuntu-boot (that transition happens when we write
	// snapd_recovery_mode below)
	if err := bl.SetBootVars(blVars); err != nil {
		return fmt.Errorf("cannot set run system environment: %v", err)
	}

	_, ok = bl.(bootloader.TrustedAssetsBootloader)
	if ok {
		// the bootloader can manage its boot config

		// installing boot config must be performed after the boot
		// partition has been populated with gadget data
		if err := bl.InstallBootConfig(bootWith.UnpackedGadgetDir, opts); err != nil {
			return fmt.Errorf("cannot install managed bootloader assets: %v", err)
		}
		// determine the expected command line
		cmdline, err := ComposeCandidateCommandLine(model, bootWith.UnpackedGadgetDir)
		if err != nil {
			return fmt.Errorf("cannot compose the candidate command line: %v", err)
		}
		modeenv.CurrentKernelCommandLines = bootCommandLines{cmdline}

		cmdlineVars, err := bootVarsForTrustedCommandLineFromGadget(bootWith.UnpackedGadgetDir)
		if err != nil {
			return fmt.Errorf("cannot prepare bootloader variables for kernel command line: %v", err)
		}
		if err := bl.SetBootVars(cmdlineVars); err != nil {
			return fmt.Errorf("cannot set run system kernel command line arguments: %v", err)
		}
	}

	// all fields that needed to be set in the modeenv must have been set by
	// now, write modeenv to disk
	if err := modeenv.WriteTo(InstallHostWritableDir); err != nil {
		return fmt.Errorf("cannot write modeenv: %v", err)
	}

	if sealer != nil {
		// seal the encryption key to the parameters specified in modeenv
		if err := sealKeyToModeenv(sealer.dataEncryptionKey, sealer.saveEncryptionKey, model, modeenv); err != nil {
			return err
		}
	}

	return nil
}<|MERGE_RESOLUTION|>--- conflicted
+++ resolved
@@ -275,11 +275,7 @@
 		"snapd_recovery_kernel": filepath.Join("/", kernelPath),
 	}
 	if _, ok := bl.(bootloader.TrustedAssetsBootloader); ok {
-<<<<<<< HEAD
-		recoveryCmdlineArgs, err := bootVarsForTrustedCommandLineFromGadget(bootWith.UnpackedGadgetDir)
-=======
 		recoveryCmdlineArgs, err := bootVarsForTrustedCommandLineFromGadget(bootWith.GadgetSnapOrDir)
->>>>>>> dda30e53
 		if err != nil {
 			return fmt.Errorf("cannot obtain recovery system command line: %v", err)
 		}
@@ -288,11 +284,7 @@
 		}
 	}
 
-<<<<<<< HEAD
-	if err := rbl.SetRecoverySystemEnv(bootWith.RecoverySystemDir, recoveryBlVars); err != nil {
-=======
 	if err := rbl.SetRecoverySystemEnv(relativeRecoverySystemDir, recoveryBlVars); err != nil {
->>>>>>> dda30e53
 		return fmt.Errorf("cannot set recovery system environment: %v", err)
 	}
 	return nil
