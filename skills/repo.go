// -*- Mode: Go; indent-tabs-mode: t -*-

/*
 * Copyright (C) 2016 Canonical Ltd
 *
 * This program is free software: you can redistribute it and/or modify
 * it under the terms of the GNU General Public License version 3 as
 * published by the Free Software Foundation.
 *
 * This program is distributed in the hope that it will be useful,
 * but WITHOUT ANY WARRANTY; without even the implied warranty of
 * MERCHANTABILITY or FITNESS FOR A PARTICULAR PURPOSE.  See the
 * GNU General Public License for more details.
 *
 * You should have received a copy of the GNU General Public License
 * along with this program.  If not, see <http://www.gnu.org/licenses/>.
 *
 */

package skills

import (
	"fmt"
	"sort"
	"sync"

	"github.com/ubuntu-core/snappy/snap"
)

// Repository stores all known snappy skills and slots and types.
type Repository struct {
	// Protects the internals from concurrent access.
<<<<<<< HEAD
	m      sync.Mutex
	types  []Type
	skills []*Skill
	slots  []*Slot
	grants map[*Slot][]*Skill
}

var (
	// ErrTypeNotFound is reported when skill type cannot found.
	ErrTypeNotFound = errors.New("skill type not found")
	// ErrDuplicateType is reported when type with duplicate name is being added to a repository.
	ErrDuplicateType = errors.New("duplicate type name")
	// ErrTypeMismatch is reported when skill and slot types are different.
	ErrTypeMismatch = errors.New("skill type doesn't match slot type")
	// ErrSkillNotFound is reported when skill cannot be looked up.
	ErrSkillNotFound = errors.New("skill not found")
	// ErrDuplicateSkill is reported when skill with duplicate name is being added to a repository.
	ErrDuplicateSkill = errors.New("duplicate skill name")
	// ErrSkillBusy is reported when operation cannot be performed while a skill is granted.
	ErrSkillBusy = errors.New("skill is busy")
	// ErrSlotNotFound is reported when slot cannot be found.
	ErrSlotNotFound = errors.New("slot not found")
	// ErrDuplicateSlot is reported when slot with duplicate name is being added to a repository.
	ErrDuplicateSlot = errors.New("duplicate slot name")
	// ErrSlotBusy is reported when operation cannot be performed when a slot is occupied.
	ErrSlotBusy = errors.New("slot is occupied")
	// ErrSkillNotGranted is reported when a skill is being revoked but it was not granted.
	ErrSkillNotGranted = errors.New("skill not granted")
	// ErrSkillAlreadyGranted is reported when a skill is being granted to the same slot again.
	ErrSkillAlreadyGranted = errors.New("skill already granted")
)

// NewRepository creates an empty skill repository.
func NewRepository() *Repository {
	return &Repository{
		grants: make(map[*Slot][]*Skill),
	}
}

// AllTypes returns all skill types known to the repository.
func (r *Repository) AllTypes() []Type {
	r.m.Lock()
	defer r.m.Unlock()

	return append([]Type(nil), r.types...)
=======
	m     sync.Mutex
	types map[string]Type
	// Indexed by [snapName][skillName]
	skills map[string]map[string]*Skill
	slots  map[string]map[string]*Slot
}

// NewRepository creates an empty skill repository.
func NewRepository() *Repository {
	return &Repository{
		types:  make(map[string]Type),
		skills: make(map[string]map[string]*Skill),
		slots:  make(map[string]map[string]*Slot),
	}
>>>>>>> c7b3c370
}

// Type returns a type with a given name.
func (r *Repository) Type(typeName string) Type {
	r.m.Lock()
	defer r.m.Unlock()

	return r.types[typeName]
}

// AddType adds the provided skill type to the repository.
func (r *Repository) AddType(t Type) error {
	r.m.Lock()
	defer r.m.Unlock()

	typeName := t.Name()
	if err := ValidateName(typeName); err != nil {
		return err
	}
	if _, ok := r.types[typeName]; ok {
		return fmt.Errorf("cannot add skill type: %q, type name is in use", typeName)
	}
	r.types[typeName] = t
	return nil
}

// AllSkills returns all skills of the given type.
// If skillType is the empty string, all skills are returned.
func (r *Repository) AllSkills(skillType string) []*Skill {
	r.m.Lock()
	defer r.m.Unlock()

	var result []*Skill
	for _, skillsForSnap := range r.skills {
		for _, skill := range skillsForSnap {
			if skillType == "" || skill.Type == skillType {
				result = append(result, skill)
			}
		}
	}
	sort.Sort(bySkillSnapAndName(result))
	return result
}

// Skills returns the skills offered by the named snap.
func (r *Repository) Skills(snapName string) []*Skill {
	r.m.Lock()
	defer r.m.Unlock()

	var result []*Skill
	for _, skill := range r.skills[snapName] {
		result = append(result, skill)
	}
	sort.Sort(bySkillSnapAndName(result))
	return result
}

// Skill returns the specified skill from the named snap.
func (r *Repository) Skill(snapName, skillName string) *Skill {
	r.m.Lock()
	defer r.m.Unlock()

	return r.skills[snapName][skillName]
}

// AddSkill adds a skill to the repository.
// Skill names must be valid snap names, as defined by ValidateName.
// Skill name must be unique within a particular snap.
func (r *Repository) AddSkill(skill *Skill) error {
	r.m.Lock()
	defer r.m.Unlock()

	// Reject snaps with invalid names
	if err := snap.ValidateName(skill.Snap); err != nil {
		return err
	}
	// Reject skill with invalid names
	if err := ValidateName(skill.Name); err != nil {
		return err
	}
	t := r.types[skill.Type]
	if t == nil {
		return fmt.Errorf("cannot add skill, skill type %q is not known", skill.Type)
	}
	// Reject skill that don't pass type-specific sanitization
	if err := t.Sanitize(skill); err != nil {
		return err
	}
	if _, ok := r.skills[skill.Snap][skill.Name]; ok {
		return fmt.Errorf("cannot add skill, skill name %q is in use", skill.Name)
	}
	if r.skills[skill.Snap] == nil {
		r.skills[skill.Snap] = make(map[string]*Skill)
	}
	r.skills[skill.Snap][skill.Name] = skill
	return nil
}

// RemoveSkill removes the named skill provided by a given snap.
// The removed skill must exist and must not be used anywhere.
func (r *Repository) RemoveSkill(snapName, skillName string) error {
	r.m.Lock()
	defer r.m.Unlock()

<<<<<<< HEAD
	var i int
	var found bool

	// Ensure that such skill exists
	if i, found = r.unlockedSkillIndex(snapName, skillName); !found {
		return ErrSkillNotFound
	}
	// Ensure that the skill is not busy
	for _, skills := range r.grants {
		if _, found := searchSkill(skills, snapName, skillName); found {
			return ErrSkillBusy
		}
	}
	// Remove the skill
	r.skills = append(r.skills[:i], r.skills[i+1:]...)
=======
	// TODO: Ensure that the skill is not used anywhere
	if _, ok := r.skills[snapName][skillName]; !ok {
		return fmt.Errorf("cannot remove skill %q, no such skill", skillName)
	}
	delete(r.skills[snapName], skillName)
>>>>>>> c7b3c370
	return nil
}

// AllSlots returns all skill slots of the given type.
// If skillType is the empty string, all skill slots are returned.
func (r *Repository) AllSlots(skillType string) []*Slot {
	r.m.Lock()
	defer r.m.Unlock()

	var result []*Slot
	for _, slotsForSnap := range r.slots {
		for _, slot := range slotsForSnap {
			if skillType == "" || slot.Type == skillType {
				result = append(result, slot)
			}
		}
	}
	sort.Sort(bySlotSnapAndName(result))
	return result
}

// Slots returns the skill slots offered by the named snap.
func (r *Repository) Slots(snapName string) []*Slot {
	r.m.Lock()
	defer r.m.Unlock()

	var result []*Slot
	for _, slot := range r.slots[snapName] {
		result = append(result, slot)
	}
	sort.Sort(bySlotSnapAndName(result))
	return result
}

// Slot returns the specified skill slot from the named snap.
func (r *Repository) Slot(snapName, slotName string) *Slot {
	r.m.Lock()
	defer r.m.Unlock()

	return r.slots[snapName][slotName]
}

// AddSlot adds a new slot to the repository.
// Adding a slot with invalid name returns an error.
// Adding a slot that has the same name and snap name as another slot returns an error.
func (r *Repository) AddSlot(slot *Slot) error {
	r.m.Lock()
	defer r.m.Unlock()

	// Reject skill with invalid names
	if err := ValidateName(slot.Name); err != nil {
		return err
	}
	// TODO: ensure the snap is correct
	// TODO: ensure that apps are correct
	t := r.types[slot.Type]
	if t == nil {
		return fmt.Errorf("cannot add slot, skill type %q is not known", slot.Type)
	}
	if _, ok := r.slots[slot.Snap][slot.Name]; ok {
		return fmt.Errorf("cannot add slot, slot name %q is in use", slot.Name)
	}
	if r.slots[slot.Snap] == nil {
		r.slots[slot.Snap] = make(map[string]*Slot)
	}
	r.slots[slot.Snap][slot.Name] = slot
	return nil
}

// RemoveSlot removes a named slot from the given snap.
// Removing a slot that doesn't exist returns an error.
// Removing a slot that uses a skill returns an error.
func (r *Repository) RemoveSlot(snapName, slotName string) error {
	r.m.Lock()
	defer r.m.Unlock()

<<<<<<< HEAD
	var i int
	var found bool

	// Ensure that such slot exists
	if i, found = r.unlockedSlotIndex(snapName, slotName); !found {
		return ErrSlotNotFound
	}
	// Ensure that the slot is not busy
	for slot := range r.grants {
		if slot.Snap == snapName && slot.Name == slotName {
			return ErrSlotBusy
		}
	}
	// Remove the slot
	r.slots = append(r.slots[:i], r.slots[i+1:]...)
	return nil
}

// Grant grants the named skill to the named slot of the given snap.
// The skill and the slot must have the same type.
func (r *Repository) Grant(skillSnapName, skillName, slotSnapName, slotName string) error {
	r.m.Lock()
	defer r.m.Unlock()

	var i int
	var found bool

	// Ensure that such skill exists
	skill := r.unlockedSkill(skillSnapName, skillName)
	if skill == nil {
		return ErrSkillNotFound
	}
	// Ensure that such slot exists
	slot := r.unlockedSlot(slotSnapName, slotName)
	if slot == nil {
		return ErrSlotNotFound
	}
	// Ensure that skill and slot are compatible
	if slot.Type != skill.Type {
		return ErrTypeMismatch
	}
	// Ensure that slot and skill are not connected yet
	slotGrants := r.grants[slot]
	if i, found = searchSkill(slotGrants, skillSnapName, skillName); found {
		return ErrSkillAlreadyGranted
	}
	// Grant the skill
	r.grants[slot] = append(slotGrants[:i], append([]*Skill{skill}, slotGrants[i:]...)...)
	return nil
}

// Revoke revokes the named skill from the slot of the given snap.
func (r *Repository) Revoke(skillSnapName, skillName, slotSnapName, slotName string) error {
	r.m.Lock()
	defer r.m.Unlock()

	var i int
	var found bool

	// Ensure that such skill exists
	skill := r.unlockedSkill(skillSnapName, skillName)
	if skill == nil {
		return ErrSkillNotFound
	}
	// Ensure that such slot exists
	slot := r.unlockedSlot(slotSnapName, slotName)
	if slot == nil {
		return ErrSlotNotFound
	}
	// Ensure that slot and skill are connected
	slotGrants := r.grants[slot]
	if i, found = searchSkill(slotGrants, skillSnapName, skillName); !found {
		return ErrSkillNotGranted
	}
	r.grants[slot] = append(slotGrants[:i], slotGrants[i+1:]...)
	return nil
}

// GrantedTo returns all the skills granted to a given snap.
func (r *Repository) GrantedTo(snapName string) map[*Slot][]*Skill {
	r.m.Lock()
	defer r.m.Unlock()

	result := make(map[*Slot][]*Skill)
	for slot, skills := range r.grants {
		if slot.Snap == snapName && len(skills) > 0 {
			result[slot] = make([]*Skill, len(skills))
			copy(result[slot], skills)
		}
	}
	return result
}

// GrantedBy returns all of the skills granted by a given snap.
func (r *Repository) GrantedBy(snapName string) map[*Skill][]*Slot {
	r.m.Lock()
	defer r.m.Unlock()

	result := make(map[*Skill][]*Slot)
	for slot, skills := range r.grants {
		for _, skill := range skills {
			if skill.Snap == snapName {
				result[skill] = append(result[skill], slot)
			}
		}
	}
	return result
}

// Private unlocked APIs

func (r *Repository) unlockedType(typeName string) Type {
	if i, found := r.unlockedTypeIndex(typeName); found {
		return r.types[i]
=======
	// TODO: return an error if slot is occupied by at least one capability.
	if _, ok := r.slots[snapName][slotName]; !ok {
		return fmt.Errorf("cannot remove slot %q, no such slot", slotName)
>>>>>>> c7b3c370
	}
	delete(r.slots[snapName], slotName)
	return nil
}

// Support for sort.Interface

type bySkillSnapAndName []*Skill

<<<<<<< HEAD
func (r *Repository) unlockedSkillIndex(snapName, skillName string) (int, bool) {
	return searchSkill(r.skills, snapName, skillName)
}

func searchSkill(skills []*Skill, snapName, skillName string) (int, bool) {
	// Assumption: skills is sorted
	i := sort.Search(len(skills), func(i int) bool {
		if skills[i].Snap != snapName {
			return skills[i].Snap >= snapName
		}
		return skills[i].Name >= skillName
	})
	if i < len(skills) && skills[i].Snap == snapName && skills[i].Name == skillName {
		return i, true
=======
func (c bySkillSnapAndName) Len() int      { return len(c) }
func (c bySkillSnapAndName) Swap(i, j int) { c[i], c[j] = c[j], c[i] }
func (c bySkillSnapAndName) Less(i, j int) bool {
	if c[i].Snap != c[j].Snap {
		return c[i].Snap < c[j].Snap
>>>>>>> c7b3c370
	}
	return c[i].Name < c[j].Name
}

type bySlotSnapAndName []*Slot

func (c bySlotSnapAndName) Len() int      { return len(c) }
func (c bySlotSnapAndName) Swap(i, j int) { c[i], c[j] = c[j], c[i] }
func (c bySlotSnapAndName) Less(i, j int) bool {
	if c[i].Snap != c[j].Snap {
		return c[i].Snap < c[j].Snap
	}
	return c[i].Name < c[j].Name
}<|MERGE_RESOLUTION|>--- conflicted
+++ resolved
@@ -20,6 +20,7 @@
 package skills
 
 import (
+	"errors"
 	"fmt"
 	"sort"
 	"sync"
@@ -30,31 +31,24 @@
 // Repository stores all known snappy skills and slots and types.
 type Repository struct {
 	// Protects the internals from concurrent access.
-<<<<<<< HEAD
-	m      sync.Mutex
-	types  []Type
-	skills []*Skill
-	slots  []*Slot
+	m     sync.Mutex
+	types map[string]Type
+	// Indexed by [snapName][skillName]
+	skills map[string]map[string]*Skill
+	slots  map[string]map[string]*Slot
+	// Indexed by slot
 	grants map[*Slot][]*Skill
 }
 
 var (
-	// ErrTypeNotFound is reported when skill type cannot found.
-	ErrTypeNotFound = errors.New("skill type not found")
-	// ErrDuplicateType is reported when type with duplicate name is being added to a repository.
-	ErrDuplicateType = errors.New("duplicate type name")
 	// ErrTypeMismatch is reported when skill and slot types are different.
 	ErrTypeMismatch = errors.New("skill type doesn't match slot type")
 	// ErrSkillNotFound is reported when skill cannot be looked up.
 	ErrSkillNotFound = errors.New("skill not found")
-	// ErrDuplicateSkill is reported when skill with duplicate name is being added to a repository.
-	ErrDuplicateSkill = errors.New("duplicate skill name")
 	// ErrSkillBusy is reported when operation cannot be performed while a skill is granted.
 	ErrSkillBusy = errors.New("skill is busy")
 	// ErrSlotNotFound is reported when slot cannot be found.
 	ErrSlotNotFound = errors.New("slot not found")
-	// ErrDuplicateSlot is reported when slot with duplicate name is being added to a repository.
-	ErrDuplicateSlot = errors.New("duplicate slot name")
 	// ErrSlotBusy is reported when operation cannot be performed when a slot is occupied.
 	ErrSlotBusy = errors.New("slot is occupied")
 	// ErrSkillNotGranted is reported when a skill is being revoked but it was not granted.
@@ -66,32 +60,11 @@
 // NewRepository creates an empty skill repository.
 func NewRepository() *Repository {
 	return &Repository{
-		grants: make(map[*Slot][]*Skill),
-	}
-}
-
-// AllTypes returns all skill types known to the repository.
-func (r *Repository) AllTypes() []Type {
-	r.m.Lock()
-	defer r.m.Unlock()
-
-	return append([]Type(nil), r.types...)
-=======
-	m     sync.Mutex
-	types map[string]Type
-	// Indexed by [snapName][skillName]
-	skills map[string]map[string]*Skill
-	slots  map[string]map[string]*Slot
-}
-
-// NewRepository creates an empty skill repository.
-func NewRepository() *Repository {
-	return &Repository{
 		types:  make(map[string]Type),
 		skills: make(map[string]map[string]*Skill),
 		slots:  make(map[string]map[string]*Slot),
-	}
->>>>>>> c7b3c370
+		grants: make(map[*Slot][]*Skill),
+	}
 }
 
 // Type returns a type with a given name.
@@ -196,29 +169,16 @@
 	r.m.Lock()
 	defer r.m.Unlock()
 
-<<<<<<< HEAD
-	var i int
-	var found bool
-
-	// Ensure that such skill exists
-	if i, found = r.unlockedSkillIndex(snapName, skillName); !found {
-		return ErrSkillNotFound
-	}
 	// Ensure that the skill is not busy
 	for _, skills := range r.grants {
 		if _, found := searchSkill(skills, snapName, skillName); found {
 			return ErrSkillBusy
 		}
 	}
-	// Remove the skill
-	r.skills = append(r.skills[:i], r.skills[i+1:]...)
-=======
-	// TODO: Ensure that the skill is not used anywhere
 	if _, ok := r.skills[snapName][skillName]; !ok {
 		return fmt.Errorf("cannot remove skill %q, no such skill", skillName)
 	}
 	delete(r.skills[snapName], skillName)
->>>>>>> c7b3c370
 	return nil
 }
 
@@ -295,22 +255,16 @@
 	r.m.Lock()
 	defer r.m.Unlock()
 
-<<<<<<< HEAD
-	var i int
-	var found bool
-
-	// Ensure that such slot exists
-	if i, found = r.unlockedSlotIndex(snapName, slotName); !found {
-		return ErrSlotNotFound
-	}
 	// Ensure that the slot is not busy
 	for slot := range r.grants {
 		if slot.Snap == snapName && slot.Name == slotName {
 			return ErrSlotBusy
 		}
 	}
-	// Remove the slot
-	r.slots = append(r.slots[:i], r.slots[i+1:]...)
+	if _, ok := r.slots[snapName][slotName]; !ok {
+		return fmt.Errorf("cannot remove slot %q, no such slot", slotName)
+	}
+	delete(r.slots[snapName], slotName)
 	return nil
 }
 
@@ -324,12 +278,12 @@
 	var found bool
 
 	// Ensure that such skill exists
-	skill := r.unlockedSkill(skillSnapName, skillName)
+	skill := r.skills[skillSnapName][skillName]
 	if skill == nil {
 		return ErrSkillNotFound
 	}
 	// Ensure that such slot exists
-	slot := r.unlockedSlot(slotSnapName, slotName)
+	slot := r.slots[slotSnapName][slotName]
 	if slot == nil {
 		return ErrSlotNotFound
 	}
@@ -356,12 +310,12 @@
 	var found bool
 
 	// Ensure that such skill exists
-	skill := r.unlockedSkill(skillSnapName, skillName)
+	skill := r.skills[skillSnapName][skillName]
 	if skill == nil {
 		return ErrSkillNotFound
 	}
 	// Ensure that such slot exists
-	slot := r.unlockedSlot(slotSnapName, slotName)
+	slot := r.slots[slotSnapName][slotName]
 	if slot == nil {
 		return ErrSlotNotFound
 	}
@@ -407,28 +361,6 @@
 
 // Private unlocked APIs
 
-func (r *Repository) unlockedType(typeName string) Type {
-	if i, found := r.unlockedTypeIndex(typeName); found {
-		return r.types[i]
-=======
-	// TODO: return an error if slot is occupied by at least one capability.
-	if _, ok := r.slots[snapName][slotName]; !ok {
-		return fmt.Errorf("cannot remove slot %q, no such slot", slotName)
->>>>>>> c7b3c370
-	}
-	delete(r.slots[snapName], slotName)
-	return nil
-}
-
-// Support for sort.Interface
-
-type bySkillSnapAndName []*Skill
-
-<<<<<<< HEAD
-func (r *Repository) unlockedSkillIndex(snapName, skillName string) (int, bool) {
-	return searchSkill(r.skills, snapName, skillName)
-}
-
 func searchSkill(skills []*Skill, snapName, skillName string) (int, bool) {
 	// Assumption: skills is sorted
 	i := sort.Search(len(skills), func(i int) bool {
@@ -439,13 +371,19 @@
 	})
 	if i < len(skills) && skills[i].Snap == snapName && skills[i].Name == skillName {
 		return i, true
-=======
+	}
+	return i, false
+}
+
+// Support for sort.Interface
+
+type bySkillSnapAndName []*Skill
+
 func (c bySkillSnapAndName) Len() int      { return len(c) }
 func (c bySkillSnapAndName) Swap(i, j int) { c[i], c[j] = c[j], c[i] }
 func (c bySkillSnapAndName) Less(i, j int) bool {
 	if c[i].Snap != c[j].Snap {
 		return c[i].Snap < c[j].Snap
->>>>>>> c7b3c370
 	}
 	return c[i].Name < c[j].Name
 }
