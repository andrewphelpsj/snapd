// -*- Mode: Go; indent-tabs-mode: t -*-

/*
 * Copyright (C) 2016 Canonical Ltd
 *
 * This program is free software: you can redistribute it and/or modify
 * it under the terms of the GNU General Public License version 3 as
 * published by the Free Software Foundation.
 *
 * This program is distributed in the hope that it will be useful,
 * but WITHOUT ANY WARRANTY; without even the implied warranty of
 * MERCHANTABILITY or FITNESS FOR A PARTICULAR PURPOSE.  See the
 * GNU General Public License for more details.
 *
 * You should have received a copy of the GNU General Public License
 * along with this program.  If not, see <http://www.gnu.org/licenses/>.
 *
 */

package skills

import (
<<<<<<< HEAD
	"errors"
=======
	"fmt"
	"regexp"
>>>>>>> c8074e8c
)

// Skill represents a capacity offered by a snap.
type Skill struct {
	Name  string
	Snap  string
	Type  string
	Attrs map[string]interface{}
	Apps  []string
}

// Slot represents the potential of a given snap to use a skill.
type Slot struct {
	Name  string
	Snap  string
	Type  string
	Attrs map[string]interface{}
	Apps  []string
}

<<<<<<< HEAD
// Type describes a group of interchangeable capabilities with common features.
// Types are managed centrally and act as a contract between system builders,
// application developers and end users.
type Type interface {
	// Unique and public name of this type.
	Name() string

	// Sanitize checks if a skill is correct, altering if necessary.
	Sanitize(skill *Skill) error

	// SecuritySnippet returns the configuration snippet that should be used by
	// the given security system to enable this skill to be consumed.
	// An empty snippet is returned when the skill doesn't require anything
	// from the security system to work, in addition to the default configuration.
	// ErrUnknownSecurity is returned when the skill cannot deal with the
	// requested security system.
	SecuritySnippet(skill *Skill, securitySystem SecuritySystem) ([]byte, error)
}

// SecuritySystem is a name of a security system.
type SecuritySystem string

const (
	// SecurityApparmor identifies the apparmor security system.
	SecurityApparmor SecuritySystem = "apparmor"
	// SecuritySeccomp identifies the seccomp security system.
	SecuritySeccomp SecuritySystem = "seccomp"
	// SecurityDBus identifies the DBus security system.
	SecurityDBus SecuritySystem = "dbus"
)

var (
	// ErrUnknownSecurity is reported when a skill type is unable to deal with a given security system.
	ErrUnknownSecurity = errors.New("unknown security system")
)
=======
// Regular expression describing correct identifiers.
var validName = regexp.MustCompile("^[a-z](:?[a-z0-9-]*[a-z0-9])?$")

// ValidateName checks if a string can be used as a skill or slot name.
func ValidateName(name string) error {
	valid := validName.MatchString(name)
	if !valid {
		return fmt.Errorf("%q is not a valid skill or slot name", name)
	}
	return nil
}
>>>>>>> c8074e8c
<|MERGE_RESOLUTION|>--- conflicted
+++ resolved
@@ -20,12 +20,9 @@
 package skills
 
 import (
-<<<<<<< HEAD
 	"errors"
-=======
 	"fmt"
 	"regexp"
->>>>>>> c8074e8c
 )
 
 // Skill represents a capacity offered by a snap.
@@ -46,7 +43,6 @@
 	Apps  []string
 }
 
-<<<<<<< HEAD
 // Type describes a group of interchangeable capabilities with common features.
 // Types are managed centrally and act as a contract between system builders,
 // application developers and end users.
@@ -82,7 +78,7 @@
 	// ErrUnknownSecurity is reported when a skill type is unable to deal with a given security system.
 	ErrUnknownSecurity = errors.New("unknown security system")
 )
-=======
+
 // Regular expression describing correct identifiers.
 var validName = regexp.MustCompile("^[a-z](:?[a-z0-9-]*[a-z0-9])?$")
 
@@ -93,5 +89,4 @@
 		return fmt.Errorf("%q is not a valid skill or slot name", name)
 	}
 	return nil
-}
->>>>>>> c8074e8c
+}