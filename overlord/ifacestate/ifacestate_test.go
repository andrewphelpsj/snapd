// -*- Mode: Go; indent-tabs-mode: t -*-

/*
 * Copyright (C) 2016 Canonical Ltd
 *
 * This program is free software: you can redistribute it and/or modify
 * it under the terms of the GNU General Public License version 3 as
 * published by the Free Software Foundation.
 *
 * This program is distributed in the hope that it will be useful,
 * but WITHOUT ANY WARRANTY; without even the implied warranty of
 * MERCHANTABILITY or FITNESS FOR A PARTICULAR PURPOSE.  See the
 * GNU General Public License for more details.
 *
 * You should have received a copy of the GNU General Public License
 * along with this program.  If not, see <http://www.gnu.org/licenses/>.
 *
 */

package ifacestate_test

import (
	"bytes"
	"errors"
	"fmt"
	"io/ioutil"
	"os"
	"path/filepath"
	"strings"
	"testing"
	"time"

	. "gopkg.in/check.v1"
	"gopkg.in/tomb.v2"

	"github.com/snapcore/snapd/asserts"
	"github.com/snapcore/snapd/asserts/assertstest"
	"github.com/snapcore/snapd/dirs"
	"github.com/snapcore/snapd/interfaces"
	"github.com/snapcore/snapd/interfaces/ifacetest"
	"github.com/snapcore/snapd/logger"
	"github.com/snapcore/snapd/osutil"
	"github.com/snapcore/snapd/overlord"
	"github.com/snapcore/snapd/overlord/assertstate"
	"github.com/snapcore/snapd/overlord/auth"
	"github.com/snapcore/snapd/overlord/hookstate"
	"github.com/snapcore/snapd/overlord/ifacestate"
	"github.com/snapcore/snapd/overlord/ifacestate/ifacerepo"
	"github.com/snapcore/snapd/overlord/ifacestate/udevmonitor"
	"github.com/snapcore/snapd/overlord/snapstate"
	"github.com/snapcore/snapd/overlord/state"
	"github.com/snapcore/snapd/release"
	"github.com/snapcore/snapd/snap"
	"github.com/snapcore/snapd/snap/snaptest"
	"github.com/snapcore/snapd/testutil"
)

func TestInterfaceManager(t *testing.T) { TestingT(t) }

type AssertsMock struct {
	Db           *asserts.Database
	storeSigning *assertstest.StoreStack
	brandSigning *assertstest.SigningDB
	st           *state.State
}

func (am *AssertsMock) SetupAsserts(c *C, st *state.State) {
	am.st = st
	am.storeSigning = assertstest.NewStoreStack("canonical", nil)
	brandPrivKey, _ := assertstest.GenerateKey(752)
	am.brandSigning = assertstest.NewSigningDB("my-brand", brandPrivKey)

	db, err := asserts.OpenDatabase(&asserts.DatabaseConfig{
		Backstore: asserts.NewMemoryBackstore(),
		Trusted:   am.storeSigning.Trusted,
	})
	c.Assert(err, IsNil)
	am.Db = db
	err = db.Add(am.storeSigning.StoreAccountKey(""))
	c.Assert(err, IsNil)

	st.Lock()
	assertstate.ReplaceDB(st, am.Db)

	brandAcct := assertstest.NewAccount(am.storeSigning, "my-brand", map[string]interface{}{
		"account-id": "my-brand",
	}, "")
	err = assertstate.Add(st, brandAcct)
	c.Assert(err, IsNil)

	brandPubKey, err := am.brandSigning.PublicKey("")
	c.Assert(err, IsNil)
	brandAccKey := assertstest.NewAccountKey(am.storeSigning, brandAcct, nil, brandPubKey, "")
	err = assertstate.Add(st, brandAccKey)
	c.Assert(err, IsNil)
	st.Unlock()
}

func (am *AssertsMock) MockModel(c *C, extraHeaders map[string]interface{}) {
	headers := map[string]interface{}{
		"series":       "16",
		"brand-id":     "my-brand",
		"model":        "my-model",
		"gadget":       "gadget",
		"kernel":       "krnl",
		"architecture": "amd64",
		"timestamp":    time.Now().Format(time.RFC3339),
	}
	for k, v := range extraHeaders {
		headers[k] = v
	}
	model, err := am.brandSigning.Sign(asserts.ModelType, headers, nil, "")
	c.Assert(err, IsNil)
	am.st.Lock()
	defer am.st.Unlock()
	err = assertstate.Add(am.st, model)
	c.Assert(err, IsNil)
	err = auth.SetDevice(am.st, &auth.DeviceState{
		Brand: "my-brand",
		Model: "my-model",
	})
	c.Assert(err, IsNil)
}

func (am *AssertsMock) MockSnapDecl(c *C, name, publisher string, extraHeaders map[string]interface{}) {
	_, err := am.Db.Find(asserts.AccountType, map[string]string{
		"account-id": publisher,
	})
	if asserts.IsNotFound(err) {
		acct := assertstest.NewAccount(am.storeSigning, publisher, map[string]interface{}{
			"account-id": publisher,
		}, "")
		err = am.Db.Add(acct)
	}
	c.Assert(err, IsNil)

	headers := map[string]interface{}{
		"series":       "16",
		"snap-name":    name,
		"publisher-id": publisher,
		"snap-id":      (name + strings.Repeat("id", 16))[:32],
		"timestamp":    time.Now().Format(time.RFC3339),
	}
	for k, v := range extraHeaders {
		headers[k] = v
	}

	snapDecl, err := am.storeSigning.Sign(asserts.SnapDeclarationType, headers, nil, "")
	c.Assert(err, IsNil)

	err = am.Db.Add(snapDecl)
	c.Assert(err, IsNil)
}

func (am *AssertsMock) MockStore(c *C, st *state.State, storeID string, extraHeaders map[string]interface{}) {
	headers := map[string]interface{}{
		"store":       storeID,
		"operator-id": am.storeSigning.AuthorityID,
		"timestamp":   time.Now().Format(time.RFC3339),
	}
	for k, v := range extraHeaders {
		headers[k] = v
	}
	storeAs, err := am.storeSigning.Sign(asserts.StoreType, headers, nil, "")
	c.Assert(err, IsNil)
	st.Lock()
	defer st.Unlock()
	err = assertstate.Add(st, storeAs)
	c.Assert(err, IsNil)
}

type interfaceManagerSuite struct {
	testutil.BaseTest
	AssertsMock
	o              *overlord.Overlord
	state          *state.State
	se             *overlord.StateEngine
	privateMgr     *ifacestate.InterfaceManager
	privateHookMgr *hookstate.HookManager
	extraIfaces    []interfaces.Interface
	extraBackends  []interfaces.SecurityBackend
	secBackend     *ifacetest.TestSecurityBackend
	mockSnapCmd    *testutil.MockCmd
	log            *bytes.Buffer
}

var _ = Suite(&interfaceManagerSuite{})

func (s *interfaceManagerSuite) SetUpTest(c *C) {
	s.BaseTest.SetUpTest(c)
	s.mockSnapCmd = testutil.MockCommand(c, "snap", "")

	dirs.SetRootDir(c.MkDir())
	c.Assert(os.MkdirAll(filepath.Dir(dirs.SnapSystemKeyFile), 0755), IsNil)

	s.o = overlord.Mock()
	s.state = s.o.State()
	s.se = s.o.StateEngine()

	s.SetupAsserts(c, s.state)

	s.BaseTest.AddCleanup(snap.MockSanitizePlugsSlots(func(snapInfo *snap.Info) {}))

	s.state.Lock()
	defer s.state.Unlock()

	s.privateHookMgr = nil
	s.privateMgr = nil
	s.extraIfaces = nil
	s.extraBackends = nil
	s.secBackend = &ifacetest.TestSecurityBackend{}
	// TODO: transition this so that we don't load real backends and instead
	// just load the test backend here and this is nicely integrated with
	// extraBackends above.
	s.BaseTest.AddCleanup(ifacestate.MockSecurityBackends([]interfaces.SecurityBackend{s.secBackend}))

	buf, restore := logger.MockLogger()
	s.BaseTest.AddCleanup(restore)
	s.log = buf

	s.BaseTest.AddCleanup(ifacestate.MockConnectRetryTimeout(0))
}

func (s *interfaceManagerSuite) TearDownTest(c *C) {
	s.BaseTest.TearDownTest(c)

	s.mockSnapCmd.Restore()

	if s.privateMgr != nil {
		s.se.Stop()
	}
	dirs.SetRootDir("")
}

func addForeignTaskHandlers(runner *state.TaskRunner) {
	// Add handler to test full aborting of changes
	erroringHandler := func(task *state.Task, _ *tomb.Tomb) error {
		return errors.New("error out")
	}
	runner.AddHandler("error-trigger", erroringHandler, nil)
}

func (s *interfaceManagerSuite) manager(c *C) *ifacestate.InterfaceManager {
	if s.privateMgr == nil {
		mgr, err := ifacestate.Manager(s.state, s.hookManager(c), s.o.TaskRunner(), s.extraIfaces, s.extraBackends)
		c.Assert(err, IsNil)
		addForeignTaskHandlers(s.o.TaskRunner())
		mgr.DisableUDevMonitor()
		s.privateMgr = mgr
		s.o.AddManager(mgr)

		s.o.AddManager(s.o.TaskRunner())

		// ensure the re-generation of security profiles did not
		// confuse the tests
		s.secBackend.SetupCalls = nil
	}
	return s.privateMgr
}

func (s *interfaceManagerSuite) hookManager(c *C) *hookstate.HookManager {
	if s.privateHookMgr == nil {
		mgr, err := hookstate.Manager(s.state, s.o.TaskRunner())
		c.Assert(err, IsNil)
		s.privateHookMgr = mgr
		s.o.AddManager(mgr)
	}
	return s.privateHookMgr
}

func (s *interfaceManagerSuite) settle(c *C) {
	err := s.o.Settle(5 * time.Second)
	c.Assert(err, IsNil)
}

func (s *interfaceManagerSuite) TestSmoke(c *C) {
	s.manager(c)
	s.se.Ensure()
	s.se.Wait()
}

func (s *interfaceManagerSuite) TestRepoAvailable(c *C) {
	_ = s.manager(c)
	s.state.Lock()
	defer s.state.Unlock()
	repo := ifacerepo.Get(s.state)
	c.Check(repo, FitsTypeOf, &interfaces.Repository{})
}

func (s *interfaceManagerSuite) TestConnectTask(c *C) {
	s.mockIfaces(c, &ifacetest.TestInterface{InterfaceName: "test"}, &ifacetest.TestInterface{InterfaceName: "test2"})
	s.mockSnap(c, consumerYaml)
	s.mockSnap(c, producerYaml)
	_ = s.manager(c)

	s.state.Lock()
	defer s.state.Unlock()

	ts, err := ifacestate.Connect(s.state, "consumer", "plug", "producer", "slot")
	c.Assert(err, IsNil)

	var hs hookstate.HookSetup
	i := 0
	task := ts.Tasks()[i]
	c.Check(task.Kind(), Equals, "run-hook")
	var hookSetup, undoHookSetup hookstate.HookSetup
	c.Assert(task.Get("hook-setup", &hookSetup), IsNil)
	c.Assert(hookSetup, Equals, hookstate.HookSetup{Snap: "consumer", Hook: "prepare-plug-plug", Optional: true})
	c.Assert(task.Get("undo-hook-setup", &undoHookSetup), IsNil)
	c.Assert(undoHookSetup, Equals, hookstate.HookSetup{Snap: "consumer", Hook: "unprepare-plug-plug", Optional: true, IgnoreError: true})
	i++
	task = ts.Tasks()[i]
	c.Check(task.Kind(), Equals, "run-hook")
	c.Assert(task.Get("hook-setup", &hookSetup), IsNil)
	c.Assert(hookSetup, Equals, hookstate.HookSetup{Snap: "producer", Hook: "prepare-slot-slot", Optional: true})
	c.Assert(task.Get("undo-hook-setup", &undoHookSetup), IsNil)
	c.Assert(undoHookSetup, Equals, hookstate.HookSetup{Snap: "producer", Hook: "unprepare-slot-slot", Optional: true, IgnoreError: true})
	i++
	task = ts.Tasks()[i]
	c.Assert(task.Kind(), Equals, "connect")
	var plug interfaces.PlugRef
	c.Assert(task.Get("plug", &plug), IsNil)
	c.Assert(plug.Snap, Equals, "consumer")
	c.Assert(plug.Name, Equals, "plug")
	var slot interfaces.SlotRef
	c.Assert(task.Get("slot", &slot), IsNil)
	c.Assert(slot.Snap, Equals, "producer")
	c.Assert(slot.Name, Equals, "slot")

	var autoconnect bool
	err = task.Get("auto", &autoconnect)
	c.Assert(err, Equals, state.ErrNoState)
	c.Assert(autoconnect, Equals, false)

	// verify initial attributes are present in connect task
	var plugStaticAttrs map[string]interface{}
	var plugDynamicAttrs map[string]interface{}
	c.Assert(task.Get("plug-static", &plugStaticAttrs), IsNil)
	c.Assert(plugStaticAttrs, DeepEquals, map[string]interface{}{"attr1": "value1"})
	c.Assert(task.Get("plug-dynamic", &plugDynamicAttrs), IsNil)
	c.Assert(plugDynamicAttrs, DeepEquals, map[string]interface{}{})

	var slotStaticAttrs map[string]interface{}
	var slotDynamicAttrs map[string]interface{}
	c.Assert(task.Get("slot-static", &slotStaticAttrs), IsNil)
	c.Assert(slotStaticAttrs, DeepEquals, map[string]interface{}{"attr2": "value2"})
	c.Assert(task.Get("slot-dynamic", &slotDynamicAttrs), IsNil)
	c.Assert(slotDynamicAttrs, DeepEquals, map[string]interface{}{})

	i++
	task = ts.Tasks()[i]
	c.Check(task.Kind(), Equals, "run-hook")
	c.Assert(task.Get("hook-setup", &hs), IsNil)
	c.Assert(hs, Equals, hookstate.HookSetup{Snap: "producer", Hook: "connect-slot-slot", Optional: true})
	c.Assert(task.Get("undo-hook-setup", &undoHookSetup), IsNil)
	c.Assert(undoHookSetup, Equals, hookstate.HookSetup{Snap: "producer", Hook: "disconnect-slot-slot", Optional: true, IgnoreError: true})
	i++
	task = ts.Tasks()[i]
	c.Check(task.Kind(), Equals, "run-hook")
	c.Assert(task.Get("hook-setup", &hs), IsNil)
	c.Assert(hs, Equals, hookstate.HookSetup{Snap: "consumer", Hook: "connect-plug-plug", Optional: true})
	c.Assert(task.Get("undo-hook-setup", &undoHookSetup), IsNil)
	c.Assert(undoHookSetup, Equals, hookstate.HookSetup{Snap: "consumer", Hook: "disconnect-plug-plug", Optional: true, IgnoreError: true})
}

type interfaceHooksTestData struct {
	consumer  []string
	producer  []string
	waitChain []string
}

func hookNameOrTaskKind(c *C, t *state.Task) string {
	if t.Kind() == "run-hook" {
		var hookSup hookstate.HookSetup
		c.Assert(t.Get("hook-setup", &hookSup), IsNil)
		return fmt.Sprintf("hook:%s", hookSup.Hook)
	}
	return fmt.Sprintf("task:%s", t.Kind())
}

func testInterfaceHooksTasks(c *C, tasks []*state.Task, waitChain []string, undoHooks map[string]string) {
	for i, t := range tasks {
		c.Assert(waitChain[i], Equals, hookNameOrTaskKind(c, t))
		waits := t.WaitTasks()
		if i == 0 {
			c.Assert(waits, HasLen, 0)
		} else {
			c.Assert(waits, HasLen, 1)
			waiting := hookNameOrTaskKind(c, waits[0])
			// check that this task waits on previous one
			c.Assert(waiting, Equals, waitChain[i-1])
		}

		// check undo hook setup if applicable
		if t.Kind() == "run-hook" {
			var hooksup hookstate.HookSetup
			var undosup hookstate.HookSetup
			c.Assert(t.Get("hook-setup", &hooksup), IsNil)
			c.Assert(t.Get("undo-hook-setup", &undosup), IsNil)
			c.Assert(undosup.Hook, Equals, undoHooks[hooksup.Hook], Commentf("unexpected undo hook: %s", undosup.Hook))
		}
	}

}

func (s *interfaceManagerSuite) TestConnectTaskHooksConditionals(c *C) {
	s.mockIfaces(c, &ifacetest.TestInterface{InterfaceName: "test"})

	hooksTests := []interfaceHooksTestData{{
		consumer:  []string{"prepare-plug-plug"},
		producer:  []string{"prepare-slot-slot"},
		waitChain: []string{"hook:prepare-plug-plug", "hook:prepare-slot-slot", "task:connect"},
	}, {
		consumer:  []string{"prepare-plug-plug"},
		producer:  []string{"prepare-slot-slot", "connect-slot-slot"},
		waitChain: []string{"hook:prepare-plug-plug", "hook:prepare-slot-slot", "task:connect", "hook:connect-slot-slot"},
	}, {
		consumer:  []string{"prepare-plug-plug"},
		producer:  []string{"connect-slot-slot"},
		waitChain: []string{"hook:prepare-plug-plug", "task:connect", "hook:connect-slot-slot"},
	}, {
		consumer:  []string{"connect-plug-plug"},
		producer:  []string{"prepare-slot-slot", "connect-slot-slot"},
		waitChain: []string{"hook:prepare-slot-slot", "task:connect", "hook:connect-slot-slot", "hook:connect-plug-plug"},
	}, {
		consumer:  []string{"connect-plug-plug"},
		producer:  []string{"connect-slot-slot"},
		waitChain: []string{"task:connect", "hook:connect-slot-slot", "hook:connect-plug-plug"},
	}, {
		consumer:  []string{"prepare-plug-plug", "connect-plug-plug"},
		producer:  []string{"prepare-slot-slot"},
		waitChain: []string{"hook:prepare-plug-plug", "hook:prepare-slot-slot", "task:connect", "hook:connect-plug-plug"},
	}, {
		consumer:  []string{"prepare-plug-plug", "connect-plug-plug"},
		producer:  []string{"prepare-slot-slot", "connect-slot-slot"},
		waitChain: []string{"hook:prepare-plug-plug", "hook:prepare-slot-slot", "task:connect", "hook:connect-slot-slot", "hook:connect-plug-plug"},
	}}

	_ = s.manager(c)
	for _, hooks := range hooksTests {
		var hooksYaml string
		for _, name := range hooks.consumer {
			hooksYaml = fmt.Sprintf("%s %s:\n", hooksYaml, name)
		}
		consumer := fmt.Sprintf(consumerYaml3, hooksYaml)

		hooksYaml = ""
		for _, name := range hooks.producer {
			hooksYaml = fmt.Sprintf("%s %s:\n", hooksYaml, name)
		}
		producer := fmt.Sprintf(producerYaml3, hooksYaml)

		s.mockSnap(c, consumer)
		s.mockSnap(c, producer)

		s.state.Lock()

		ts, err := ifacestate.Connect(s.state, "consumer", "plug", "producer", "slot")
		c.Assert(err, IsNil)
		c.Assert(ts.Tasks(), HasLen, len(hooks.producer)+len(hooks.consumer)+1)
		c.Assert(ts.Tasks(), HasLen, len(hooks.waitChain))

		undoHooks := map[string]string{
			"prepare-plug-plug": "unprepare-plug-plug",
			"prepare-slot-slot": "unprepare-slot-slot",
			"connect-plug-plug": "disconnect-plug-plug",
			"connect-slot-slot": "disconnect-slot-slot",
		}

		testInterfaceHooksTasks(c, ts.Tasks(), hooks.waitChain, undoHooks)
		s.state.Unlock()
	}
}

func (s *interfaceManagerSuite) TestDisconnectTaskHooksConditionals(c *C) {
	s.mockIfaces(c, &ifacetest.TestInterface{InterfaceName: "test"})

	hooksTests := []interfaceHooksTestData{{
		consumer:  []string{"disconnect-plug-plug"},
		producer:  []string{"disconnect-slot-slot"},
		waitChain: []string{"hook:disconnect-slot-slot", "hook:disconnect-plug-plug", "task:disconnect"},
	}, {
		producer:  []string{"disconnect-slot-slot"},
		waitChain: []string{"hook:disconnect-slot-slot", "task:disconnect"},
	}, {
		consumer:  []string{"disconnect-plug-plug"},
		waitChain: []string{"hook:disconnect-plug-plug", "task:disconnect"},
	}, {
		waitChain: []string{"task:disconnect"},
	}}

	_ = s.manager(c)
	for _, hooks := range hooksTests {
		var hooksYaml string
		for _, name := range hooks.consumer {
			hooksYaml = fmt.Sprintf("%s %s:\n", hooksYaml, name)
		}
		consumer := fmt.Sprintf(consumerYaml3, hooksYaml)

		hooksYaml = ""
		for _, name := range hooks.producer {
			hooksYaml = fmt.Sprintf("%s %s:\n", hooksYaml, name)
		}
		producer := fmt.Sprintf(producerYaml3, hooksYaml)

		plugSnap := s.mockSnap(c, consumer)
		slotSnap := s.mockSnap(c, producer)

		conn := &interfaces.Connection{
			Plug: interfaces.NewConnectedPlug(plugSnap.Plugs["plug"], nil, nil),
			Slot: interfaces.NewConnectedSlot(slotSnap.Slots["slot"], nil, nil),
		}

		s.state.Lock()

		ts, err := ifacestate.Disconnect(s.state, conn)
		c.Assert(err, IsNil)
		c.Assert(ts.Tasks(), HasLen, len(hooks.producer)+len(hooks.consumer)+1)
		c.Assert(ts.Tasks(), HasLen, len(hooks.waitChain))

		undoHooks := map[string]string{
			"disconnect-plug-plug": "connect-plug-plug",
			"disconnect-slot-slot": "connect-slot-slot",
		}

		testInterfaceHooksTasks(c, ts.Tasks(), hooks.waitChain, undoHooks)
		s.state.Unlock()
	}
}

func (s *interfaceManagerSuite) TestParallelInstallConnectTask(c *C) {
	s.mockIfaces(c, &ifacetest.TestInterface{InterfaceName: "test"}, &ifacetest.TestInterface{InterfaceName: "test2"})
	s.mockSnapInstance(c, "consumer_foo", consumerYaml)
	s.mockSnapInstance(c, "producer", producerYaml)
	_ = s.manager(c)

	s.state.Lock()
	defer s.state.Unlock()

	ts, err := ifacestate.Connect(s.state, "consumer_foo", "plug", "producer", "slot")
	c.Assert(err, IsNil)

	var hs hookstate.HookSetup
	i := 0
	task := ts.Tasks()[i]
	c.Check(task.Kind(), Equals, "run-hook")
	var hookSetup hookstate.HookSetup
	err = task.Get("hook-setup", &hookSetup)
	c.Assert(err, IsNil)
	c.Assert(hookSetup, Equals, hookstate.HookSetup{Snap: "consumer_foo", Hook: "prepare-plug-plug", Optional: true})
	i++
	task = ts.Tasks()[i]
	c.Check(task.Kind(), Equals, "run-hook")
	err = task.Get("hook-setup", &hookSetup)
	c.Assert(err, IsNil)
	c.Assert(hookSetup, Equals, hookstate.HookSetup{Snap: "producer", Hook: "prepare-slot-slot", Optional: true})
	i++
	task = ts.Tasks()[i]
	c.Assert(task.Kind(), Equals, "connect")
	var plug interfaces.PlugRef
	err = task.Get("plug", &plug)
	c.Assert(err, IsNil)
	c.Assert(plug.Snap, Equals, "consumer_foo")
	c.Assert(plug.Name, Equals, "plug")
	var slot interfaces.SlotRef
	err = task.Get("slot", &slot)
	c.Assert(err, IsNil)
	c.Assert(slot.Snap, Equals, "producer")
	c.Assert(slot.Name, Equals, "slot")

	var autoconnect bool
	err = task.Get("auto", &autoconnect)
	c.Assert(err, Equals, state.ErrNoState)
	c.Assert(autoconnect, Equals, false)

	// verify initial attributes are present in connect task
	var plugStaticAttrs map[string]interface{}
	var plugDynamicAttrs map[string]interface{}
	err = task.Get("plug-static", &plugStaticAttrs)
	c.Assert(err, IsNil)
	c.Assert(plugStaticAttrs, DeepEquals, map[string]interface{}{"attr1": "value1"})
	err = task.Get("plug-dynamic", &plugDynamicAttrs)
	c.Assert(err, IsNil)
	c.Assert(plugDynamicAttrs, DeepEquals, map[string]interface{}{})

	var slotStaticAttrs map[string]interface{}
	var slotDynamicAttrs map[string]interface{}
	err = task.Get("slot-static", &slotStaticAttrs)
	c.Assert(err, IsNil)
	c.Assert(slotStaticAttrs, DeepEquals, map[string]interface{}{"attr2": "value2"})
	err = task.Get("slot-dynamic", &slotDynamicAttrs)
	c.Assert(err, IsNil)
	c.Assert(slotDynamicAttrs, DeepEquals, map[string]interface{}{})

	i++
	task = ts.Tasks()[i]
	c.Check(task.Kind(), Equals, "run-hook")
	err = task.Get("hook-setup", &hs)
	c.Assert(err, IsNil)
	c.Assert(hs, Equals, hookstate.HookSetup{Snap: "producer", Hook: "connect-slot-slot", Optional: true})
	i++
	task = ts.Tasks()[i]
	c.Check(task.Kind(), Equals, "run-hook")
	err = task.Get("hook-setup", &hs)
	c.Assert(err, IsNil)
	c.Assert(hs, Equals, hookstate.HookSetup{Snap: "consumer_foo", Hook: "connect-plug-plug", Optional: true})
}

func (s *interfaceManagerSuite) TestConnectAlreadyConnected(c *C) {
	s.mockIfaces(c, &ifacetest.TestInterface{InterfaceName: "test"}, &ifacetest.TestInterface{InterfaceName: "test2"})
	s.mockSnap(c, consumerYaml)
	s.mockSnap(c, producerYaml)
	_ = s.manager(c)

	s.state.Lock()
	defer s.state.Unlock()

	conns := map[string]interface{}{
		"consumer:plug producer:slot": map[string]interface{}{
			"auto": false,
		},
	}
	s.state.Set("conns", conns)

	ts, err := ifacestate.Connect(s.state, "consumer", "plug", "producer", "slot")
	c.Assert(err, NotNil)
	c.Assert(ts, IsNil)
	alreadyConnected, ok := err.(*ifacestate.ErrAlreadyConnected)
	c.Assert(ok, Equals, true)
	c.Assert(alreadyConnected.Connection, DeepEquals, interfaces.ConnRef{PlugRef: interfaces.PlugRef{Snap: "consumer", Name: "plug"}, SlotRef: interfaces.SlotRef{Snap: "producer", Name: "slot"}})
	c.Assert(err, ErrorMatches, `already connected: "consumer:plug producer:slot"`)

	conns = map[string]interface{}{
		"consumer:plug producer:slot": map[string]interface{}{
			"auto":      true,
			"undesired": true,
		},
	}
	s.state.Set("conns", conns)

	// ErrAlreadyConnected is not reported if connection exists but is undesired
	ts, err = ifacestate.Connect(s.state, "consumer", "plug", "producer", "slot")
	c.Assert(err, IsNil)
	c.Assert(ts, NotNil)

	conns = map[string]interface{}{"consumer:plug producer:slot": map[string]interface{}{"hotplug-gone": true}}
	s.state.Set("conns", conns)

	// ErrAlreadyConnected is not reported if connection was removed by hotplug
	ts, err = ifacestate.Connect(s.state, "consumer", "plug", "producer", "slot")
	c.Assert(err, IsNil)
	c.Assert(ts, NotNil)
}

func (s *interfaceManagerSuite) testConnectDisconnectConflicts(c *C, f func(*state.State, string, string, string, string) (*state.TaskSet, error), snapName string, otherTaskKind string, expectedErr string) {
	s.state.Lock()
	defer s.state.Unlock()

	chg := s.state.NewChange("other-chg", "...")
	t := s.state.NewTask(otherTaskKind, "...")
	t.Set("snap-setup", &snapstate.SnapSetup{
		SideInfo: &snap.SideInfo{
			RealName: snapName},
	})
	chg.AddTask(t)

	_, err := f(s.state, "consumer", "plug", "producer", "slot")
	c.Assert(err, ErrorMatches, expectedErr)
}

func (s *interfaceManagerSuite) testDisconnectConflicts(c *C, snapName string, otherTaskKind string, expectedErr string) {
	s.state.Lock()
	defer s.state.Unlock()

	chg := s.state.NewChange("other-chg", "...")
	t := s.state.NewTask(otherTaskKind, "...")
	t.Set("snap-setup", &snapstate.SnapSetup{
		SideInfo: &snap.SideInfo{
			RealName: snapName},
	})
	chg.AddTask(t)

	conn := &interfaces.Connection{
		Plug: interfaces.NewConnectedPlug(&snap.PlugInfo{Snap: &snap.Info{SuggestedName: "consumer"}, Name: "plug"}, nil, nil),
		Slot: interfaces.NewConnectedSlot(&snap.SlotInfo{Snap: &snap.Info{SuggestedName: "producer"}, Name: "slot"}, nil, nil),
	}

	_, err := ifacestate.Disconnect(s.state, conn)
	c.Assert(err, ErrorMatches, expectedErr)
}

func (s *interfaceManagerSuite) TestConnectConflictsPlugSnapOnLinkSnap(c *C) {
	s.testConnectDisconnectConflicts(c, ifacestate.Connect, "consumer", "link-snap", `snap "consumer" has "other-chg" change in progress`)
}

func (s *interfaceManagerSuite) TestConnectConflictsPlugSnapOnUnlink(c *C) {
	s.testConnectDisconnectConflicts(c, ifacestate.Connect, "consumer", "unlink-snap", `snap "consumer" has "other-chg" change in progress`)
}

func (s *interfaceManagerSuite) TestConnectConflictsSlotSnap(c *C) {
	s.testConnectDisconnectConflicts(c, ifacestate.Connect, "producer", "link-snap", `snap "producer" has "other-chg" change in progress`)
}

func (s *interfaceManagerSuite) TestConnectConflictsSlotSnapOnUnlink(c *C) {
	s.testConnectDisconnectConflicts(c, ifacestate.Connect, "producer", "unlink-snap", `snap "producer" has "other-chg" change in progress`)
}

func (s *interfaceManagerSuite) TestDisconnectConflictsPlugSnapOnLink(c *C) {
	s.testDisconnectConflicts(c, "consumer", "link-snap", `snap "consumer" has "other-chg" change in progress`)
}

func (s *interfaceManagerSuite) TestDisconnectConflictsSlotSnapOnLink(c *C) {
	s.testDisconnectConflicts(c, "producer", "link-snap", `snap "producer" has "other-chg" change in progress`)
}

func (s *interfaceManagerSuite) TestConnectDoesConflict(c *C) {
	s.mockIface(c, &ifacetest.TestInterface{InterfaceName: "test"})
	s.mockSnap(c, consumerYaml)
	s.mockSnap(c, producerYaml)

	s.state.Lock()
	defer s.state.Unlock()

	chg := s.state.NewChange("other-connect", "...")
	t := s.state.NewTask("connect", "other connect task")
	t.Set("slot", interfaces.SlotRef{Snap: "producer", Name: "slot"})
	t.Set("plug", interfaces.PlugRef{Snap: "consumer", Name: "plug"})
	chg.AddTask(t)

	_, err := ifacestate.Connect(s.state, "consumer", "plug", "producer", "slot")
	c.Assert(err, ErrorMatches, `snap "consumer" has "other-connect" change in progress`)

	conn := &interfaces.Connection{
		Plug: interfaces.NewConnectedPlug(&snap.PlugInfo{Snap: &snap.Info{SuggestedName: "consumer"}, Name: "plug"}, nil, nil),
		Slot: interfaces.NewConnectedSlot(&snap.SlotInfo{Snap: &snap.Info{SuggestedName: "producer"}, Name: "slot"}, nil, nil),
	}
	_, err = ifacestate.Disconnect(s.state, conn)
	c.Assert(err, ErrorMatches, `snap "consumer" has "other-connect" change in progress`)
}

func (s *interfaceManagerSuite) TestConnectBecomeOperationalNoConflict(c *C) {
	s.mockIface(c, &ifacetest.TestInterface{InterfaceName: "test"})
	s.mockSnap(c, consumerYaml)
	s.mockSnap(c, producerYaml)

	s.state.Lock()
	defer s.state.Unlock()

	chg := s.state.NewChange("become-operational", "...")
	hooksup := &hookstate.HookSetup{
		Snap: "producer",
		Hook: "prepare-device",
	}
	t := hookstate.HookTask(s.state, "prep", hooksup, nil)
	chg.AddTask(t)

	_, err := ifacestate.Connect(s.state, "consumer", "plug", "producer", "slot")
	c.Assert(err, IsNil)
}

func (s *interfaceManagerSuite) TestAutoconnectDoesntConflictOnInstallingDifferentSnap(c *C) {
	s.mockSnap(c, consumerYaml)
	s.mockSnap(c, producerYaml)

	s.state.Lock()
	defer s.state.Unlock()

	sup1 := &snapstate.SnapSetup{
		SideInfo: &snap.SideInfo{
			RealName: "consumer"},
	}
	sup2 := &snapstate.SnapSetup{
		SideInfo: &snap.SideInfo{
			RealName: "othersnap"},
	}

	chg := s.state.NewChange("install", "...")
	t := s.state.NewTask("link-snap", "...")
	t.Set("snap-setup", sup2)
	chg.AddTask(t)

	t = s.state.NewTask("auto-connect", "...")
	t.Set("snap-setup", sup1)
	chg.AddTask(t)

	ignore, err := ifacestate.FindSymmetricAutoconnectTask(s.state, "consumer", "producer", t)
	c.Assert(err, IsNil)
	c.Assert(ignore, Equals, false)
	c.Assert(ifacestate.CheckAutoconnectConflicts(s.state, t, "consumer", "producer"), IsNil)

	ts, err := ifacestate.ConnectPriv(s.state, "consumer", "plug", "producer", "slot", ifacestate.NewConnectOptsWithAutoSet())
	c.Assert(err, IsNil)
	c.Assert(ts.Tasks(), HasLen, 5)
	connectTask := ts.Tasks()[2]
	c.Assert(connectTask.Kind(), Equals, "connect")
	var auto bool
	connectTask.Get("auto", &auto)
	c.Assert(auto, Equals, true)
}

func (s *interfaceManagerSuite) createAutoconnectChange(c *C, conflictingTask *state.Task) error {
	s.mockSnap(c, consumerYaml)
	s.mockSnap(c, producerYaml)

	s.state.Lock()
	defer s.state.Unlock()

	chg1 := s.state.NewChange("a change", "...")
	conflictingTask.Set("snap-setup", &snapstate.SnapSetup{
		SideInfo: &snap.SideInfo{
			RealName: "consumer"},
	})
	chg1.AddTask(conflictingTask)

	chg := s.state.NewChange("other-chg", "...")
	t2 := s.state.NewTask("auto-connect", "...")
	t2.Set("snap-setup", &snapstate.SnapSetup{
		SideInfo: &snap.SideInfo{
			RealName: "producer"},
	})

	chg.AddTask(t2)

	ignore, err := ifacestate.FindSymmetricAutoconnectTask(s.state, "consumer", "producer", t2)
	c.Assert(err, IsNil)
	c.Assert(ignore, Equals, false)

	return ifacestate.CheckAutoconnectConflicts(s.state, t2, "consumer", "producer")
}

func (s *interfaceManagerSuite) testRetryError(c *C, err error) {
	c.Assert(err, NotNil)
	c.Assert(err, ErrorMatches, `task should be retried`)
	rerr, ok := err.(*state.Retry)
	c.Assert(ok, Equals, true)
	c.Assert(rerr, NotNil)
}

func (s *interfaceManagerSuite) TestAutoconnectConflictOnUnlink(c *C) {
	s.state.Lock()
	task := s.state.NewTask("unlink-snap", "")
	s.state.Unlock()
	err := s.createAutoconnectChange(c, task)
	s.testRetryError(c, err)
}

func (s *interfaceManagerSuite) TestAutoconnectConflictOnDiscardSnap(c *C) {
	s.state.Lock()
	task := s.state.NewTask("discard-snap", "")
	s.state.Unlock()
	err := s.createAutoconnectChange(c, task)
	s.testRetryError(c, err)
}

func (s *interfaceManagerSuite) TestAutoconnectConflictOnLink(c *C) {
	s.state.Lock()
	task := s.state.NewTask("link-snap", "")
	s.state.Unlock()
	err := s.createAutoconnectChange(c, task)
	s.testRetryError(c, err)
}

func (s *interfaceManagerSuite) TestAutoconnectConflictOnSetupProfiles(c *C) {
	s.state.Lock()
	task := s.state.NewTask("setup-profiles", "")
	s.state.Unlock()
	err := s.createAutoconnectChange(c, task)
	s.testRetryError(c, err)
}

func (s *interfaceManagerSuite) TestSymmetricAutoconnectIgnore(c *C) {
	s.mockSnap(c, consumerYaml)
	s.mockSnap(c, producerYaml)

	s.state.Lock()
	defer s.state.Unlock()

	sup1 := &snapstate.SnapSetup{
		SideInfo: &snap.SideInfo{
			RealName: "consumer"},
	}
	sup2 := &snapstate.SnapSetup{
		SideInfo: &snap.SideInfo{
			RealName: "producer"},
	}

	chg1 := s.state.NewChange("install", "...")
	t1 := s.state.NewTask("auto-connect", "...")
	t1.Set("snap-setup", sup1)
	chg1.AddTask(t1)

	chg2 := s.state.NewChange("install", "...")
	t2 := s.state.NewTask("auto-connect", "...")
	t2.Set("snap-setup", sup2)
	chg2.AddTask(t2)

	ignore, err := ifacestate.FindSymmetricAutoconnectTask(s.state, "consumer", "producer", t1)
	c.Assert(err, IsNil)
	c.Assert(ignore, Equals, true)

	ignore, err = ifacestate.FindSymmetricAutoconnectTask(s.state, "consumer", "producer", t2)
	c.Assert(err, IsNil)
	c.Assert(ignore, Equals, true)
}

func (s *interfaceManagerSuite) TestAutoconnectConflictOnConnectWithAutoFlag(c *C) {
	s.state.Lock()
	task := s.state.NewTask("connect", "")
	task.Set("slot", interfaces.SlotRef{Snap: "producer", Name: "slot"})
	task.Set("plug", interfaces.PlugRef{Snap: "consumer", Name: "plug"})
	task.Set("auto", true)
	s.state.Unlock()

	err := s.createAutoconnectChange(c, task)
	c.Assert(err, NotNil)
	c.Assert(err, ErrorMatches, `task should be retried`)
}

func (s *interfaceManagerSuite) TestAutoconnectRetryOnConnect(c *C) {
	s.state.Lock()
	task := s.state.NewTask("connect", "")
	task.Set("slot", interfaces.SlotRef{Snap: "producer", Name: "slot"})
	task.Set("plug", interfaces.PlugRef{Snap: "consumer", Name: "plug"})
	task.Set("auto", false)
	s.state.Unlock()

	err := s.createAutoconnectChange(c, task)
	c.Assert(err, ErrorMatches, `task should be retried`)
}

func (s *interfaceManagerSuite) TestAutoconnectIgnoresSetupProfilesPhase2(c *C) {
	s.mockIfaces(c, &ifacetest.TestInterface{InterfaceName: "test"})
	s.mockSnap(c, consumerYaml)
	s.mockSnap(c, producerYaml)

	_ = s.manager(c)

	s.state.Lock()
	defer s.state.Unlock()

	sup := &snapstate.SnapSetup{
		SideInfo: &snap.SideInfo{
			Revision: snap.R(1),
			RealName: "consumer"},
	}

	chg := s.state.NewChange("install", "...")
	t1 := s.state.NewTask("auto-connect", "...")
	t1.Set("snap-setup", sup)

	t2 := s.state.NewTask("setup-profiles", "...")
	corePhase2 := true
	t2.Set("core-phase-2", corePhase2)
	t2.Set("snap-setup", sup)
	t2.WaitFor(t1)
	chg.AddTask(t1)
	chg.AddTask(t2)

	s.state.Unlock()
	s.se.Ensure()
	s.se.Wait()
	s.state.Lock()

	c.Assert(chg.Err(), IsNil)
	// auto-connect task is done
	c.Assert(t1.Status(), Equals, state.DoneStatus)
	// change not finished because of hook tasks
	c.Assert(chg.Status(), Equals, state.DoStatus)
}

func (s *interfaceManagerSuite) TestEnsureProcessesConnectTask(c *C) {
	s.MockModel(c, nil)

	s.mockIfaces(c, &ifacetest.TestInterface{InterfaceName: "test"}, &ifacetest.TestInterface{InterfaceName: "test2"})
	s.mockSnap(c, consumerYaml)
	s.mockSnap(c, producerYaml)
	_ = s.manager(c)

	s.state.Lock()
	change := s.state.NewChange("kind", "summary")
	ts, err := ifacestate.Connect(s.state, "consumer", "plug", "producer", "slot")

	c.Assert(err, IsNil)
	c.Assert(ts.Tasks(), HasLen, 5)
	ts.Tasks()[2].Set("snap-setup", &snapstate.SnapSetup{
		SideInfo: &snap.SideInfo{
			RealName: "consumer",
		},
	})

	change.AddAll(ts)
	s.state.Unlock()

	s.settle(c)

	s.state.Lock()
	defer s.state.Unlock()

	i := 0
	c.Assert(change.Err(), IsNil)
	task := change.Tasks()[i]
	c.Check(task.Kind(), Equals, "run-hook")
	c.Check(task.Status(), Equals, state.DoneStatus)
	i++
	task = change.Tasks()[i]
	c.Check(task.Kind(), Equals, "run-hook")
	c.Check(task.Status(), Equals, state.DoneStatus)
	i++
	task = change.Tasks()[i]
	c.Check(task.Kind(), Equals, "connect")
	c.Check(task.Status(), Equals, state.DoneStatus)
	c.Check(change.Status(), Equals, state.DoneStatus)

	repo := s.manager(c).Repository()
	ifaces := repo.Interfaces()
	c.Assert(ifaces.Connections, HasLen, 1)
	c.Check(ifaces.Connections, DeepEquals, []*interfaces.ConnRef{{
		PlugRef: interfaces.PlugRef{Snap: "consumer", Name: "plug"},
		SlotRef: interfaces.SlotRef{Snap: "producer", Name: "slot"}}})
}

func (s *interfaceManagerSuite) TestConnectTaskCheckInterfaceMismatch(c *C) {
	s.mockIfaces(c, &ifacetest.TestInterface{InterfaceName: "test"}, &ifacetest.TestInterface{InterfaceName: "test2"})
	s.mockSnap(c, consumerYaml)
	s.mockSnap(c, producerYaml)
	_ = s.manager(c)

	s.state.Lock()
	change := s.state.NewChange("kind", "summary")
	ts, err := ifacestate.Connect(s.state, "consumer", "otherplug", "producer", "slot")
	c.Assert(err, IsNil)

	c.Assert(ts.Tasks(), HasLen, 5)
	c.Check(ts.Tasks()[2].Kind(), Equals, "connect")
	ts.Tasks()[2].Set("snap-setup", &snapstate.SnapSetup{
		SideInfo: &snap.SideInfo{
			RealName: "consumer",
		},
	})

	change.AddAll(ts)
	s.state.Unlock()

	s.settle(c)

	s.state.Lock()
	defer s.state.Unlock()

	c.Check(change.Err(), ErrorMatches, `cannot perform the following tasks:\n- Connect consumer:otherplug to producer:slot \(cannot connect plug "consumer:otherplug" \(interface "test2"\) to "producer:slot" \(interface "test".*`)
	task := change.Tasks()[2]
	c.Check(task.Kind(), Equals, "connect")
	c.Check(task.Status(), Equals, state.ErrorStatus)
	c.Check(change.Status(), Equals, state.ErrorStatus)
}

func (s *interfaceManagerSuite) TestConnectTaskNoSuchSlot(c *C) {
	s.mockIfaces(c, &ifacetest.TestInterface{InterfaceName: "test"}, &ifacetest.TestInterface{InterfaceName: "test2"})
	s.mockSnap(c, consumerYaml)
	s.mockSnap(c, producerYaml)
	_ = s.manager(c)

	s.state.Lock()
	_ = s.state.NewChange("kind", "summary")
	_, err := ifacestate.Connect(s.state, "consumer", "plug", "producer", "whatslot")
	c.Assert(err, ErrorMatches, `snap "producer" has no slot named "whatslot"`)
}

func (s *interfaceManagerSuite) TestConnectTaskNoSuchPlug(c *C) {
	s.mockIfaces(c, &ifacetest.TestInterface{InterfaceName: "test"}, &ifacetest.TestInterface{InterfaceName: "test2"})
	s.mockSnap(c, consumerYaml)
	s.mockSnap(c, producerYaml)
	_ = s.manager(c)

	s.state.Lock()
	_ = s.state.NewChange("kind", "summary")
	_, err := ifacestate.Connect(s.state, "consumer", "whatplug", "producer", "slot")
	c.Assert(err, ErrorMatches, `snap "consumer" has no plug named "whatplug"`)
}

func (s *interfaceManagerSuite) TestConnectTaskCheckNotAllowed(c *C) {
	s.MockModel(c, nil)

	s.testConnectTaskCheck(c, func() {
		s.MockSnapDecl(c, "consumer", "consumer-publisher", nil)
		s.mockSnap(c, consumerYaml)
		s.MockSnapDecl(c, "producer", "producer-publisher", nil)
		s.mockSnap(c, producerYaml)
	}, func(change *state.Change) {
		c.Check(change.Err(), ErrorMatches, `(?s).*connection not allowed by slot rule of interface "test".*`)
		c.Check(change.Status(), Equals, state.ErrorStatus)

		repo := s.manager(c).Repository()
		ifaces := repo.Interfaces()
		c.Check(ifaces.Connections, HasLen, 0)
	})
}

func (s *interfaceManagerSuite) TestConnectTaskCheckNotAllowedButNoDecl(c *C) {
	s.MockModel(c, nil)

	s.testConnectTaskCheck(c, func() {
		s.mockSnap(c, consumerYaml)
		s.mockSnap(c, producerYaml)
	}, func(change *state.Change) {
		c.Check(change.Err(), IsNil)
		c.Check(change.Status(), Equals, state.DoneStatus)

		repo := s.manager(c).Repository()
		ifaces := repo.Interfaces()
		c.Assert(ifaces.Connections, HasLen, 1)
		c.Check(ifaces.Connections, DeepEquals, []*interfaces.ConnRef{{
			PlugRef: interfaces.PlugRef{Snap: "consumer", Name: "plug"},
			SlotRef: interfaces.SlotRef{Snap: "producer", Name: "slot"}}})
	})
}

func (s *interfaceManagerSuite) TestConnectTaskCheckAllowed(c *C) {
	s.MockModel(c, nil)

	s.testConnectTaskCheck(c, func() {
		s.MockSnapDecl(c, "consumer", "one-publisher", nil)
		s.mockSnap(c, consumerYaml)
		s.MockSnapDecl(c, "producer", "one-publisher", nil)
		s.mockSnap(c, producerYaml)
	}, func(change *state.Change) {
		c.Assert(change.Err(), IsNil)
		c.Check(change.Status(), Equals, state.DoneStatus)

		repo := s.manager(c).Repository()
		ifaces := repo.Interfaces()
		c.Assert(ifaces.Connections, HasLen, 1)
		c.Check(ifaces.Connections, DeepEquals, []*interfaces.ConnRef{{
			PlugRef: interfaces.PlugRef{Snap: "consumer", Name: "plug"},
			SlotRef: interfaces.SlotRef{Snap: "producer", Name: "slot"}}})
	})
}

func (s *interfaceManagerSuite) testConnectTaskCheck(c *C, setup func(), check func(*state.Change)) {
	restore := assertstest.MockBuiltinBaseDeclaration([]byte(`
type: base-declaration
authority-id: canonical
series: 16
slots:
  test:
    allow-connection:
      plug-publisher-id:
        - $SLOT_PUBLISHER_ID
`))
	defer restore()
	s.mockIfaces(c, &ifacetest.TestInterface{InterfaceName: "test"}, &ifacetest.TestInterface{InterfaceName: "test2"})

	setup()
	_ = s.manager(c)

	s.state.Lock()
	change := s.state.NewChange("kind", "summary")
	ts, err := ifacestate.Connect(s.state, "consumer", "plug", "producer", "slot")
	c.Assert(err, IsNil)
	c.Assert(ts.Tasks(), HasLen, 5)
	ts.Tasks()[0].Set("snap-setup", &snapstate.SnapSetup{
		SideInfo: &snap.SideInfo{
			RealName: "consumer",
		},
	})

	change.AddAll(ts)
	s.state.Unlock()

	s.settle(c)

	s.state.Lock()
	defer s.state.Unlock()

	check(change)
}

func (s *interfaceManagerSuite) TestConnectTaskCheckDeviceScopeNoStore(c *C) {
	s.MockModel(c, nil)

	s.testConnectTaskCheckDeviceScope(c, func(change *state.Change) {
		c.Check(change.Err(), ErrorMatches, `(?s).*connection not allowed by plug rule of interface "test".*`)
		c.Check(change.Status(), Equals, state.ErrorStatus)

		repo := s.manager(c).Repository()
		ifaces := repo.Interfaces()
		c.Check(ifaces.Connections, HasLen, 0)
	})
}

func (s *interfaceManagerSuite) TestConnectTaskCheckDeviceScopeWrongStore(c *C) {
	s.MockModel(c, map[string]interface{}{
		"store": "other-store",
	})

	s.testConnectTaskCheckDeviceScope(c, func(change *state.Change) {
		c.Check(change.Err(), ErrorMatches, `(?s).*connection not allowed by plug rule of interface "test".*`)
		c.Check(change.Status(), Equals, state.ErrorStatus)

		repo := s.manager(c).Repository()
		ifaces := repo.Interfaces()
		c.Check(ifaces.Connections, HasLen, 0)
	})
}

func (s *interfaceManagerSuite) TestConnectTaskCheckDeviceScopeRightStore(c *C) {
	s.MockModel(c, map[string]interface{}{
		"store": "my-store",
	})

	s.testConnectTaskCheckDeviceScope(c, func(change *state.Change) {
		c.Assert(change.Err(), IsNil)
		c.Check(change.Status(), Equals, state.DoneStatus)

		repo := s.manager(c).Repository()
		ifaces := repo.Interfaces()
		c.Assert(ifaces.Connections, HasLen, 1)
		c.Check(ifaces.Connections, DeepEquals, []*interfaces.ConnRef{{
			PlugRef: interfaces.PlugRef{Snap: "consumer", Name: "plug"},
			SlotRef: interfaces.SlotRef{Snap: "producer", Name: "slot"}}})
	})
}

func (s *interfaceManagerSuite) TestConnectTaskCheckDeviceScopeWrongFriendlyStore(c *C) {
	s.MockModel(c, map[string]interface{}{
		"store": "my-substore",
	})

	s.MockStore(c, s.state, "my-substore", map[string]interface{}{
		"friendly-stores": []interface{}{"other-store"},
	})

	s.testConnectTaskCheckDeviceScope(c, func(change *state.Change) {
		c.Check(change.Err(), ErrorMatches, `(?s).*connection not allowed by plug rule of interface "test".*`)
		c.Check(change.Status(), Equals, state.ErrorStatus)

		repo := s.manager(c).Repository()
		ifaces := repo.Interfaces()
		c.Check(ifaces.Connections, HasLen, 0)
	})
}

func (s *interfaceManagerSuite) TestConnectTaskCheckDeviceScopeRightFriendlyStore(c *C) {
	s.MockModel(c, map[string]interface{}{
		"store": "my-substore",
	})

	s.MockStore(c, s.state, "my-substore", map[string]interface{}{
		"friendly-stores": []interface{}{"my-store"},
	})

	s.testConnectTaskCheckDeviceScope(c, func(change *state.Change) {
		c.Assert(change.Err(), IsNil)
		c.Check(change.Status(), Equals, state.DoneStatus)

		repo := s.manager(c).Repository()
		ifaces := repo.Interfaces()
		c.Assert(ifaces.Connections, HasLen, 1)
		c.Check(ifaces.Connections, DeepEquals, []*interfaces.ConnRef{{
			PlugRef: interfaces.PlugRef{Snap: "consumer", Name: "plug"},
			SlotRef: interfaces.SlotRef{Snap: "producer", Name: "slot"}}})
	})
}

func (s *interfaceManagerSuite) testConnectTaskCheckDeviceScope(c *C, check func(*state.Change)) {
	restore := assertstest.MockBuiltinBaseDeclaration([]byte(`
type: base-declaration
authority-id: canonical
series: 16
slots:
  test:
    allow-connection: false
`))
	defer restore()
	s.mockIfaces(c, &ifacetest.TestInterface{InterfaceName: "test"})

	s.MockSnapDecl(c, "producer", "one-publisher", nil)
	s.mockSnap(c, producerYaml)
	s.MockSnapDecl(c, "consumer", "one-publisher", map[string]interface{}{
		"format": "3",
		"plugs": map[string]interface{}{
			"test": map[string]interface{}{
				"allow-connection": map[string]interface{}{
					"on-store": []interface{}{"my-store"},
				},
			},
		},
	})
	s.mockSnap(c, consumerYaml)

	s.manager(c)

	s.state.Lock()
	change := s.state.NewChange("kind", "summary")
	ts, err := ifacestate.Connect(s.state, "consumer", "plug", "producer", "slot")
	c.Assert(err, IsNil)
	c.Assert(ts.Tasks(), HasLen, 5)

	change.AddAll(ts)
	s.state.Unlock()

	s.settle(c)

	s.state.Lock()
	defer s.state.Unlock()

	check(change)
}

func (s *interfaceManagerSuite) TestDisconnectTask(c *C) {
	s.mockIfaces(c, &ifacetest.TestInterface{InterfaceName: "test"}, &ifacetest.TestInterface{InterfaceName: "test2"})
	plugSnap := s.mockSnap(c, consumerYaml)
	slotSnap := s.mockSnap(c, producerYaml)

	conn := &interfaces.Connection{
		Plug: interfaces.NewConnectedPlug(plugSnap.Plugs["plug"], nil, map[string]interface{}{"attr3": "value3"}),
		Slot: interfaces.NewConnectedSlot(slotSnap.Slots["slot"], nil, map[string]interface{}{"attr4": "value4"}),
	}

	s.state.Lock()
	defer s.state.Unlock()

	ts, err := ifacestate.Disconnect(s.state, conn)
	c.Assert(err, IsNil)
	c.Assert(ts.Tasks(), HasLen, 3)

	var hookSetup, undoHookSetup hookstate.HookSetup
	task := ts.Tasks()[0]
	c.Assert(task.Kind(), Equals, "run-hook")
	c.Assert(task.Get("hook-setup", &hookSetup), IsNil)
	c.Assert(hookSetup, Equals, hookstate.HookSetup{Snap: "producer", Hook: "disconnect-slot-slot", Optional: true, IgnoreError: false})
	c.Assert(task.Get("undo-hook-setup", &undoHookSetup), IsNil)
	c.Assert(undoHookSetup, Equals, hookstate.HookSetup{Snap: "producer", Hook: "connect-slot-slot", Optional: true, IgnoreError: false})

	task = ts.Tasks()[1]
	c.Assert(task.Kind(), Equals, "run-hook")
	err = task.Get("hook-setup", &hookSetup)
	c.Assert(err, IsNil)
	c.Assert(hookSetup, Equals, hookstate.HookSetup{Snap: "consumer", Hook: "disconnect-plug-plug", Optional: true})
	c.Assert(task.Get("undo-hook-setup", &undoHookSetup), IsNil)
	c.Assert(undoHookSetup, Equals, hookstate.HookSetup{Snap: "consumer", Hook: "connect-plug-plug", Optional: true, IgnoreError: false})

	task = ts.Tasks()[2]
	c.Assert(task.Kind(), Equals, "disconnect")
	var autoDisconnect bool
	c.Assert(task.Get("auto-disconnect", &autoDisconnect), Equals, state.ErrNoState)
	c.Assert(autoDisconnect, Equals, false)

	var plug interfaces.PlugRef
	err = task.Get("plug", &plug)
	c.Assert(err, IsNil)
	c.Assert(plug.Snap, Equals, "consumer")
	c.Assert(plug.Name, Equals, "plug")
	var slot interfaces.SlotRef
	err = task.Get("slot", &slot)
	c.Assert(err, IsNil)
	c.Assert(slot.Snap, Equals, "producer")
	c.Assert(slot.Name, Equals, "slot")

	// verify connection attributes are present in the disconnect task
	var plugStaticAttrs1, plugDynamicAttrs1, slotStaticAttrs1, slotDynamicAttrs1 map[string]interface{}

	c.Assert(task.Get("plug-static", &plugStaticAttrs1), IsNil)
	c.Assert(plugStaticAttrs1, DeepEquals, map[string]interface{}{"attr1": "value1"})
	c.Assert(task.Get("plug-dynamic", &plugDynamicAttrs1), IsNil)
	c.Assert(plugDynamicAttrs1, DeepEquals, map[string]interface{}{"attr3": "value3"})

	c.Assert(task.Get("slot-static", &slotStaticAttrs1), IsNil)
	c.Assert(slotStaticAttrs1, DeepEquals, map[string]interface{}{"attr2": "value2"})
	c.Assert(task.Get("slot-dynamic", &slotDynamicAttrs1), IsNil)
	c.Assert(slotDynamicAttrs1, DeepEquals, map[string]interface{}{"attr4": "value4"})
}

// Disconnect works when both plug and slot are specified
func (s *interfaceManagerSuite) TestDisconnectFull(c *C) {
	s.testDisconnect(c, "consumer", "plug", "producer", "slot")
}

func (s *interfaceManagerSuite) getConnection(c *C, plugSnap, plugName, slotSnap, slotName string) *interfaces.Connection {
	conn, err := s.manager(c).Repository().Connection(&interfaces.ConnRef{
		PlugRef: interfaces.PlugRef{Snap: plugSnap, Name: plugName},
		SlotRef: interfaces.SlotRef{Snap: slotSnap, Name: slotName},
	})
	c.Assert(err, IsNil)
	c.Assert(conn, NotNil)
	return conn
}

func (s *interfaceManagerSuite) testDisconnect(c *C, plugSnap, plugName, slotSnap, slotName string) {
	// Put two snaps in place They consumer has an plug that can be connected
	// to slot on the producer.
	s.mockIfaces(c, &ifacetest.TestInterface{InterfaceName: "test"}, &ifacetest.TestInterface{InterfaceName: "test2"})
	s.mockSnap(c, consumerYaml)
	s.mockSnap(c, producerYaml)

	// Put a connection in the state so that it automatically gets set up when
	// we create the manager.
	s.state.Lock()
	s.state.Set("conns", map[string]interface{}{
		"consumer:plug producer:slot": map[string]interface{}{"interface": "test"},
	})
	s.state.Unlock()

	// Initialize the manager. This registers both snaps and reloads the connection.
	mgr := s.manager(c)

	conn := s.getConnection(c, plugSnap, plugName, slotSnap, slotName)

	// Run the disconnect task and let it finish.
	s.state.Lock()
	change := s.state.NewChange("disconnect", "...")
	ts, err := ifacestate.Disconnect(s.state, conn)
	ts.Tasks()[0].Set("snap-setup", &snapstate.SnapSetup{
		SideInfo: &snap.SideInfo{
			RealName: "consumer",
		},
	})

	c.Assert(err, IsNil)
	change.AddAll(ts)
	s.state.Unlock()

	s.settle(c)

	s.state.Lock()
	defer s.state.Unlock()

	// Ensure that the task succeeded.
	c.Assert(change.Err(), IsNil)
	c.Assert(change.Tasks(), HasLen, 3)
	task := change.Tasks()[2]
	c.Check(task.Kind(), Equals, "disconnect")
	c.Check(task.Status(), Equals, state.DoneStatus)

	c.Check(change.Status(), Equals, state.DoneStatus)

	// Ensure that the connection has been removed from the state
	var conns map[string]interface{}
	err = s.state.Get("conns", &conns)
	c.Assert(err, IsNil)
	c.Check(conns, HasLen, 0)

	// Ensure that the connection has been removed from the repository
	repo := mgr.Repository()
	ifaces := repo.Interfaces()
	c.Assert(ifaces.Connections, HasLen, 0)

	// Ensure that the backend was used to setup security of both snaps
	c.Assert(s.secBackend.SetupCalls, HasLen, 2)
	c.Assert(s.secBackend.RemoveCalls, HasLen, 0)
	c.Check(s.secBackend.SetupCalls[0].SnapInfo.InstanceName(), Equals, "consumer")
	c.Check(s.secBackend.SetupCalls[1].SnapInfo.InstanceName(), Equals, "producer")

	c.Check(s.secBackend.SetupCalls[0].Options, Equals, interfaces.ConfinementOptions{})
	c.Check(s.secBackend.SetupCalls[1].Options, Equals, interfaces.ConfinementOptions{})
}

func (s *interfaceManagerSuite) TestDisconnectUndo(c *C) {
	s.mockIfaces(c, &ifacetest.TestInterface{InterfaceName: "test"}, &ifacetest.TestInterface{InterfaceName: "test2"})
	s.mockSnap(c, consumerYaml)
	s.mockSnap(c, producerYaml)

	connState := map[string]interface{}{
		"consumer:plug producer:slot": map[string]interface{}{
			"interface":    "test",
			"slot-static":  map[string]interface{}{"attr1": "value1"},
			"slot-dynamic": map[string]interface{}{"attr2": "value2"},
			"plug-static":  map[string]interface{}{"attr3": "value3"},
			"plug-dynamic": map[string]interface{}{"attr4": "value4"},
		},
	}

	s.state.Lock()
	s.state.Set("conns", connState)
	s.state.Unlock()

	// Initialize the manager. This registers both snaps and reloads the connection.
	_ = s.manager(c)

	conn := s.getConnection(c, "consumer", "plug", "producer", "slot")

	// Run the disconnect task and let it finish.
	s.state.Lock()
	change := s.state.NewChange("disconnect", "...")
	ts, err := ifacestate.Disconnect(s.state, conn)

	c.Assert(err, IsNil)
	change.AddAll(ts)
	terr := s.state.NewTask("error-trigger", "provoking total undo")
	terr.WaitAll(ts)
	change.AddTask(terr)
	c.Assert(change.Tasks(), HasLen, 4)
	s.state.Unlock()

	s.settle(c)

	s.state.Lock()
	defer s.state.Unlock()

	// Ensure that disconnect tasks were undone
	for _, t := range ts.Tasks() {
		c.Assert(t.Status(), Equals, state.UndoneStatus)
	}

	var conns map[string]interface{}
	c.Assert(s.state.Get("conns", &conns), IsNil)
	c.Assert(conns, DeepEquals, connState)

	_ = s.getConnection(c, "consumer", "plug", "producer", "slot")
}

func (s *interfaceManagerSuite) TestStaleConnectionsIgnoredInReloadConnections(c *C) {
	s.mockIfaces(c, &ifacetest.TestInterface{InterfaceName: "test"})

	// Put a stray connection in the state so that it automatically gets set up
	// when we create the manager.
	s.state.Lock()
	s.state.Set("conns", map[string]interface{}{
		"consumer:plug producer:slot": map[string]interface{}{"interface": "test"},
	})
	s.state.Unlock()

	restore := ifacestate.MockRemoveStaleConnections(func(s *state.State) error { return nil })
	defer restore()
	mgr := s.manager(c)

	s.state.Lock()
	defer s.state.Unlock()

	// Ensure that nothing got connected.
	repo := mgr.Repository()
	ifaces := repo.Interfaces()
	c.Assert(ifaces.Connections, HasLen, 0)

	// Ensure that nothing to setup.
	c.Assert(s.secBackend.SetupCalls, HasLen, 0)
	c.Assert(s.secBackend.RemoveCalls, HasLen, 0)

	// Ensure that nothing, crucially, got logged about that connection.
	// We still have an error logged about the system key but this is just
	// a bit of test mocking missing.
	logLines := strings.Split(s.log.String(), "\n")
	c.Assert(logLines, HasLen, 2)
	c.Assert(logLines[0], testutil.Contains, "error trying to compare the snap system key:")
	c.Assert(logLines[1], Equals, "")
}

func (s *interfaceManagerSuite) TestStaleConnectionsRemoved(c *C) {
	s.mockIfaces(c, &ifacetest.TestInterface{InterfaceName: "test"})

	s.state.Lock()
	// Add stale connection to the state
	s.state.Set("conns", map[string]interface{}{
		"consumer:plug producer:slot": map[string]interface{}{"interface": "test"},
	})
	s.state.Unlock()

	// Create the manager, this removes stale connections
	mgr := s.manager(c)

	s.state.Lock()
	defer s.state.Unlock()

	// Ensure that nothing got connected and connection was removed
	var conns map[string]interface{}
	err := s.state.Get("conns", &conns)
	c.Assert(err, IsNil)
	c.Check(conns, HasLen, 0)

	repo := mgr.Repository()
	ifaces := repo.Interfaces()
	c.Assert(ifaces.Connections, HasLen, 0)
}

func (s *interfaceManagerSuite) mockIface(c *C, iface interfaces.Interface) {
	s.extraIfaces = append(s.extraIfaces, iface)
}

func (s *interfaceManagerSuite) mockIfaces(c *C, ifaces ...interfaces.Interface) {
	s.extraIfaces = append(s.extraIfaces, ifaces...)
}

func (s *interfaceManagerSuite) mockSnap(c *C, yamlText string) *snap.Info {
	return s.mockSnapInstance(c, "", yamlText)
}

func (s *interfaceManagerSuite) mockSnapInstance(c *C, instanceName, yamlText string) *snap.Info {
	sideInfo := &snap.SideInfo{
		Revision: snap.R(1),
	}
	snapInfo := snaptest.MockSnapInstance(c, instanceName, yamlText, sideInfo)
	sideInfo.RealName = snapInfo.SnapName()

	a, err := s.Db.FindMany(asserts.SnapDeclarationType, map[string]string{
		"snap-name": sideInfo.RealName,
	})
	if err == nil {
		decl := a[0].(*asserts.SnapDeclaration)
		snapInfo.SnapID = decl.SnapID()
		sideInfo.SnapID = decl.SnapID()
	} else if asserts.IsNotFound(err) {
		err = nil
	}
	c.Assert(err, IsNil)

	s.state.Lock()
	defer s.state.Unlock()

	// Put a side info into the state
	snapstate.Set(s.state, snapInfo.InstanceName(), &snapstate.SnapState{
		Active:      true,
		Sequence:    []*snap.SideInfo{sideInfo},
		Current:     sideInfo.Revision,
		SnapType:    string(snapInfo.Type),
		InstanceKey: snapInfo.InstanceKey,
	})
	return snapInfo
}

func (s *interfaceManagerSuite) mockUpdatedSnap(c *C, yamlText string, revision int) *snap.Info {
	sideInfo := &snap.SideInfo{Revision: snap.R(revision)}
	snapInfo := snaptest.MockSnap(c, yamlText, sideInfo)
	sideInfo.RealName = snapInfo.SnapName()

	s.state.Lock()
	defer s.state.Unlock()

	// Put the new revision (stored in SideInfo) into the state
	var snapst snapstate.SnapState
	err := snapstate.Get(s.state, snapInfo.InstanceName(), &snapst)
	c.Assert(err, IsNil)
	snapst.Sequence = append(snapst.Sequence, sideInfo)
	snapstate.Set(s.state, snapInfo.InstanceName(), &snapst)

	return snapInfo
}

func (s *interfaceManagerSuite) addSetupSnapSecurityChange(c *C, snapsup *snapstate.SnapSetup) *state.Change {
	s.state.Lock()
	defer s.state.Unlock()

	change := s.state.NewChange("test", "")

	task1 := s.state.NewTask("setup-profiles", "")
	task1.Set("snap-setup", snapsup)
	change.AddTask(task1)

	task2 := s.state.NewTask("auto-connect", "")
	task2.Set("snap-setup", snapsup)
	task2.WaitFor(task1)
	change.AddTask(task2)

	return change
}

func (s *interfaceManagerSuite) addRemoveSnapSecurityChange(c *C, snapName string) *state.Change {
	s.state.Lock()
	defer s.state.Unlock()

	task := s.state.NewTask("remove-profiles", "")
	snapsup := snapstate.SnapSetup{
		SideInfo: &snap.SideInfo{
			RealName: snapName,
		},
	}
	task.Set("snap-setup", snapsup)
	taskset := state.NewTaskSet(task)
	change := s.state.NewChange("test", "")
	change.AddAll(taskset)
	return change
}

func (s *interfaceManagerSuite) addDiscardConnsChange(c *C, snapName string) (*state.Change, *state.Task) {
	s.state.Lock()
	defer s.state.Unlock()

	task := s.state.NewTask("discard-conns", "")
	snapsup := snapstate.SnapSetup{
		SideInfo: &snap.SideInfo{
			RealName: snapName,
		},
	}
	task.Set("snap-setup", snapsup)
	taskset := state.NewTaskSet(task)
	change := s.state.NewChange("test", "")
	change.AddAll(taskset)
	return change, task
}

var ubuntuCoreSnapYaml = `
name: ubuntu-core
version: 1
type: os
`

var coreSnapYaml = `
name: core
version: 1
type: os
`

var sampleSnapYaml = `
name: snap
version: 1
apps:
 app:
   command: foo
plugs:
 network:
  interface: network
`

var consumerYaml = `
name: consumer
version: 1
plugs:
 plug:
  interface: test
  attr1: value1
 otherplug:
  interface: test2
hooks:
 prepare-plug-plug:
 unprepare-plug-plug:
 connect-plug-plug:
 disconnect-plug-plug:
 prepare-plug-otherplug:
 unprepare-plug-otherplug:
 connect-plug-otherplug:
 disconnect-plug-otherplug:
`

var consumer2Yaml = `
name: consumer2
version: 1
plugs:
 plug:
  interface: test
  attr1: value1
`

var consumerYaml3 = `
name: consumer
version: 1
plugs:
 plug:
  interface: test
hooks:
%s
`

var producerYaml = `
name: producer
version: 1
slots:
 slot:
  interface: test
  attr2: value2
hooks:
  prepare-slot-slot:
  unprepare-slot-slot:
  connect-slot-slot:
  disconnect-slot-slot:
`

var producer2Yaml = `
name: producer2
version: 1
slots:
 slot:
  interface: test
  attr2: value2
  number: 1
`

var producerYaml3 = `
name: producer
version: 1
slots:
 slot:
  interface: test
hooks:
%s
`

var httpdSnapYaml = `name: httpd
version: 1
plugs:
 network:
  interface: network
`

var selfconnectSnapYaml = `
name: producerconsumer
version: 1
slots:
 slot:
  interface: test
plugs:
 plug:
  interface: test
hooks:
 prepare-plug-plug:
 unprepare-plug-plug:
 connect-plug-plug:
 disconnect-plug-plug:
 prepare-slot-slot:
 unprepare-slot-slot:
 connect-slot-slot:
 disconnect-slot-slot:
`

// The auto-connect task will not auto-connect a plug that was previously
// explicitly disconnected by the user.
func (s *interfaceManagerSuite) TestDoSetupSnapSecurityHonorsUndesiredFlag(c *C) {
	s.state.Lock()
	s.state.Set("conns", map[string]interface{}{
		"snap:network ubuntu-core:network": map[string]interface{}{
			"undesired": true,
		},
	})
	s.state.Unlock()

	// Add an OS snap as well as a sample snap with a "network" plug.
	// The plug is normally auto-connected.
	s.mockSnap(c, ubuntuCoreSnapYaml)
	snapInfo := s.mockSnap(c, sampleSnapYaml)

	// Initialize the manager. This registers the two snaps.
	mgr := s.manager(c)

	// Run the setup-snap-security task and let it finish.
	change := s.addSetupSnapSecurityChange(c, &snapstate.SnapSetup{
		SideInfo: &snap.SideInfo{
			RealName: snapInfo.SnapName(),
			Revision: snapInfo.Revision,
		},
	})

	s.settle(c)

	s.state.Lock()
	defer s.state.Unlock()

	// Ensure that the task succeeded
	c.Assert(change.Status(), Equals, state.DoneStatus)

	var conns map[string]interface{}
	err := s.state.Get("conns", &conns)
	c.Assert(err, IsNil)
	c.Check(conns, DeepEquals, map[string]interface{}{
		"snap:network ubuntu-core:network": map[string]interface{}{
			"undesired": true,
		},
	})

	// Ensure that "network" is not connected
	repo := mgr.Repository()
	plug := repo.Plug("snap", "network")
	c.Assert(plug, Not(IsNil))
	ifaces := repo.Interfaces()
	c.Assert(ifaces.Connections, HasLen, 0)
}

// The auto-connect task will auto-connect plugs with viable candidates.
func (s *interfaceManagerSuite) TestDoSetupSnapSecurityAutoConnectsPlugs(c *C) {
	s.MockModel(c, nil)

	// Add an OS snap.
	s.mockSnap(c, ubuntuCoreSnapYaml)

	// Initialize the manager. This registers the OS snap.
	mgr := s.manager(c)

	// Add a sample snap with a "network" plug which should be auto-connected.
	snapInfo := s.mockSnap(c, sampleSnapYaml)

	// Run the setup-snap-security task and let it finish.
	change := s.addSetupSnapSecurityChange(c, &snapstate.SnapSetup{
		SideInfo: &snap.SideInfo{
			RealName: snapInfo.SnapName(),
			Revision: snapInfo.Revision,
		},
	})
	s.settle(c)

	s.state.Lock()
	defer s.state.Unlock()

	// Ensure that the task succeeded.
	c.Assert(change.Status(), Equals, state.DoneStatus)

	// Ensure that "network" is now saved in the state as auto-connected.
	var conns map[string]interface{}
	err := s.state.Get("conns", &conns)
	c.Assert(err, IsNil)
	c.Check(conns, DeepEquals, map[string]interface{}{
		"snap:network ubuntu-core:network": map[string]interface{}{
			"interface": "network", "auto": true,
		},
	})

	// Ensure that "network" is really connected.
	repo := mgr.Repository()
	plug := repo.Plug("snap", "network")
	c.Assert(plug, Not(IsNil))
	ifaces := repo.Interfaces()
	c.Assert(ifaces.Connections, HasLen, 1) //FIXME add deep eq
}

// The auto-connect task will auto-connect slots with viable candidates.
func (s *interfaceManagerSuite) TestDoSetupSnapSecurityAutoConnectsSlots(c *C) {
	s.MockModel(c, nil)

	// Mock the interface that will be used by the test
	s.mockIfaces(c, &ifacetest.TestInterface{InterfaceName: "test"}, &ifacetest.TestInterface{InterfaceName: "test2"})
	// Add an OS snap.
	s.mockSnap(c, ubuntuCoreSnapYaml)
	// Add a consumer snap with unconnect plug (interface "test")
	s.mockSnap(c, consumerYaml)

	// Initialize the manager. This registers the OS snap.
	mgr := s.manager(c)

	// Add a producer snap with a "slot" slot of the "test" interface.
	snapInfo := s.mockSnap(c, producerYaml)

	// Run the setup-snap-security task and let it finish.
	change := s.addSetupSnapSecurityChange(c, &snapstate.SnapSetup{
		SideInfo: &snap.SideInfo{
			RealName: snapInfo.SnapName(),
			Revision: snapInfo.Revision,
		},
	})
	s.settle(c)

	s.state.Lock()
	defer s.state.Unlock()

	// Ensure that the task succeeded.
	c.Assert(change.Status(), Equals, state.DoneStatus)

	// Ensure that "slot" is now saved in the state as auto-connected.
	var conns map[string]interface{}
	err := s.state.Get("conns", &conns)
	c.Assert(err, IsNil)
	c.Check(conns, DeepEquals, map[string]interface{}{
		"consumer:plug producer:slot": map[string]interface{}{
			"interface": "test", "auto": true,
			"plug-static": map[string]interface{}{"attr1": "value1"},
			"slot-static": map[string]interface{}{"attr2": "value2"},
		},
	})

	// Ensure that "slot" is really connected.
	repo := mgr.Repository()
	slot := repo.Slot("producer", "slot")
	c.Assert(slot, Not(IsNil))
	ifaces := repo.Interfaces()
	c.Assert(ifaces.Connections, HasLen, 1)
	c.Check(ifaces.Connections, DeepEquals, []*interfaces.ConnRef{{
		PlugRef: interfaces.PlugRef{Snap: "consumer", Name: "plug"},
		SlotRef: interfaces.SlotRef{Snap: "producer", Name: "slot"}}})
}

// The auto-connect task will auto-connect slots with viable multiple candidates.
func (s *interfaceManagerSuite) TestDoSetupSnapSecurityAutoConnectsSlotsMultiplePlugs(c *C) {
	s.MockModel(c, nil)

	// Mock the interface that will be used by the test
	s.mockIfaces(c, &ifacetest.TestInterface{InterfaceName: "test"}, &ifacetest.TestInterface{InterfaceName: "test2"})
	// Add an OS snap.
	s.mockSnap(c, ubuntuCoreSnapYaml)
	// Add a consumer snap with unconnect plug (interface "test")
	s.mockSnap(c, consumerYaml)
	// Add a 2nd consumer snap with unconnect plug (interface "test")
	s.mockSnap(c, consumer2Yaml)

	// Initialize the manager. This registers the OS snap.
	mgr := s.manager(c)

	// Add a producer snap with a "slot" slot of the "test" interface.
	snapInfo := s.mockSnap(c, producerYaml)

	// Run the setup-snap-security task and let it finish.
	change := s.addSetupSnapSecurityChange(c, &snapstate.SnapSetup{
		SideInfo: &snap.SideInfo{
			RealName: snapInfo.SnapName(),
			Revision: snapInfo.Revision,
		},
	})
	s.settle(c)

	s.state.Lock()
	defer s.state.Unlock()

	// Ensure that the task succeeded.
	c.Assert(change.Status(), Equals, state.DoneStatus)

	// Ensure that "slot" is now saved in the state as auto-connected.
	var conns map[string]interface{}
	err := s.state.Get("conns", &conns)
	c.Assert(err, IsNil)
	c.Check(conns, DeepEquals, map[string]interface{}{
		"consumer:plug producer:slot": map[string]interface{}{
			"interface": "test", "auto": true,
			"plug-static": map[string]interface{}{"attr1": "value1"},
			"slot-static": map[string]interface{}{"attr2": "value2"},
		},
		"consumer2:plug producer:slot": map[string]interface{}{
			"interface": "test", "auto": true,
			"plug-static": map[string]interface{}{"attr1": "value1"},
			"slot-static": map[string]interface{}{"attr2": "value2"},
		},
	})

	// Ensure that "slot" is really connected.
	repo := mgr.Repository()
	slot := repo.Slot("producer", "slot")
	c.Assert(slot, Not(IsNil))
	ifaces := repo.Interfaces()
	c.Assert(ifaces.Connections, HasLen, 2)
	c.Check(ifaces.Connections, DeepEquals, []*interfaces.ConnRef{
		{PlugRef: interfaces.PlugRef{Snap: "consumer", Name: "plug"}, SlotRef: interfaces.SlotRef{Snap: "producer", Name: "slot"}},
		{PlugRef: interfaces.PlugRef{Snap: "consumer2", Name: "plug"}, SlotRef: interfaces.SlotRef{Snap: "producer", Name: "slot"}},
	})
}

// The auto-connect task will not auto-connect slots if viable alternative slots are present.
func (s *interfaceManagerSuite) TestDoSetupSnapSecurityNoAutoConnectSlotsIfAlternative(c *C) {
	// Mock the interface that will be used by the test
	s.mockIface(c, &ifacetest.TestInterface{InterfaceName: "test"})
	// Add an OS snap.
	s.mockSnap(c, ubuntuCoreSnapYaml)
	// Add a consumer snap with unconnect plug (interface "test")
	s.mockSnap(c, consumerYaml)

	// alternative conflicting producer
	s.mockSnap(c, producer2Yaml)

	// Initialize the manager. This registers the OS snap.
	_ = s.manager(c)

	// Add a producer snap with a "slot" slot of the "test" interface.
	snapInfo := s.mockSnap(c, producerYaml)

	// Run the setup-snap-security task and let it finish.
	change := s.addSetupSnapSecurityChange(c, &snapstate.SnapSetup{
		SideInfo: &snap.SideInfo{
			RealName: snapInfo.SnapName(),
			Revision: snapInfo.Revision,
		},
	})
	s.settle(c)

	s.state.Lock()
	defer s.state.Unlock()

	// Ensure that the task succeeded.
	c.Assert(change.Status(), Equals, state.DoneStatus)

	// Ensure that no connections were made
	var conns map[string]interface{}
	err := s.state.Get("conns", &conns)
	c.Assert(err, Equals, state.ErrNoState)
	c.Check(conns, HasLen, 0)
}

// The auto-connect task will auto-connect plugs with viable candidates also condidering snap declarations.
func (s *interfaceManagerSuite) TestDoSetupSnapSecurityAutoConnectsDeclBased(c *C) {
	s.MockModel(c, nil)

	s.testDoSetupSnapSecurityAutoConnectsDeclBased(c, true, func(conns map[string]interface{}, repoConns []*interfaces.ConnRef) {
		// Ensure that "test" plug is now saved in the state as auto-connected.
		c.Check(conns, DeepEquals, map[string]interface{}{
			"consumer:plug producer:slot": map[string]interface{}{"auto": true, "interface": "test",
				"plug-static": map[string]interface{}{"attr1": "value1"},
				"slot-static": map[string]interface{}{"attr2": "value2"},
			}})
		// Ensure that "test" is really connected.
		c.Check(repoConns, HasLen, 1)
	})
}

// The auto-connect task will *not* auto-connect plugs with viable candidates when snap declarations are missing.
func (s *interfaceManagerSuite) TestDoSetupSnapSecurityAutoConnectsDeclBasedWhenMissingDecl(c *C) {
	s.testDoSetupSnapSecurityAutoConnectsDeclBased(c, false, func(conns map[string]interface{}, repoConns []*interfaces.ConnRef) {
		// Ensure nothing is connected.
		c.Check(conns, HasLen, 0)
		c.Check(repoConns, HasLen, 0)
	})
}

func (s *interfaceManagerSuite) testDoSetupSnapSecurityAutoConnectsDeclBased(c *C, withDecl bool, check func(map[string]interface{}, []*interfaces.ConnRef)) {
	restore := assertstest.MockBuiltinBaseDeclaration([]byte(`
type: base-declaration
authority-id: canonical
series: 16
slots:
  test:
    allow-auto-connection:
      plug-publisher-id:
        - $SLOT_PUBLISHER_ID
`))
	defer restore()
	// Add the producer snap
	s.mockIfaces(c, &ifacetest.TestInterface{InterfaceName: "test"}, &ifacetest.TestInterface{InterfaceName: "test2"})
	s.MockSnapDecl(c, "producer", "one-publisher", nil)
	s.mockSnap(c, producerYaml)

	// Initialize the manager. This registers the producer snap.
	mgr := s.manager(c)

	// Add a sample snap with a plug with the "test" interface which should be auto-connected.
	if withDecl {
		s.MockSnapDecl(c, "consumer", "one-publisher", nil)
	}
	snapInfo := s.mockSnap(c, consumerYaml)

	// Run the setup-snap-security task and let it finish.
	change := s.addSetupSnapSecurityChange(c, &snapstate.SnapSetup{
		SideInfo: &snap.SideInfo{
			RealName: snapInfo.SnapName(),
			SnapID:   snapInfo.SnapID,
			Revision: snapInfo.Revision,
		},
	})
	s.settle(c)

	s.state.Lock()
	defer s.state.Unlock()

	// Ensure that the task succeeded.
	c.Assert(change.Status(), Equals, state.DoneStatus)

	var conns map[string]interface{}
	_ = s.state.Get("conns", &conns)

	repo := mgr.Repository()
	plug := repo.Plug("consumer", "plug")
	c.Assert(plug, Not(IsNil))

	check(conns, repo.Interfaces().Connections)
}

// The auto-connect task will check snap declarations providing the
// model assertion to fulfill device scope constraints: here no store
// in the model assertion fails an on-store constraint.
func (s *interfaceManagerSuite) TestDoSetupSnapSecurityAutoConnectsDeclBasedDeviceScopeNoStore(c *C) {

	s.MockModel(c, nil)

	s.testDoSetupSnapSecurityAutoConnectsDeclBasedDeviceScope(c, func(conns map[string]interface{}, repoConns []*interfaces.ConnRef) {
		// Ensure nothing is connected.
		c.Check(conns, HasLen, 0)
		c.Check(repoConns, HasLen, 0)
	})
}

// The auto-connect task will check snap declarations providing the
// model assertion to fulfill device scope constraints: here the wrong
// store in the model assertion fails an on-store constraint.
func (s *interfaceManagerSuite) TestDoSetupSnapSecurityAutoConnectsDeclBasedDeviceScopeWrongStore(c *C) {

	s.MockModel(c, map[string]interface{}{
		"store": "other-store",
	})

	s.testDoSetupSnapSecurityAutoConnectsDeclBasedDeviceScope(c, func(conns map[string]interface{}, repoConns []*interfaces.ConnRef) {
		// Ensure nothing is connected.
		c.Check(conns, HasLen, 0)
		c.Check(repoConns, HasLen, 0)
	})
}

// The auto-connect task will check snap declarations providing the
// model assertion to fulfill device scope constraints: here the right
// store in the model assertion passes an on-store constraint.
func (s *interfaceManagerSuite) TestDoSetupSnapSecurityAutoConnectsDeclBasedDeviceScopeRightStore(c *C) {

	s.MockModel(c, map[string]interface{}{
		"store": "my-store",
	})

	s.testDoSetupSnapSecurityAutoConnectsDeclBasedDeviceScope(c, func(conns map[string]interface{}, repoConns []*interfaces.ConnRef) {
		// Ensure that "test" plug is now saved in the state as auto-connected.
		c.Check(conns, DeepEquals, map[string]interface{}{
			"consumer:plug producer:slot": map[string]interface{}{"auto": true, "interface": "test",
				"plug-static": map[string]interface{}{"attr1": "value1"},
				"slot-static": map[string]interface{}{"attr2": "value2"},
			}})
		// Ensure that "test" is really connected.
		c.Check(repoConns, HasLen, 1)
	})
}

// The auto-connect task will check snap declarations providing the
// model assertion to fulfill device scope constraints: here the
// wrong "friendly store"s of the store in the model assertion fail an
// on-store constraint.
func (s *interfaceManagerSuite) TestDoSetupSnapSecurityAutoConnectsDeclBasedDeviceScopeWrongFriendlyStore(c *C) {

	s.MockModel(c, map[string]interface{}{
		"store": "my-substore",
	})

	s.MockStore(c, s.state, "my-substore", map[string]interface{}{
		"friendly-stores": []interface{}{"other-store"},
	})

	s.testDoSetupSnapSecurityAutoConnectsDeclBasedDeviceScope(c, func(conns map[string]interface{}, repoConns []*interfaces.ConnRef) {
		// Ensure nothing is connected.
		c.Check(conns, HasLen, 0)
		c.Check(repoConns, HasLen, 0)
	})
}

// The auto-connect task will check snap declarations providing the
// model assertion to fulfill device scope constraints: here a
// "friendly store" of the store in the model assertion passes an
// on-store constraint.
func (s *interfaceManagerSuite) TestDoSetupSnapSecurityAutoConnectsDeclBasedDeviceScopeFriendlyStore(c *C) {

	s.MockModel(c, map[string]interface{}{
		"store": "my-substore",
	})

	s.MockStore(c, s.state, "my-substore", map[string]interface{}{
		"friendly-stores": []interface{}{"my-store"},
	})

	s.testDoSetupSnapSecurityAutoConnectsDeclBasedDeviceScope(c, func(conns map[string]interface{}, repoConns []*interfaces.ConnRef) {
		// Ensure that "test" plug is now saved in the state as auto-connected.
		c.Check(conns, DeepEquals, map[string]interface{}{
			"consumer:plug producer:slot": map[string]interface{}{"auto": true, "interface": "test",
				"plug-static": map[string]interface{}{"attr1": "value1"},
				"slot-static": map[string]interface{}{"attr2": "value2"},
			}})
		// Ensure that "test" is really connected.
		c.Check(repoConns, HasLen, 1)
	})
}

func (s *interfaceManagerSuite) testDoSetupSnapSecurityAutoConnectsDeclBasedDeviceScope(c *C, check func(map[string]interface{}, []*interfaces.ConnRef)) {
	restore := assertstest.MockBuiltinBaseDeclaration([]byte(`
type: base-declaration
authority-id: canonical
series: 16
slots:
  test:
    allow-auto-connection: false
`))
	defer restore()
	// Add the producer snap
	s.mockIfaces(c, &ifacetest.TestInterface{InterfaceName: "test"})
	s.MockSnapDecl(c, "producer", "one-publisher", nil)
	s.mockSnap(c, producerYaml)

	// Initialize the manager. This registers the producer snap.
	mgr := s.manager(c)

	s.MockSnapDecl(c, "consumer", "one-publisher", map[string]interface{}{
		"format": "3",
		"plugs": map[string]interface{}{
			"test": map[string]interface{}{
				"allow-auto-connection": map[string]interface{}{
					"on-store": []interface{}{"my-store"},
				},
			},
		},
	})
	snapInfo := s.mockSnap(c, consumerYaml)

	// Run the setup-snap-security task and let it finish.
	change := s.addSetupSnapSecurityChange(c, &snapstate.SnapSetup{
		SideInfo: &snap.SideInfo{
			RealName: snapInfo.SnapName(),
			SnapID:   snapInfo.SnapID,
			Revision: snapInfo.Revision,
		},
	})
	s.settle(c)

	s.state.Lock()
	defer s.state.Unlock()

	// Ensure that the task succeeded.
	c.Assert(change.Status(), Equals, state.DoneStatus)

	var conns map[string]interface{}
	_ = s.state.Get("conns", &conns)

	repo := mgr.Repository()
	plug := repo.Plug("consumer", "plug")
	c.Assert(plug, Not(IsNil))

	check(conns, repo.Interfaces().Connections)
}

// The setup-profiles task will only touch connection state for the task it
// operates on or auto-connects to and will leave other state intact.
func (s *interfaceManagerSuite) TestDoSetupSnapSecurityKeepsExistingConnectionState(c *C) {
	s.MockModel(c, nil)

	// Add an OS snap in place.
	s.mockSnap(c, ubuntuCoreSnapYaml)

	// Initialize the manager. This registers the two snaps.
	_ = s.manager(c)

	// Add a sample snap with a "network" plug which should be auto-connected.
	snapInfo := s.mockSnap(c, sampleSnapYaml)

	// Put fake information about connections for another snap into the state.
	s.state.Lock()
	s.state.Set("conns", map[string]interface{}{
		"other-snap:network ubuntu-core:network": map[string]interface{}{
			"interface": "network",
		},
	})
	s.state.Unlock()

	// Run the setup-snap-security task and let it finish.
	change := s.addSetupSnapSecurityChange(c, &snapstate.SnapSetup{
		SideInfo: &snap.SideInfo{
			RealName: snapInfo.SnapName(),
			Revision: snapInfo.Revision,
		},
	})
	s.settle(c)

	s.state.Lock()
	defer s.state.Unlock()

	// Ensure that the task succeeded.
	c.Assert(change.Status(), Equals, state.DoneStatus)

	var conns map[string]interface{}
	err := s.state.Get("conns", &conns)
	c.Assert(err, IsNil)
	c.Check(conns, DeepEquals, map[string]interface{}{
		// The sample snap was auto-connected, as expected.
		"snap:network ubuntu-core:network": map[string]interface{}{
			"interface": "network", "auto": true,
		},
		// Connection state for the fake snap is preserved.
		// The task didn't alter state of other snaps.
		"other-snap:network ubuntu-core:network": map[string]interface{}{
			"interface": "network",
		},
	})
}

func (s *interfaceManagerSuite) TestDoSetupSnapSecurityIgnoresStrayConnection(c *C) {
	// Add an OS snap
	snapInfo := s.mockSnap(c, ubuntuCoreSnapYaml)

	_ = s.manager(c)

	// Put fake information about connections for another snap into the state.
	s.state.Lock()
	s.state.Set("conns", map[string]interface{}{
		"removed-snap:network ubuntu-core:network": map[string]interface{}{
			"interface": "network",
		},
	})
	s.state.Unlock()

	// Run the setup-snap-security task and let it finish.
	change := s.addSetupSnapSecurityChange(c, &snapstate.SnapSetup{
		SideInfo: &snap.SideInfo{
			RealName: snapInfo.SnapName(),
			Revision: snapInfo.Revision,
		},
	})
	s.settle(c)

	s.state.Lock()
	defer s.state.Unlock()

	// Ensure that the task succeeded.
	c.Assert(change.Status(), Equals, state.DoneStatus)

	// Ensure that the tasks don't report errors caused by bad connections
	for _, t := range change.Tasks() {
		c.Assert(t.Log(), HasLen, 0)
	}
}

// The setup-profiles task will add implicit slots necessary for the OS snap.
func (s *interfaceManagerSuite) TestDoSetupProfilesAddsImplicitSlots(c *C) {
	// Initialize the manager.
	mgr := s.manager(c)

	// Add an OS snap.
	snapInfo := s.mockSnap(c, ubuntuCoreSnapYaml)

	// Run the setup-profiles task and let it finish.
	change := s.addSetupSnapSecurityChange(c, &snapstate.SnapSetup{
		SideInfo: &snap.SideInfo{
			RealName: snapInfo.SnapName(),
			Revision: snapInfo.Revision,
		},
	})
	s.settle(c)

	s.state.Lock()
	defer s.state.Unlock()

	// Ensure that the task succeeded.
	c.Assert(change.Status(), Equals, state.DoneStatus)

	// Ensure that we have slots on the OS snap.
	repo := mgr.Repository()
	slots := repo.Slots(snapInfo.InstanceName())
	// NOTE: This is not an exact test as it duplicates functionality elsewhere
	// and is was a pain to update each time. This is correctly handled by the
	// implicit slot tests in snap/implicit_test.go
	c.Assert(len(slots) > 18, Equals, true)
}

func (s *interfaceManagerSuite) TestDoSetupSnapSecurityReloadsConnectionsWhenInvokedOnPlugSide(c *C) {
	s.mockIfaces(c, &ifacetest.TestInterface{InterfaceName: "test"}, &ifacetest.TestInterface{InterfaceName: "test2"})
	snapInfo := s.mockSnap(c, consumerYaml)
	s.mockSnap(c, producerYaml)
	s.testDoSetupSnapSecurityReloadsConnectionsWhenInvokedOn(c, snapInfo.InstanceName(), snapInfo.Revision)

	// Ensure that the backend was used to setup security of both snaps
	c.Assert(s.secBackend.SetupCalls, HasLen, 2)
	c.Assert(s.secBackend.RemoveCalls, HasLen, 0)
	c.Check(s.secBackend.SetupCalls[0].SnapInfo.InstanceName(), Equals, "consumer")
	c.Check(s.secBackend.SetupCalls[1].SnapInfo.InstanceName(), Equals, "producer")

	c.Check(s.secBackend.SetupCalls[0].Options, Equals, interfaces.ConfinementOptions{})
	c.Check(s.secBackend.SetupCalls[1].Options, Equals, interfaces.ConfinementOptions{})
}

func (s *interfaceManagerSuite) TestDoSetupSnapSecurityReloadsConnectionsWhenInvokedOnSlotSide(c *C) {
	s.mockIfaces(c, &ifacetest.TestInterface{InterfaceName: "test"}, &ifacetest.TestInterface{InterfaceName: "test2"})
	s.mockSnap(c, consumerYaml)
	snapInfo := s.mockSnap(c, producerYaml)
	s.testDoSetupSnapSecurityReloadsConnectionsWhenInvokedOn(c, snapInfo.InstanceName(), snapInfo.Revision)

	// Ensure that the backend was used to setup security of both snaps
	c.Assert(s.secBackend.SetupCalls, HasLen, 2)
	c.Assert(s.secBackend.RemoveCalls, HasLen, 0)
	c.Check(s.secBackend.SetupCalls[0].SnapInfo.InstanceName(), Equals, "producer")
	c.Check(s.secBackend.SetupCalls[1].SnapInfo.InstanceName(), Equals, "consumer")

	c.Check(s.secBackend.SetupCalls[0].Options, Equals, interfaces.ConfinementOptions{})
	c.Check(s.secBackend.SetupCalls[1].Options, Equals, interfaces.ConfinementOptions{})
}

func (s *interfaceManagerSuite) testDoSetupSnapSecurityReloadsConnectionsWhenInvokedOn(c *C, snapName string, revision snap.Revision) {
	s.state.Lock()
	s.state.Set("conns", map[string]interface{}{
		"consumer:plug producer:slot": map[string]interface{}{"interface": "test"},
	})
	s.state.Unlock()

	mgr := s.manager(c)

	// Run the setup-profiles task
	change := s.addSetupSnapSecurityChange(c, &snapstate.SnapSetup{
		SideInfo: &snap.SideInfo{
			RealName: snapName,
			Revision: revision,
		},
	})
	s.settle(c)

	// Change succeeds
	s.state.Lock()
	defer s.state.Unlock()
	c.Check(change.Status(), Equals, state.DoneStatus)

	repo := mgr.Repository()

	// Repository shows the connection
	ifaces := repo.Interfaces()
	c.Assert(ifaces.Connections, HasLen, 1)
	c.Check(ifaces.Connections, DeepEquals, []*interfaces.ConnRef{{
		PlugRef: interfaces.PlugRef{Snap: "consumer", Name: "plug"},
		SlotRef: interfaces.SlotRef{Snap: "producer", Name: "slot"}}})
}

// The setup-profiles task will honor snapstate.DevMode flag by storing it
// in the SnapState.Flags and by actually setting up security
// using that flag. Old copy of SnapState.Flag's DevMode is saved for the undo
// handler under `old-devmode`.
func (s *interfaceManagerSuite) TestSetupProfilesHonorsDevMode(c *C) {
	// Put the OS snap in place.
	_ = s.manager(c)

	// Initialize the manager. This registers the OS snap.
	snapInfo := s.mockSnap(c, sampleSnapYaml)

	// Run the setup-profiles task and let it finish.
	// Note that the task will see SnapSetup.Flags equal to DeveloperMode.
	change := s.addSetupSnapSecurityChange(c, &snapstate.SnapSetup{
		SideInfo: &snap.SideInfo{
			RealName: snapInfo.SnapName(),
			Revision: snapInfo.Revision,
		},
		Flags: snapstate.Flags{DevMode: true},
	})
	s.settle(c)

	s.state.Lock()
	defer s.state.Unlock()

	// Ensure that the task succeeded.
	c.Check(change.Status(), Equals, state.DoneStatus)

	// The snap was setup with DevModeConfinement
	c.Assert(s.secBackend.SetupCalls, HasLen, 1)
	c.Assert(s.secBackend.RemoveCalls, HasLen, 0)
	c.Check(s.secBackend.SetupCalls[0].SnapInfo.InstanceName(), Equals, "snap")
	c.Check(s.secBackend.SetupCalls[0].Options, Equals, interfaces.ConfinementOptions{DevMode: true})
}

// setup-profiles uses the new snap.Info when setting up security for the new
// snap when it had prior connections and DisconnectSnap() returns it as a part
// of the affected set.
func (s *interfaceManagerSuite) TestSetupProfilesUsesFreshSnapInfo(c *C) {
	// Put the OS and the sample snaps in place.
	coreSnapInfo := s.mockSnap(c, ubuntuCoreSnapYaml)
	oldSnapInfo := s.mockSnap(c, sampleSnapYaml)

	// Put connection information between the OS snap and the sample snap.
	// This is done so that DisconnectSnap returns both snaps as "affected"
	// and so that the previously broken code path is exercised.
	s.state.Lock()
	s.state.Set("conns", map[string]interface{}{
		"snap:network ubuntu-core:network": map[string]interface{}{"interface": "network"},
	})
	s.state.Unlock()

	// Initialize the manager. This registers both of the snaps and reloads the
	// connection between them.
	_ = s.manager(c)

	// Put a new revision of the sample snap in place.
	newSnapInfo := s.mockUpdatedSnap(c, sampleSnapYaml, 42)

	// Sanity check, the revisions are different.
	c.Assert(oldSnapInfo.Revision, Not(Equals), 42)
	c.Assert(newSnapInfo.Revision, Equals, snap.R(42))

	// Run the setup-profiles task for the new revision and let it finish.
	change := s.addSetupSnapSecurityChange(c, &snapstate.SnapSetup{
		SideInfo: &snap.SideInfo{
			RealName: newSnapInfo.SnapName(),
			Revision: newSnapInfo.Revision,
		},
	})
	s.settle(c)

	s.state.Lock()
	defer s.state.Unlock()

	// Ensure that the task succeeded.
	c.Assert(change.Err(), IsNil)
	c.Check(change.Status(), Equals, state.DoneStatus)

	// Ensure that both snaps were setup correctly.
	c.Assert(s.secBackend.SetupCalls, HasLen, 2)
	c.Assert(s.secBackend.RemoveCalls, HasLen, 0)
	// The sample snap was setup, with the correct new revision.
	c.Check(s.secBackend.SetupCalls[0].SnapInfo.InstanceName(), Equals, newSnapInfo.InstanceName())
	c.Check(s.secBackend.SetupCalls[0].SnapInfo.Revision, Equals, newSnapInfo.Revision)
	// The OS snap was setup (because it was affected).
	c.Check(s.secBackend.SetupCalls[1].SnapInfo.InstanceName(), Equals, coreSnapInfo.InstanceName())
	c.Check(s.secBackend.SetupCalls[1].SnapInfo.Revision, Equals, coreSnapInfo.Revision)
}

// auto-connect needs to setup security for connected slots after autoconnection
func (s *interfaceManagerSuite) TestAutoConnectSetupSecurityForConnectedSlots(c *C) {
	s.MockModel(c, nil)

	// Add an OS snap.
	coreSnapInfo := s.mockSnap(c, ubuntuCoreSnapYaml)

	// Initialize the manager. This registers the OS snap.
	_ = s.manager(c)

	// Add a sample snap with a "network" plug which should be auto-connected.
	snapInfo := s.mockSnap(c, sampleSnapYaml)

	// Run the setup-snap-security task and let it finish.
	change := s.addSetupSnapSecurityChange(c, &snapstate.SnapSetup{
		SideInfo: &snap.SideInfo{
			RealName: snapInfo.SnapName(),
			Revision: snapInfo.Revision,
		},
	})
	s.settle(c)

	s.state.Lock()
	defer s.state.Unlock()

	// Ensure that the task succeeded.
	c.Assert(change.Err(), IsNil)
	c.Assert(change.Status(), Equals, state.DoneStatus)

	// Ensure that both snaps were setup correctly.
	c.Assert(s.secBackend.SetupCalls, HasLen, 3)
	c.Assert(s.secBackend.RemoveCalls, HasLen, 0)
	// The sample snap was setup, with the correct new revision.
	c.Check(s.secBackend.SetupCalls[0].SnapInfo.InstanceName(), Equals, snapInfo.InstanceName())
	c.Check(s.secBackend.SetupCalls[0].SnapInfo.Revision, Equals, snapInfo.Revision)
	// The OS snap was setup (because its connected to sample snap).
	c.Check(s.secBackend.SetupCalls[1].SnapInfo.InstanceName(), Equals, coreSnapInfo.InstanceName())
	c.Check(s.secBackend.SetupCalls[1].SnapInfo.Revision, Equals, coreSnapInfo.Revision)
}

func (s *interfaceManagerSuite) TestDoDiscardConnsPlug(c *C) {
	s.testDoDiscardConns(c, "consumer")
}

func (s *interfaceManagerSuite) TestDoDiscardConnsSlot(c *C) {
	s.testDoDiscardConns(c, "producer")
}

func (s *interfaceManagerSuite) TestUndoDiscardConnsPlug(c *C) {
	s.testUndoDiscardConns(c, "consumer")
}

func (s *interfaceManagerSuite) TestUndoDiscardConnsSlot(c *C) {
	s.testUndoDiscardConns(c, "producer")
}

func (s *interfaceManagerSuite) testDoDiscardConns(c *C, snapName string) {
	s.state.Lock()
	// Store information about a connection in the state.
	s.state.Set("conns", map[string]interface{}{
		"consumer:plug producer:slot": map[string]interface{}{
			"interface": "test",
		},
	})

	// Store empty snap state. This snap has an empty sequence now.
	s.state.Unlock()

	// mock the snaps or otherwise the manager will remove stale connections
	s.mockSnap(c, consumerYaml)
	s.mockSnap(c, producerYaml)

	s.manager(c)

	s.state.Lock()
	// remove the snaps so that discard-conns doesn't complain about snaps still installed
	snapstate.Set(s.state, "producer", nil)
	snapstate.Set(s.state, "consumer", nil)
	s.state.Unlock()

	// Run the discard-conns task and let it finish
	change, _ := s.addDiscardConnsChange(c, snapName)

	s.settle(c)

	s.state.Lock()
	defer s.state.Unlock()

	c.Check(change.Status(), Equals, state.DoneStatus)

	// Information about the connection was removed
	var conns map[string]interface{}
	err := s.state.Get("conns", &conns)
	c.Assert(err, IsNil)
	c.Check(conns, DeepEquals, map[string]interface{}{})

	// But removed connections are preserved in the task for undo.
	var removed map[string]interface{}
	err = change.Tasks()[0].Get("removed", &removed)
	c.Assert(err, IsNil)
	c.Check(removed, DeepEquals, map[string]interface{}{
		"consumer:plug producer:slot": map[string]interface{}{"interface": "test"},
	})
}

func (s *interfaceManagerSuite) testUndoDiscardConns(c *C, snapName string) {
	s.manager(c)

	s.state.Lock()
	// Store information about a connection in the state.
	s.state.Set("conns", map[string]interface{}{
		"consumer:plug producer:slot": map[string]interface{}{"interface": "test"},
	})

	// Store empty snap state. This snap has an empty sequence now.
	snapstate.Set(s.state, snapName, &snapstate.SnapState{})
	s.state.Unlock()

	// Run the discard-conns task and let it finish
	change, t := s.addDiscardConnsChange(c, snapName)
	s.state.Lock()
	terr := s.state.NewTask("error-trigger", "provoking undo")
	terr.WaitFor(t)
	change.AddTask(terr)
	s.state.Unlock()

	s.settle(c)

	s.state.Lock()
	defer s.state.Unlock()
	c.Assert(change.Status().Ready(), Equals, true)
	c.Assert(t.Status(), Equals, state.UndoneStatus)

	// Information about the connection is intact
	var conns map[string]interface{}
	err := s.state.Get("conns", &conns)
	c.Assert(err, IsNil)
	c.Check(conns, DeepEquals, map[string]interface{}{
		"consumer:plug producer:slot": map[string]interface{}{"interface": "test"},
	})

	var removed map[string]interface{}
	err = change.Tasks()[0].Get("removed", &removed)
	c.Check(err, Equals, state.ErrNoState)
}

func (s *interfaceManagerSuite) TestDoRemove(c *C) {
	s.mockIfaces(c, &ifacetest.TestInterface{InterfaceName: "test"}, &ifacetest.TestInterface{InterfaceName: "test2"})
	s.mockSnap(c, consumerYaml)
	s.mockSnap(c, producerYaml)

	s.state.Lock()
	s.state.Set("conns", map[string]interface{}{
		"consumer:plug producer:slot": map[string]interface{}{"interface": "test"},
	})
	s.state.Unlock()

	mgr := s.manager(c)

	// Run the remove-security task
	change := s.addRemoveSnapSecurityChange(c, "consumer")
	s.se.Ensure()
	s.se.Wait()
	s.se.Stop()

	// Change succeeds
	s.state.Lock()
	defer s.state.Unlock()
	c.Check(change.Status(), Equals, state.DoneStatus)

	repo := mgr.Repository()

	// Snap is removed from repository
	c.Check(repo.Plug("consumer", "slot"), IsNil)

	// Security of the snap was removed
	c.Check(s.secBackend.RemoveCalls, DeepEquals, []string{"consumer"})

	// Security of the related snap was configured
	c.Check(s.secBackend.SetupCalls, HasLen, 1)
	c.Check(s.secBackend.SetupCalls[0].SnapInfo.InstanceName(), Equals, "producer")

	// Connection state was left intact
	var conns map[string]interface{}
	err := s.state.Get("conns", &conns)
	c.Assert(err, IsNil)
	c.Check(conns, DeepEquals, map[string]interface{}{
		"consumer:plug producer:slot": map[string]interface{}{"interface": "test"},
	})
}

func (s *interfaceManagerSuite) TestConnectTracksConnectionsInState(c *C) {
	s.MockModel(c, nil)

	s.mockIfaces(c, &ifacetest.TestInterface{InterfaceName: "test"}, &ifacetest.TestInterface{InterfaceName: "test2"})
	s.mockSnap(c, consumerYaml)
	s.mockSnap(c, producerYaml)

	_ = s.manager(c)

	s.state.Lock()

	ts, err := ifacestate.Connect(s.state, "consumer", "plug", "producer", "slot")
	c.Assert(err, IsNil)
	c.Assert(ts.Tasks(), HasLen, 5)

	ts.Tasks()[2].Set("snap-setup", &snapstate.SnapSetup{
		SideInfo: &snap.SideInfo{
			RealName: "consumer",
		},
	})

	change := s.state.NewChange("connect", "")
	change.AddAll(ts)
	s.state.Unlock()

	s.settle(c)

	s.state.Lock()
	defer s.state.Unlock()

	c.Assert(change.Err(), IsNil)
	c.Check(change.Status(), Equals, state.DoneStatus)
	var conns map[string]interface{}
	err = s.state.Get("conns", &conns)
	c.Assert(err, IsNil)
	c.Check(conns, DeepEquals, map[string]interface{}{
		"consumer:plug producer:slot": map[string]interface{}{
			"interface":   "test",
			"plug-static": map[string]interface{}{"attr1": "value1"},
			"slot-static": map[string]interface{}{"attr2": "value2"},
		},
	})
}

func (s *interfaceManagerSuite) TestConnectSetsUpSecurity(c *C) {
	s.MockModel(c, nil)

	s.mockIfaces(c, &ifacetest.TestInterface{InterfaceName: "test"}, &ifacetest.TestInterface{InterfaceName: "test2"})

	s.mockSnap(c, consumerYaml)
	s.mockSnap(c, producerYaml)
	_ = s.manager(c)

	s.state.Lock()
	ts, err := ifacestate.Connect(s.state, "consumer", "plug", "producer", "slot")
	c.Assert(err, IsNil)
	ts.Tasks()[0].Set("snap-setup", &snapstate.SnapSetup{
		SideInfo: &snap.SideInfo{
			RealName: "consumer",
		},
	})

	change := s.state.NewChange("connect", "")
	change.AddAll(ts)
	s.state.Unlock()

	s.settle(c)

	s.state.Lock()
	defer s.state.Unlock()

	c.Assert(change.Err(), IsNil)
	c.Check(change.Status(), Equals, state.DoneStatus)

	c.Assert(s.secBackend.SetupCalls, HasLen, 2)
	c.Assert(s.secBackend.RemoveCalls, HasLen, 0)
	c.Check(s.secBackend.SetupCalls[0].SnapInfo.InstanceName(), Equals, "producer")
	c.Check(s.secBackend.SetupCalls[1].SnapInfo.InstanceName(), Equals, "consumer")

	c.Check(s.secBackend.SetupCalls[0].Options, Equals, interfaces.ConfinementOptions{})
	c.Check(s.secBackend.SetupCalls[1].Options, Equals, interfaces.ConfinementOptions{})
}

func (s *interfaceManagerSuite) TestConnectSetsHotplugKeyFromTheSlot(c *C) {
	s.MockModel(c, nil)

	s.mockIfaces(c, &ifacetest.TestInterface{InterfaceName: "test"})
	s.mockSnap(c, consumer2Yaml)
	s.mockSnap(c, coreSnapYaml)

	s.state.Lock()
	s.state.Set("hotplug-slots", map[string]interface{}{
		"slot": map[string]interface{}{
			"name":         "slot",
			"interface":    "test",
			"hotplug-key":  "1234",
			"static-attrs": map[string]interface{}{"attr2": "value2"}}})
	s.state.Unlock()

	_ = s.manager(c)

	s.state.Lock()
	ts, err := ifacestate.Connect(s.state, "consumer2", "plug", "core", "slot")
	c.Assert(err, IsNil)

	change := s.state.NewChange("connect", "")
	change.AddAll(ts)
	s.state.Unlock()

	s.settle(c)

	s.state.Lock()
	defer s.state.Unlock()

	c.Assert(change.Err(), IsNil)
	c.Check(change.Status(), Equals, state.DoneStatus)

	var conns map[string]interface{}
	c.Assert(s.state.Get("conns", &conns), IsNil)
	c.Check(conns, DeepEquals, map[string]interface{}{
		"consumer2:plug core:slot": map[string]interface{}{
			"interface":   "test",
			"hotplug-key": "1234",
			"plug-static": map[string]interface{}{"attr1": "value1"},
			"slot-static": map[string]interface{}{"attr2": "value2"},
		},
	})
}

func (s *interfaceManagerSuite) TestDisconnectSetsUpSecurity(c *C) {
	s.mockIfaces(c, &ifacetest.TestInterface{InterfaceName: "test"}, &ifacetest.TestInterface{InterfaceName: "test2"})
	s.mockSnap(c, consumerYaml)
	s.mockSnap(c, producerYaml)

	s.state.Lock()
	s.state.Set("conns", map[string]interface{}{
		"consumer:plug producer:slot": map[string]interface{}{"interface": "test"},
	})
	s.state.Unlock()

	s.manager(c)
	conn := s.getConnection(c, "consumer", "plug", "producer", "slot")

	s.state.Lock()
	ts, err := ifacestate.Disconnect(s.state, conn)
	c.Assert(err, IsNil)
	ts.Tasks()[0].Set("snap-setup", &snapstate.SnapSetup{
		SideInfo: &snap.SideInfo{
			RealName: "consumer",
		},
	})

	change := s.state.NewChange("disconnect", "")
	change.AddAll(ts)
	s.state.Unlock()

	s.settle(c)

	s.state.Lock()
	defer s.state.Unlock()

	c.Assert(change.Err(), IsNil)
	c.Check(change.Status(), Equals, state.DoneStatus)

	c.Assert(s.secBackend.SetupCalls, HasLen, 2)
	c.Assert(s.secBackend.RemoveCalls, HasLen, 0)
	c.Check(s.secBackend.SetupCalls[0].SnapInfo.InstanceName(), Equals, "consumer")
	c.Check(s.secBackend.SetupCalls[1].SnapInfo.InstanceName(), Equals, "producer")

	c.Check(s.secBackend.SetupCalls[0].Options, Equals, interfaces.ConfinementOptions{})
	c.Check(s.secBackend.SetupCalls[1].Options, Equals, interfaces.ConfinementOptions{})
}

func (s *interfaceManagerSuite) TestDisconnectTracksConnectionsInState(c *C) {
	s.mockIfaces(c, &ifacetest.TestInterface{InterfaceName: "test"}, &ifacetest.TestInterface{InterfaceName: "test2"})
	s.mockSnap(c, consumerYaml)
	s.mockSnap(c, producerYaml)
	s.state.Lock()
	s.state.Set("conns", map[string]interface{}{
		"consumer:plug producer:slot": map[string]interface{}{"interface": "test"},
	})
	s.state.Unlock()

	s.manager(c)

	conn := s.getConnection(c, "consumer", "plug", "producer", "slot")
	s.state.Lock()
	ts, err := ifacestate.Disconnect(s.state, conn)
	c.Assert(err, IsNil)
	ts.Tasks()[0].Set("snap-setup", &snapstate.SnapSetup{
		SideInfo: &snap.SideInfo{
			RealName: "consumer",
		},
	})

	change := s.state.NewChange("disconnect", "")
	change.AddAll(ts)
	s.state.Unlock()

	s.settle(c)

	s.state.Lock()
	defer s.state.Unlock()

	c.Assert(change.Err(), IsNil)
	c.Check(change.Status(), Equals, state.DoneStatus)
	var conns map[string]interface{}
	err = s.state.Get("conns", &conns)
	c.Assert(err, IsNil)
	c.Check(conns, DeepEquals, map[string]interface{}{})
}

func (s *interfaceManagerSuite) TestDisconnectDisablesAutoConnect(c *C) {
	s.mockIfaces(c, &ifacetest.TestInterface{InterfaceName: "test"}, &ifacetest.TestInterface{InterfaceName: "test2"})
	s.mockSnap(c, consumerYaml)
	s.mockSnap(c, producerYaml)
	s.state.Lock()
	s.state.Set("conns", map[string]interface{}{
		"consumer:plug producer:slot": map[string]interface{}{"interface": "test", "auto": true},
	})
	s.state.Unlock()

	s.manager(c)

	s.state.Lock()
	conn := &interfaces.Connection{
		Plug: interfaces.NewConnectedPlug(&snap.PlugInfo{Snap: &snap.Info{SuggestedName: "consumer"}, Name: "plug"}, nil, nil),
		Slot: interfaces.NewConnectedSlot(&snap.SlotInfo{Snap: &snap.Info{SuggestedName: "producer"}, Name: "slot"}, nil, nil),
	}

	ts, err := ifacestate.Disconnect(s.state, conn)
	c.Assert(err, IsNil)
	ts.Tasks()[0].Set("snap-setup", &snapstate.SnapSetup{
		SideInfo: &snap.SideInfo{
			RealName: "consumer",
		},
	})

	change := s.state.NewChange("disconnect", "")
	change.AddAll(ts)
	s.state.Unlock()

	s.settle(c)

	s.state.Lock()
	defer s.state.Unlock()

	c.Assert(change.Err(), IsNil)
	c.Check(change.Status(), Equals, state.DoneStatus)
	var conns map[string]interface{}
	err = s.state.Get("conns", &conns)
	c.Assert(err, IsNil)
	c.Check(conns, DeepEquals, map[string]interface{}{
		"consumer:plug producer:slot": map[string]interface{}{"interface": "test", "auto": true, "undesired": true},
	})
}

func (s *interfaceManagerSuite) TestDisconnectByHotplug(c *C) {
	s.mockIfaces(c, &ifacetest.TestInterface{InterfaceName: "test"})
	consumerInfo := s.mockSnap(c, consumerYaml)
	s.mockSnap(c, coreSnapYaml)

	s.state.Lock()
	s.state.Set("conns", map[string]interface{}{
		"consumer:plug core:slot":  map[string]interface{}{"interface": "test"},
		"consumer:plug core:slot2": map[string]interface{}{"interface": "test"},
	})
	s.state.Set("hotplug-slots", map[string]interface{}{
		"slot": map[string]interface{}{
			"name":        "slot",
			"interface":   "test",
			"hotplug-key": "1234",
		}})
	s.state.Unlock()

	s.manager(c)

	s.state.Lock()
	conn := &interfaces.Connection{
		Plug: interfaces.NewConnectedPlug(consumerInfo.Plugs["plug"], nil, nil),
		Slot: interfaces.NewConnectedSlot(&snap.SlotInfo{Snap: &snap.Info{SuggestedName: "core"}, Name: "slot"}, nil, nil),
	}

	ts, err := ifacestate.DisconnectPriv(s.state, conn, ifacestate.NewDisconnectOptsWithByHotplugSet())
	c.Assert(err, IsNil)

	change := s.state.NewChange("disconnect", "")
	change.AddAll(ts)
	s.state.Unlock()

	s.settle(c)

	s.state.Lock()
	defer s.state.Unlock()

	c.Assert(change.Err(), IsNil)
	c.Check(change.Status(), Equals, state.DoneStatus)

	var conns map[string]interface{}
	err = s.state.Get("conns", &conns)
	c.Assert(err, IsNil)
	c.Check(conns, DeepEquals, map[string]interface{}{
		"consumer:plug core:slot":  map[string]interface{}{"interface": "test", "hotplug-gone": true},
		"consumer:plug core:slot2": map[string]interface{}{"interface": "test"},
	})
}

func (s *interfaceManagerSuite) TestManagerReloadsConnections(c *C) {
	s.mockIfaces(c, &ifacetest.TestInterface{InterfaceName: "test"}, &ifacetest.TestInterface{InterfaceName: "test2"})
	s.mockSnap(c, consumerYaml)
	s.mockSnap(c, producerYaml)

	s.state.Lock()
	s.state.Set("conns", map[string]interface{}{
		"consumer:plug producer:slot": map[string]interface{}{
			"interface": "test",
			"plug-static": map[string]interface{}{
				"attr1": "value2",
				"attr3": "value3",
			},
			"slot-static": map[string]interface{}{
				"attr2": "value4",
				"attr4": "value6",
			},
		},
	})
	s.state.Unlock()

	mgr := s.manager(c)
	repo := mgr.Repository()

	ifaces := repo.Interfaces()
	c.Assert(ifaces.Connections, HasLen, 1)
	cref := &interfaces.ConnRef{PlugRef: interfaces.PlugRef{Snap: "consumer", Name: "plug"}, SlotRef: interfaces.SlotRef{Snap: "producer", Name: "slot"}}
	c.Check(ifaces.Connections, DeepEquals, []*interfaces.ConnRef{cref})

	conn, err := repo.Connection(cref)
	c.Assert(err, IsNil)
	c.Assert(conn.Plug.Name(), Equals, "plug")
	c.Assert(conn.Plug.StaticAttrs(), DeepEquals, map[string]interface{}{
		"attr1": "value2",
		"attr3": "value3",
	})
	c.Assert(conn.Slot.Name(), Equals, "slot")
	c.Assert(conn.Slot.StaticAttrs(), DeepEquals, map[string]interface{}{
		"attr2": "value4",
		"attr4": "value6",
	})
}

func (s *interfaceManagerSuite) TestManagerDoesntReloadUndesiredAutoconnections(c *C) {
	s.mockIfaces(c, &ifacetest.TestInterface{InterfaceName: "test"}, &ifacetest.TestInterface{InterfaceName: "test2"})
	s.mockSnap(c, consumerYaml)
	s.mockSnap(c, producerYaml)

	s.state.Lock()
	s.state.Set("conns", map[string]interface{}{
		"consumer:plug producer:slot": map[string]interface{}{
			"interface": "test",
			"auto":      true,
			"undesired": true,
		},
	})
	s.state.Unlock()

	mgr := s.manager(c)
	c.Assert(mgr.Repository().Interfaces().Connections, HasLen, 0)
}

func (s *interfaceManagerSuite) setupHotplugSlot(c *C) {
	s.mockIfaces(c, &ifacetest.TestHotplugInterface{TestInterface: ifacetest.TestInterface{InterfaceName: "test"}})
	s.mockSnap(c, consumerYaml)
	s.mockSnap(c, coreSnapYaml)

	s.state.Lock()
	defer s.state.Unlock()

	s.state.Set("hotplug-slots", map[string]interface{}{
		"slot": map[string]interface{}{
			"name":        "slot",
			"interface":   "test",
			"hotplug-key": "abcd",
		}})
}

func (s *interfaceManagerSuite) TestManagerDoesntReloadHotlugGoneConnection(c *C) {
	s.setupHotplugSlot(c)

	s.state.Lock()
	s.state.Set("conns", map[string]interface{}{
		"consumer:plug core:slot": map[string]interface{}{
			"interface":    "test",
			"hotplug-gone": true,
		}})
	s.state.Unlock()

	mgr := s.manager(c)
	c.Assert(mgr.Repository().Interfaces().Connections, HasLen, 0)
}

func (s *interfaceManagerSuite) TestManagerReloadsHotlugConnection(c *C) {
	s.setupHotplugSlot(c)

	s.state.Lock()
	s.state.Set("conns", map[string]interface{}{
		"consumer:plug core:slot": map[string]interface{}{
			"interface":    "test",
			"hotplug-gone": false,
		}})
	s.state.Unlock()

	mgr := s.manager(c)
	repo := mgr.Repository()
	c.Assert(repo.Interfaces().Connections, HasLen, 1)
	cref := &interfaces.ConnRef{PlugRef: interfaces.PlugRef{Snap: "consumer", Name: "plug"}, SlotRef: interfaces.SlotRef{Snap: "core", Name: "slot"}}
	conn, err := repo.Connection(cref)
	c.Assert(err, IsNil)
	c.Assert(conn, NotNil)
}

func (s *interfaceManagerSuite) TestSetupProfilesDevModeMultiple(c *C) {
	mgr := s.manager(c)
	repo := mgr.Repository()

	// setup two snaps that are connected
	siP := s.mockSnap(c, producerYaml)
	siC := s.mockSnap(c, consumerYaml)
	err := repo.AddInterface(&ifacetest.TestInterface{
		InterfaceName: "test",
	})
	c.Assert(err, IsNil)
	err = repo.AddInterface(&ifacetest.TestInterface{
		InterfaceName: "test2",
	})
	c.Assert(err, IsNil)

	err = repo.AddSlot(&snap.SlotInfo{
		Snap:      siC,
		Name:      "slot",
		Interface: "test",
	})
	c.Assert(err, IsNil)
	err = repo.AddPlug(&snap.PlugInfo{
		Snap:      siP,
		Name:      "plug",
		Interface: "test",
	})
	c.Assert(err, IsNil)
	connRef := &interfaces.ConnRef{
		PlugRef: interfaces.PlugRef{Snap: siP.InstanceName(), Name: "plug"},
		SlotRef: interfaces.SlotRef{Snap: siC.InstanceName(), Name: "slot"},
	}
	_, err = repo.Connect(connRef, nil, nil, nil, nil, nil)
	c.Assert(err, IsNil)

	change := s.addSetupSnapSecurityChange(c, &snapstate.SnapSetup{
		SideInfo: &snap.SideInfo{
			RealName: siC.SnapName(),
			Revision: siC.Revision,
		},
		Flags: snapstate.Flags{DevMode: true},
	})
	s.settle(c)

	s.state.Lock()
	defer s.state.Unlock()

	// Ensure that the task succeeded.
	c.Check(change.Err(), IsNil)
	c.Check(change.Status(), Equals, state.DoneStatus)

	// The first snap is setup in devmode, the second is not
	c.Assert(s.secBackend.SetupCalls, HasLen, 2)
	c.Assert(s.secBackend.RemoveCalls, HasLen, 0)
	c.Check(s.secBackend.SetupCalls[0].SnapInfo.InstanceName(), Equals, siC.InstanceName())
	c.Check(s.secBackend.SetupCalls[0].Options, Equals, interfaces.ConfinementOptions{DevMode: true})
	c.Check(s.secBackend.SetupCalls[1].SnapInfo.InstanceName(), Equals, siP.InstanceName())
	c.Check(s.secBackend.SetupCalls[1].Options, Equals, interfaces.ConfinementOptions{})
}

func (s *interfaceManagerSuite) TestCheckInterfacesDeny(c *C) {
	s.MockModel(c, nil)

	restore := assertstest.MockBuiltinBaseDeclaration([]byte(`
type: base-declaration
authority-id: canonical
series: 16
slots:
  test:
    deny-installation: true
`))
	defer restore()
	s.mockIface(c, &ifacetest.TestInterface{InterfaceName: "test"})

	s.MockSnapDecl(c, "producer", "producer-publisher", nil)
	snapInfo := s.mockSnap(c, producerYaml)

	s.state.Lock()
	defer s.state.Unlock()
	c.Check(ifacestate.CheckInterfaces(s.state, snapInfo), ErrorMatches, "installation denied.*")
}

func (s *interfaceManagerSuite) TestCheckInterfacesDenySkippedIfNoDecl(c *C) {
	restore := assertstest.MockBuiltinBaseDeclaration([]byte(`
type: base-declaration
authority-id: canonical
series: 16
slots:
  test:
    deny-installation: true
`))
	defer restore()
	s.mockIface(c, &ifacetest.TestInterface{InterfaceName: "test"})

	// crucially, this test is missing this: s.mockSnapDecl(c, "producer", "producer-publisher", nil)
	snapInfo := s.mockSnap(c, producerYaml)

	s.state.Lock()
	defer s.state.Unlock()
	c.Check(ifacestate.CheckInterfaces(s.state, snapInfo), IsNil)
}

func (s *interfaceManagerSuite) TestCheckInterfacesAllow(c *C) {
	s.MockModel(c, nil)

	restore := assertstest.MockBuiltinBaseDeclaration([]byte(`
type: base-declaration
authority-id: canonical
series: 16
slots:
  test:
    deny-installation: true
`))
	defer restore()
	s.mockIface(c, &ifacetest.TestInterface{InterfaceName: "test"})

	s.MockSnapDecl(c, "producer", "producer-publisher", map[string]interface{}{
		"format": "1",
		"slots": map[string]interface{}{
			"test": "true",
		},
	})
	snapInfo := s.mockSnap(c, producerYaml)

	s.state.Lock()
	defer s.state.Unlock()
	c.Check(ifacestate.CheckInterfaces(s.state, snapInfo), IsNil)
}

func (s *interfaceManagerSuite) TestCheckInterfacesDeviceScopeRightStore(c *C) {
	s.MockModel(c, map[string]interface{}{
		"store": "my-store",
	})

	restore := assertstest.MockBuiltinBaseDeclaration([]byte(`
type: base-declaration
authority-id: canonical
series: 16
slots:
  test:
    deny-installation: true
`))
	defer restore()
	s.mockIface(c, &ifacetest.TestInterface{InterfaceName: "test"})

	s.MockSnapDecl(c, "producer", "producer-publisher", map[string]interface{}{
		"format": "3",
		"slots": map[string]interface{}{
			"test": map[string]interface{}{
				"allow-installation": map[string]interface{}{
					"on-store": []interface{}{"my-store"},
				},
			},
		},
	})
	snapInfo := s.mockSnap(c, producerYaml)

	s.state.Lock()
	defer s.state.Unlock()
	c.Check(ifacestate.CheckInterfaces(s.state, snapInfo), IsNil)
}

func (s *interfaceManagerSuite) TestCheckInterfacesDeviceScopeNoStore(c *C) {
	s.MockModel(c, nil)

	restore := assertstest.MockBuiltinBaseDeclaration([]byte(`
type: base-declaration
authority-id: canonical
series: 16
slots:
  test:
    deny-installation: true
`))
	defer restore()
	s.mockIface(c, &ifacetest.TestInterface{InterfaceName: "test"})

	s.MockSnapDecl(c, "producer", "producer-publisher", map[string]interface{}{
		"format": "3",
		"slots": map[string]interface{}{
			"test": map[string]interface{}{
				"allow-installation": map[string]interface{}{
					"on-store": []interface{}{"my-store"},
				},
			},
		},
	})
	snapInfo := s.mockSnap(c, producerYaml)

	s.state.Lock()
	defer s.state.Unlock()
	c.Check(ifacestate.CheckInterfaces(s.state, snapInfo), ErrorMatches, `installation not allowed.*`)
}

func (s *interfaceManagerSuite) TestCheckInterfacesDeviceScopeWrongStore(c *C) {
	s.MockModel(c, map[string]interface{}{
		"store": "other-store",
	})

	restore := assertstest.MockBuiltinBaseDeclaration([]byte(`
type: base-declaration
authority-id: canonical
series: 16
slots:
  test:
    deny-installation: true
`))
	defer restore()
	s.mockIface(c, &ifacetest.TestInterface{InterfaceName: "test"})

	s.MockSnapDecl(c, "producer", "producer-publisher", map[string]interface{}{
		"format": "3",
		"slots": map[string]interface{}{
			"test": map[string]interface{}{
				"allow-installation": map[string]interface{}{
					"on-store": []interface{}{"my-store"},
				},
			},
		},
	})
	snapInfo := s.mockSnap(c, producerYaml)

	s.state.Lock()
	defer s.state.Unlock()
	c.Check(ifacestate.CheckInterfaces(s.state, snapInfo), ErrorMatches, `installation not allowed.*`)
}

func (s *interfaceManagerSuite) TestCheckInterfacesDeviceScopeRightFriendlyStore(c *C) {
	s.MockModel(c, map[string]interface{}{
		"store": "my-substore",
	})

	s.MockStore(c, s.state, "my-substore", map[string]interface{}{
		"friendly-stores": []interface{}{"my-store"},
	})

	restore := assertstest.MockBuiltinBaseDeclaration([]byte(`
type: base-declaration
authority-id: canonical
series: 16
slots:
  test:
    deny-installation: true
`))
	defer restore()
	s.mockIface(c, &ifacetest.TestInterface{InterfaceName: "test"})

	s.MockSnapDecl(c, "producer", "producer-publisher", map[string]interface{}{
		"format": "3",
		"slots": map[string]interface{}{
			"test": map[string]interface{}{
				"allow-installation": map[string]interface{}{
					"on-store": []interface{}{"my-store"},
				},
			},
		},
	})
	snapInfo := s.mockSnap(c, producerYaml)

	s.state.Lock()
	defer s.state.Unlock()
	c.Check(ifacestate.CheckInterfaces(s.state, snapInfo), IsNil)
}

func (s *interfaceManagerSuite) TestCheckInterfacesDeviceScopeWrongFriendlyStore(c *C) {
	s.MockModel(c, map[string]interface{}{
		"store": "my-substore",
	})

	s.MockStore(c, s.state, "my-substore", map[string]interface{}{
		"friendly-stores": []interface{}{"other-store"},
	})

	restore := assertstest.MockBuiltinBaseDeclaration([]byte(`
type: base-declaration
authority-id: canonical
series: 16
slots:
  test:
    deny-installation: true
`))
	defer restore()
	s.mockIface(c, &ifacetest.TestInterface{InterfaceName: "test"})

	s.MockSnapDecl(c, "producer", "producer-publisher", map[string]interface{}{
		"format": "3",
		"slots": map[string]interface{}{
			"test": map[string]interface{}{
				"allow-installation": map[string]interface{}{
					"on-store": []interface{}{"my-store"},
				},
			},
		},
	})
	snapInfo := s.mockSnap(c, producerYaml)

	s.state.Lock()
	defer s.state.Unlock()
	c.Check(ifacestate.CheckInterfaces(s.state, snapInfo), ErrorMatches, `installation not allowed.*`)
}

func (s *interfaceManagerSuite) TestCheckInterfacesConsidersImplicitSlots(c *C) {
	snapInfo := s.mockSnap(c, ubuntuCoreSnapYaml)

	s.state.Lock()
	defer s.state.Unlock()
	c.Check(ifacestate.CheckInterfaces(s.state, snapInfo), IsNil)
	c.Check(snapInfo.Slots["home"], NotNil)
}

// Test that setup-snap-security gets undone correctly when a snap is installed
// but the installation fails (the security profiles are removed).
func (s *interfaceManagerSuite) TestUndoSetupProfilesOnInstall(c *C) {
	// Create the interface manager
	_ = s.manager(c)

	// Mock a snap and remove the side info from the state (it is implicitly
	// added by mockSnap) so that we can emulate a undo during a fresh
	// install.
	snapInfo := s.mockSnap(c, sampleSnapYaml)
	s.state.Lock()
	snapstate.Set(s.state, snapInfo.InstanceName(), nil)
	s.state.Unlock()

	// Add a change that undoes "setup-snap-security"
	change := s.addSetupSnapSecurityChange(c, &snapstate.SnapSetup{
		SideInfo: &snap.SideInfo{
			RealName: snapInfo.SnapName(),
			Revision: snapInfo.Revision,
		},
	})
	s.state.Lock()
	c.Assert(change.Tasks(), HasLen, 2)
	change.Tasks()[0].SetStatus(state.UndoStatus)
	change.Tasks()[1].SetStatus(state.UndoneStatus)
	s.state.Unlock()

	// Turn the crank
	s.settle(c)

	s.state.Lock()
	defer s.state.Unlock()

	// Ensure that the change got undone.
	c.Assert(change.Err(), IsNil)
	c.Check(change.Status(), Equals, state.UndoneStatus)

	// Ensure that since we had no prior revisions of this snap installed the
	// undo task removed the security profile from the system.
	c.Assert(s.secBackend.SetupCalls, HasLen, 0)
	c.Assert(s.secBackend.RemoveCalls, HasLen, 1)
	c.Check(s.secBackend.RemoveCalls, DeepEquals, []string{snapInfo.InstanceName()})
}

// Test that setup-snap-security gets undone correctly when a snap is refreshed
// but the installation fails (the security profiles are restored to the old state).
func (s *interfaceManagerSuite) TestUndoSetupProfilesOnRefresh(c *C) {
	// Create the interface manager
	_ = s.manager(c)

	// Mock a snap. The mockSnap call below also puts the side info into the
	// state so it seems like it was installed already.
	snapInfo := s.mockSnap(c, sampleSnapYaml)

	// Add a change that undoes "setup-snap-security"
	change := s.addSetupSnapSecurityChange(c, &snapstate.SnapSetup{
		SideInfo: &snap.SideInfo{
			RealName: snapInfo.SnapName(),
			Revision: snapInfo.Revision,
		},
	})
	s.state.Lock()
	c.Assert(change.Tasks(), HasLen, 2)
	change.Tasks()[1].SetStatus(state.UndoStatus)
	s.state.Unlock()

	// Turn the crank
	s.settle(c)

	s.state.Lock()
	defer s.state.Unlock()

	// Ensure that the change got undone.
	c.Assert(change.Err(), IsNil)
	c.Check(change.Status(), Equals, state.UndoneStatus)

	// Ensure that since had a revision in the state the undo task actually
	// setup the security of the snap we had in the state.
	c.Assert(s.secBackend.SetupCalls, HasLen, 1)
	c.Assert(s.secBackend.RemoveCalls, HasLen, 0)
	c.Check(s.secBackend.SetupCalls[0].SnapInfo.InstanceName(), Equals, snapInfo.InstanceName())
	c.Check(s.secBackend.SetupCalls[0].SnapInfo.Revision, Equals, snapInfo.Revision)
	c.Check(s.secBackend.SetupCalls[0].Options, Equals, interfaces.ConfinementOptions{})
}

func (s *interfaceManagerSuite) TestManagerTransitionConnectionsCore(c *C) {
	s.mockSnap(c, ubuntuCoreSnapYaml)
	s.mockSnap(c, coreSnapYaml)
	s.mockSnap(c, httpdSnapYaml)

	s.manager(c)

	s.state.Lock()
	defer s.state.Unlock()
	s.state.Set("conns", map[string]interface{}{
		"httpd:network ubuntu-core:network": map[string]interface{}{
			"interface": "network", "auto": true,
		},
	})

	task := s.state.NewTask("transition-ubuntu-core", "...")
	task.Set("old-name", "ubuntu-core")
	task.Set("new-name", "core")
	change := s.state.NewChange("test-migrate", "")
	change.AddTask(task)

	s.state.Unlock()
	s.se.Ensure()
	s.se.Wait()
	s.se.Stop()
	s.state.Lock()

	c.Assert(change.Status(), Equals, state.DoneStatus)
	var conns map[string]interface{}
	err := s.state.Get("conns", &conns)
	c.Assert(err, IsNil)
	// ensure the connection went from "ubuntu-core" to "core"
	c.Check(conns, DeepEquals, map[string]interface{}{
		"httpd:network core:network": map[string]interface{}{
			"interface": "network", "auto": true,
		},
	})
}

func (s *interfaceManagerSuite) TestManagerTransitionConnectionsCoreUndo(c *C) {
	s.mockSnap(c, ubuntuCoreSnapYaml)
	s.mockSnap(c, coreSnapYaml)
	s.mockSnap(c, httpdSnapYaml)

	s.manager(c)

	s.state.Lock()
	defer s.state.Unlock()
	s.state.Set("conns", map[string]interface{}{
		"httpd:network ubuntu-core:network": map[string]interface{}{
			"interface": "network", "auto": true,
		},
	})

	t := s.state.NewTask("transition-ubuntu-core", "...")
	t.Set("old-name", "ubuntu-core")
	t.Set("new-name", "core")
	change := s.state.NewChange("test-migrate", "")
	change.AddTask(t)
	terr := s.state.NewTask("error-trigger", "provoking total undo")
	terr.WaitFor(t)
	change.AddTask(terr)

	s.state.Unlock()
	for i := 0; i < 10; i++ {
		s.se.Ensure()
		s.se.Wait()
	}
	s.se.Stop()
	s.state.Lock()

	c.Assert(change.Status(), Equals, state.ErrorStatus)
	c.Check(t.Status(), Equals, state.UndoneStatus)

	var conns map[string]interface{}
	err := s.state.Get("conns", &conns)
	c.Assert(err, IsNil)
	// ensure the connection have not changed (still ubuntu-core)
	c.Check(conns, DeepEquals, map[string]interface{}{
		"httpd:network ubuntu-core:network": map[string]interface{}{
			"interface": "network", "auto": true,
		},
	})
}

// Test "core-support" connections that loop back to core is
// renamed to match the rename of the plug.
func (s *interfaceManagerSuite) TestCoreConnectionsRenamed(c *C) {
	// Put state with old connection data.
	s.state.Lock()
	s.state.Set("conns", map[string]interface{}{
		"core:core-support core:core-support": map[string]interface{}{
			"interface": "core-support", "auto": true,
		},
		"snap:unrelated core:unrelated": map[string]interface{}{
			"interface": "unrelated", "auto": true,
		},
	})
	s.state.Unlock()

	// mock both snaps, otherwise the manager will remove stale connections
	s.mockSnap(c, coreSnapYaml)
	s.mockSnap(c, sampleSnapYaml)

	// Start the manager, this is where renames happen.
	s.manager(c)

	// Check that "core-support" connection got renamed.
	s.state.Lock()
	var conns map[string]interface{}
	err := s.state.Get("conns", &conns)
	s.state.Unlock()
	c.Assert(err, IsNil)
	c.Assert(conns, DeepEquals, map[string]interface{}{
		"core:core-support-plug core:core-support": map[string]interface{}{
			"interface": "core-support", "auto": true,
		},
		"snap:unrelated core:unrelated": map[string]interface{}{
			"interface": "unrelated", "auto": true,
		},
	})
}

// Test that "network-bind" and "core-support" plugs are renamed to
// "network-bind-plug" and "core-support-plug" in order not to clash with slots
// with the same names.
func (s *interfaceManagerSuite) TestAutomaticCorePlugsRenamed(c *C) {
	s.mockSnap(c, coreSnapYaml+`
plugs:
  network-bind:
  core-support:
`)
	mgr := s.manager(c)

	// old plugs are gone
	c.Assert(mgr.Repository().Plug("core", "network-bind"), IsNil)
	c.Assert(mgr.Repository().Plug("core", "core-support"), IsNil)
	// new plugs are present
	c.Assert(mgr.Repository().Plug("core", "network-bind-plug"), Not(IsNil))
	c.Assert(mgr.Repository().Plug("core", "core-support-plug"), Not(IsNil))
	// slots are present and unchanged
	c.Assert(mgr.Repository().Slot("core", "network-bind"), Not(IsNil))
	c.Assert(mgr.Repository().Slot("core", "core-support"), Not(IsNil))
}

func (s *interfaceManagerSuite) TestAutoConnectDuringCoreTransition(c *C) {
	s.MockModel(c, nil)

	// Add both the old and new core snaps
	s.mockSnap(c, ubuntuCoreSnapYaml)
	s.mockSnap(c, coreSnapYaml)

	// Initialize the manager. This registers both of the core snaps.
	mgr := s.manager(c)

	// Add a sample snap with a "network" plug which should be auto-connected.
	// Normally it would not be auto connected because there are multiple
	// provides but we have special support for this case so the old
	// ubuntu-core snap is ignored and we pick the new core snap.
	snapInfo := s.mockSnap(c, sampleSnapYaml)

	// Run the setup-snap-security task and let it finish.
	change := s.addSetupSnapSecurityChange(c, &snapstate.SnapSetup{
		SideInfo: &snap.SideInfo{
			RealName: snapInfo.SnapName(),
			Revision: snapInfo.Revision,
		},
	})

	s.settle(c)

	s.state.Lock()
	defer s.state.Unlock()

	// Ensure that the task succeeded.
	c.Assert(change.Status(), Equals, state.DoneStatus)

	// Ensure that "network" is now saved in the state as auto-connected and
	// that it is connected to the new core snap rather than the old
	// ubuntu-core snap.
	var conns map[string]interface{}
	err := s.state.Get("conns", &conns)
	c.Assert(err, IsNil)
	c.Check(conns, DeepEquals, map[string]interface{}{
		"snap:network core:network": map[string]interface{}{
			"interface": "network", "auto": true,
		},
	})

	// Ensure that "network" is really connected.
	repo := mgr.Repository()
	plug := repo.Plug("snap", "network")
	c.Assert(plug, Not(IsNil))
	ifaces := repo.Interfaces()
	c.Assert(ifaces.Connections, HasLen, 1)
	c.Check(ifaces.Connections, DeepEquals, []*interfaces.ConnRef{{
		PlugRef: interfaces.PlugRef{Snap: "snap", Name: "network"},
		SlotRef: interfaces.SlotRef{Snap: "core", Name: "network"}}})
}

func makeAutoConnectChange(st *state.State, plugSnap, plug, slotSnap, slot string) *state.Change {
	chg := st.NewChange("connect...", "...")

	t := st.NewTask("connect", "other connect task")
	t.Set("slot", interfaces.SlotRef{Snap: slotSnap, Name: slot})
	t.Set("plug", interfaces.PlugRef{Snap: plugSnap, Name: plug})
	var plugAttrs, slotAttrs map[string]interface{}
	t.Set("plug-dynamic", plugAttrs)
	t.Set("slot-dynamic", slotAttrs)
	t.Set("auto", true)

	// two fake tasks for connect-plug-/slot- hooks
	hs1 := hookstate.HookSetup{
		Snap:     slotSnap,
		Optional: true,
		Hook:     "connect-slot-" + slot,
	}
	ht1 := hookstate.HookTask(st, "connect-slot hook", &hs1, nil)
	ht1.WaitFor(t)
	hs2 := hookstate.HookSetup{
		Snap:     plugSnap,
		Optional: true,
		Hook:     "connect-plug-" + plug,
	}
	ht2 := hookstate.HookTask(st, "connect-plug hook", &hs2, nil)
	ht2.WaitFor(ht1)

	chg.AddTask(t)
	chg.AddTask(ht1)
	chg.AddTask(ht2)

	return chg
}

func (s *interfaceManagerSuite) TestUndoConnect(c *C) {
	s.MockModel(c, nil)

	s.mockIfaces(c, &ifacetest.TestInterface{InterfaceName: "test"})
	s.manager(c)
	producer := s.mockSnap(c, producerYaml)
	consumer := s.mockSnap(c, consumerYaml)

	repo := s.manager(c).Repository()
	err := repo.AddPlug(&snap.PlugInfo{
		Snap:      consumer,
		Name:      "plug",
		Interface: "test",
	})
	c.Assert(err, IsNil)
	err = repo.AddSlot(&snap.SlotInfo{
		Snap:      producer,
		Name:      "slot",
		Interface: "test",
	})
	c.Assert(err, IsNil)

	s.state.Lock()

	// "consumer:plug producer:slot" wouldn't normally be present in conns when connecting because
	// ifacestate.Connect() checks for existing connection; it's used here to test removal on undo.
	s.state.Set("conns", map[string]interface{}{
		"snap1:plug snap2:slot":       map[string]interface{}{},
		"consumer:plug producer:slot": map[string]interface{}{},
	})

	chg := makeAutoConnectChange(s.state, "consumer", "plug", "producer", "slot")
	terr := s.state.NewTask("error-trigger", "provoking undo")
	connTasks := chg.Tasks()
	terr.WaitAll(state.NewTaskSet(connTasks...))
	chg.AddTask(terr)

	s.state.Unlock()
	s.settle(c)
	s.state.Lock()
	defer s.state.Unlock()

	c.Assert(chg.Status().Ready(), Equals, true)
	for _, t := range connTasks {
		c.Assert(t.Status(), Equals, state.UndoneStatus)
	}

	// connection is removed from conns, other connection is left intact
	var conns map[string]interface{}
	c.Assert(s.state.Get("conns", &conns), IsNil)
	c.Check(conns, DeepEquals, map[string]interface{}{
		"snap1:plug snap2:slot": map[string]interface{}{},
	})
}

func (s *interfaceManagerSuite) TestConnectErrorMissingSlotSnapOnAutoConnect(c *C) {
	_ = s.manager(c)
	s.mockSnap(c, producerYaml)
	s.mockSnap(c, consumerYaml)

	s.state.Lock()

	chg := makeAutoConnectChange(s.state, "consumer", "plug", "producer", "slot")
	// remove producer snap from the state, doConnect should complain
	snapstate.Set(s.state, "producer", nil)

	s.state.Unlock()

	s.settle(c)

	s.state.Lock()
	defer s.state.Unlock()

	c.Check(chg.Status(), Equals, state.ErrorStatus)
	c.Assert(chg.Err(), ErrorMatches, `cannot perform the following tasks:\n.*snap "producer" is no longer available for auto-connecting.*`)

	var conns map[string]interface{}
	c.Assert(s.state.Get("conns", &conns), Equals, state.ErrNoState)
}

func (s *interfaceManagerSuite) TestConnectErrorMissingPlugSnapOnAutoConnect(c *C) {
	_ = s.manager(c)
	s.mockSnap(c, producerYaml)
	s.mockSnap(c, consumerYaml)

	s.state.Lock()
	chg := makeAutoConnectChange(s.state, "consumer", "plug", "producer", "slot")
	// remove consumer snap from the state, doConnect should complain
	snapstate.Set(s.state, "consumer", nil)

	s.state.Unlock()

	s.settle(c)

	s.state.Lock()
	defer s.state.Unlock()

	c.Assert(chg.Status(), Equals, state.ErrorStatus)
	c.Assert(chg.Err(), ErrorMatches, `cannot perform the following tasks:\n.*snap "consumer" is no longer available for auto-connecting.*`)

	var conns map[string]interface{}
	c.Assert(s.state.Get("conns", &conns), Equals, state.ErrNoState)
}

func (s *interfaceManagerSuite) TestConnectErrorMissingPlugOnAutoConnect(c *C) {
	s.mockIfaces(c, &ifacetest.TestInterface{InterfaceName: "test"})
	_ = s.manager(c)
	producer := s.mockSnap(c, producerYaml)
	// consumer snap has no plug, doConnect should complain
	s.mockSnap(c, consumerYaml)

	repo := s.manager(c).Repository()
	err := repo.AddSlot(&snap.SlotInfo{
		Snap:      producer,
		Name:      "slot",
		Interface: "test",
	})
	c.Assert(err, IsNil)

	s.state.Lock()

	chg := makeAutoConnectChange(s.state, "consumer", "plug", "producer", "slot")
	s.state.Unlock()

	s.settle(c)

	s.state.Lock()
	defer s.state.Unlock()

	c.Assert(chg.Status(), Equals, state.ErrorStatus)
	c.Assert(chg.Err(), ErrorMatches, `cannot perform the following tasks:\n.*snap "consumer" has no "plug" plug.*`)

	var conns map[string]interface{}
	err = s.state.Get("conns", &conns)
	c.Assert(err, Equals, state.ErrNoState)
}

func (s *interfaceManagerSuite) TestConnectErrorMissingSlotOnAutoConnect(c *C) {
	s.mockIfaces(c, &ifacetest.TestInterface{InterfaceName: "test"})
	_ = s.manager(c)
	// producer snap has no slot, doConnect should complain
	s.mockSnap(c, producerYaml)
	consumer := s.mockSnap(c, consumerYaml)

	repo := s.manager(c).Repository()
	err := repo.AddPlug(&snap.PlugInfo{
		Snap:      consumer,
		Name:      "plug",
		Interface: "test",
	})
	c.Assert(err, IsNil)

	s.state.Lock()

	chg := makeAutoConnectChange(s.state, "consumer", "plug", "producer", "slot")
	s.state.Unlock()

	s.settle(c)

	s.state.Lock()
	defer s.state.Unlock()

	c.Assert(chg.Status(), Equals, state.ErrorStatus)
	c.Assert(chg.Err(), ErrorMatches, `cannot perform the following tasks:\n.*snap "producer" has no "slot" slot.*`)

	var conns map[string]interface{}
	err = s.state.Get("conns", &conns)
	c.Assert(err, Equals, state.ErrNoState)
}

func (s *interfaceManagerSuite) TestConnectHandlesAutoconnect(c *C) {
	s.MockModel(c, nil)

	s.mockIfaces(c, &ifacetest.TestInterface{InterfaceName: "test"})
	_ = s.manager(c)
	producer := s.mockSnap(c, producerYaml)
	consumer := s.mockSnap(c, consumerYaml)

	repo := s.manager(c).Repository()
	err := repo.AddPlug(&snap.PlugInfo{
		Snap:      consumer,
		Name:      "plug",
		Interface: "test",
	})
	c.Assert(err, IsNil)
	err = repo.AddSlot(&snap.SlotInfo{
		Snap:      producer,
		Name:      "slot",
		Interface: "test",
	})
	c.Assert(err, IsNil)

	s.state.Lock()

	chg := makeAutoConnectChange(s.state, "consumer", "plug", "producer", "slot")
	s.state.Unlock()

	s.settle(c)

	s.state.Lock()
	defer s.state.Unlock()

	task := chg.Tasks()[0]
	c.Assert(task.Status(), Equals, state.DoneStatus)

	// Ensure that "slot" is now auto-connected.
	var conns map[string]interface{}
	err = s.state.Get("conns", &conns)
	c.Assert(err, IsNil)
	c.Check(conns, DeepEquals, map[string]interface{}{
		"consumer:plug producer:slot": map[string]interface{}{
			"interface": "test", "auto": true,
		},
	})
}

func (s *interfaceManagerSuite) TestRegenerateAllSecurityProfilesWritesSystemKeyFile(c *C) {
	restore := interfaces.MockSystemKey(`{"core": "123"}`)
	defer restore()

	s.mockIface(c, &ifacetest.TestInterface{InterfaceName: "test"})
	s.mockSnap(c, consumerYaml)
	c.Assert(osutil.FileExists(dirs.SnapSystemKeyFile), Equals, false)

	_ = s.manager(c)
	c.Check(dirs.SnapSystemKeyFile, testutil.FileMatches, `{.*"build-id":.*`)

	stat, err := os.Stat(dirs.SnapSystemKeyFile)
	c.Assert(err, IsNil)

	// run manager again, but this time the snapsystemkey file should
	// not be rewriten as the systemKey inputs have not changed
	time.Sleep(20 * time.Millisecond)
	s.privateMgr = nil
	_ = s.manager(c)
	stat2, err := os.Stat(dirs.SnapSystemKeyFile)
	c.Assert(err, IsNil)
	c.Check(stat.ModTime(), DeepEquals, stat2.ModTime())
}

func (s *interfaceManagerSuite) TestAutoconnectSelf(c *C) {
	s.MockModel(c, nil)

	s.mockIfaces(c, &ifacetest.TestInterface{InterfaceName: "test"})
	s.mockSnap(c, selfconnectSnapYaml)
	repo := s.manager(c).Repository()
	c.Assert(repo.Slots("producerconsumer"), HasLen, 1)

	s.state.Lock()

	sup := &snapstate.SnapSetup{
		SideInfo: &snap.SideInfo{
			Revision: snap.R(1),
			RealName: "producerconsumer"},
	}

	chg := s.state.NewChange("install", "...")
	t := s.state.NewTask("auto-connect", "...")
	t.Set("snap-setup", sup)
	chg.AddTask(t)

	s.state.Unlock()

	s.settle(c)

	s.state.Lock()
	defer s.state.Unlock()

	hooktypes := make(map[string]int)
	for _, t := range s.state.Tasks() {
		if t.Kind() == "run-hook" {
			var hsup hookstate.HookSetup
			c.Assert(t.Get("hook-setup", &hsup), IsNil)
			count := hooktypes[hsup.Hook]
			hooktypes[hsup.Hook] = count + 1
		}
	}

	// verify that every hook was run once
	for _, ht := range []string{"prepare-plug-plug", "prepare-slot-slot", "connect-slot-slot", "connect-plug-plug"} {
		c.Assert(hooktypes[ht], Equals, 1)
	}
}

func (s *interfaceManagerSuite) TestAutoconnectForDefaultContentProvider(c *C) {
	restore := ifacestate.MockContentLinkRetryTimeout(5 * time.Millisecond)
	defer restore()

	s.mockSnap(c, `name: snap-content-plug
version: 1
plugs:
 shared-content-plug:
  interface: content
  default-provider: snap-content-slot
  content: shared-content
`)
	s.mockSnap(c, `name: snap-content-slot
version: 1
slots:
 shared-content-slot:
  interface: content
  content: shared-content
`)
	s.manager(c)

	s.state.Lock()

	supContentPlug := &snapstate.SnapSetup{
		SideInfo: &snap.SideInfo{
			Revision: snap.R(1),
			RealName: "snap-content-plug"},
	}
	supContentSlot := &snapstate.SnapSetup{
		SideInfo: &snap.SideInfo{
			Revision: snap.R(1),
			RealName: "snap-content-slot"},
	}
	chg := s.state.NewChange("install", "...")

	tInstPlug := s.state.NewTask("link-snap", "Install snap-content-plug")
	tInstPlug.Set("snap-setup", supContentPlug)
	chg.AddTask(tInstPlug)

	tInstSlot := s.state.NewTask("link-snap", "Install snap-content-slot")
	tInstSlot.Set("snap-setup", supContentSlot)
	chg.AddTask(tInstSlot)

	tConnectPlug := s.state.NewTask("auto-connect", "...")
	tConnectPlug.Set("snap-setup", supContentPlug)
	chg.AddTask(tConnectPlug)

	tConnectSlot := s.state.NewTask("auto-connect", "...")
	tConnectSlot.Set("snap-setup", supContentSlot)
	chg.AddTask(tConnectSlot)

	// run the change
	s.state.Unlock()
	for i := 0; i < 5; i++ {
		s.se.Ensure()
		s.se.Wait()
	}

	// change did a retry
	s.state.Lock()
	c.Check(tConnectPlug.Status(), Equals, state.DoingStatus)

	// pretend install of content slot is done
	tInstSlot.SetStatus(state.DoneStatus)
	// wait for contentLinkRetryTimeout
	time.Sleep(10 * time.Millisecond)

	s.state.Unlock()

	// run again
	for i := 0; i < 5; i++ {
		s.se.Ensure()
		s.se.Wait()
	}

	// check that the connect plug task is now in done state
	s.state.Lock()
	defer s.state.Unlock()
	c.Check(tConnectPlug.Status(), Equals, state.DoneStatus)
}

func (s *interfaceManagerSuite) TestAutoconnectForDefaultContentProviderWrongOrderWaitChain(c *C) {
	restore := ifacestate.MockContentLinkRetryTimeout(5 * time.Millisecond)
	defer restore()

	s.mockSnap(c, `name: snap-content-plug
version: 1
plugs:
 shared-content-plug:
  interface: content
  default-provider: snap-content-slot
  content: shared-content
`)
	s.mockSnap(c, `name: snap-content-slot
version: 1
slots:
 shared-content-slot:
  interface: content
  content: shared-content
`)
	s.manager(c)

	s.state.Lock()

	supContentPlug := &snapstate.SnapSetup{
		SideInfo: &snap.SideInfo{
			Revision: snap.R(1),
			RealName: "snap-content-plug"},
	}
	supContentSlot := &snapstate.SnapSetup{
		SideInfo: &snap.SideInfo{
			Revision: snap.R(1),
			RealName: "snap-content-slot"},
	}
	chg := s.state.NewChange("install", "...")

	// Setup a wait chain in the "wrong" order, i.e. pretend we seed
	// the consumer of the content interface before we seed the producer
	// (see LP:#1772844) for a real world example of this).
	tInstPlug := s.state.NewTask("link-snap", "Install snap-content-plug")
	tInstPlug.Set("snap-setup", supContentPlug)
	chg.AddTask(tInstPlug)

	tConnectPlug := s.state.NewTask("auto-connect", "...plug")
	tConnectPlug.Set("snap-setup", supContentPlug)
	tConnectPlug.WaitFor(tInstPlug)
	chg.AddTask(tConnectPlug)

	tInstSlot := s.state.NewTask("link-snap", "Install snap-content-slot")
	tInstSlot.Set("snap-setup", supContentSlot)
	tInstSlot.WaitFor(tInstPlug)
	tInstSlot.WaitFor(tConnectPlug)
	chg.AddTask(tInstSlot)

	tConnectSlot := s.state.NewTask("auto-connect", "...slot")
	tConnectSlot.Set("snap-setup", supContentSlot)
	tConnectSlot.WaitFor(tInstPlug)
	tConnectSlot.WaitFor(tInstSlot)
	tConnectSlot.WaitFor(tConnectPlug)
	chg.AddTask(tConnectSlot)

	// pretend plug install was done by snapstate
	tInstPlug.SetStatus(state.DoneStatus)

	// run the change, this will trigger the auto-connect of the plug
	s.state.Unlock()
	for i := 0; i < 5; i++ {
		s.se.Ensure()
		s.se.Wait()
	}

	// check that auto-connect did finish and not hang
	s.state.Lock()
	c.Check(tConnectPlug.Status(), Equals, state.DoneStatus)
	c.Check(tInstSlot.Status(), Equals, state.DoStatus)
	c.Check(tConnectSlot.Status(), Equals, state.DoStatus)

	// pretend snapstate finished installing the slot
	tInstSlot.SetStatus(state.DoneStatus)

	s.state.Unlock()

	// run again
	for i := 0; i < 5; i++ {
		s.se.Ensure()
		s.se.Wait()
	}

	// and now the slot side auto-connected
	s.state.Lock()
	defer s.state.Unlock()
	c.Check(tConnectSlot.Status(), Equals, state.DoneStatus)
}

func (s *interfaceManagerSuite) TestSnapsWithSecurityProfiles(c *C) {
	s.state.Lock()
	defer s.state.Unlock()

	si0 := &snap.SideInfo{
		RealName: "snap0",
		Revision: snap.R(10),
	}
	snaptest.MockSnap(c, `name: snap0`, si0)
	snapstate.Set(s.state, "snap0", &snapstate.SnapState{
		Active:   true,
		Sequence: []*snap.SideInfo{si0},
		Current:  si0.Revision,
	})

	snaps := []struct {
		name        string
		setupStatus state.Status
		linkStatus  state.Status
	}{
		{"snap0", state.DoneStatus, state.DoneStatus},
		{"snap1", state.DoneStatus, state.DoStatus},
		{"snap2", state.DoneStatus, state.ErrorStatus},
		{"snap3", state.DoneStatus, state.UndoingStatus},
		{"snap4", state.DoingStatus, state.DoStatus},
		{"snap6", state.DoStatus, state.DoStatus},
	}

	for i, snp := range snaps {
		var si *snap.SideInfo

		if snp.name != "snap0" {
			si = &snap.SideInfo{
				RealName: snp.name,
				Revision: snap.R(i),
			}
			snaptest.MockSnap(c, "name: "+snp.name, si)
		}

		chg := s.state.NewChange("linking", "linking 1")
		t1 := s.state.NewTask("setup-profiles", "setup profiles 1")
		t1.Set("snap-setup", &snapstate.SnapSetup{
			SideInfo: si,
		})
		t1.SetStatus(snp.setupStatus)
		t2 := s.state.NewTask("link-snap", "link snap 1")
		t2.Set("snap-setup", &snapstate.SnapSetup{
			SideInfo: si,
		})
		t2.WaitFor(t1)
		t2.SetStatus(snp.linkStatus)
		chg.AddTask(t1)
		chg.AddTask(t2)
	}

	infos, err := ifacestate.SnapsWithSecurityProfiles(s.state)
	c.Assert(err, IsNil)
	c.Check(infos, HasLen, 3)
	got := make(map[string]snap.Revision)
	for _, info := range infos {
		got[info.InstanceName()] = info.Revision
	}
	c.Check(got, DeepEquals, map[string]snap.Revision{
		"snap0": snap.R(10),
		"snap1": snap.R(1),
		"snap3": snap.R(3),
	})
}

func (s *interfaceManagerSuite) TestDisconnectInterfaces(c *C) {
	s.mockIfaces(c, &ifacetest.TestInterface{InterfaceName: "test"})
	_ = s.manager(c)

	consumerInfo := s.mockSnap(c, consumerYaml)
	producerInfo := s.mockSnap(c, producerYaml)

	s.state.Lock()

	sup := &snapstate.SnapSetup{
		SideInfo: &snap.SideInfo{
			RealName: "consumer"},
	}

	repo := s.manager(c).Repository()
	c.Assert(repo.AddSnap(consumerInfo), IsNil)
	c.Assert(repo.AddSnap(producerInfo), IsNil)

	plugDynAttrs := map[string]interface{}{
		"attr3": "value3",
	}
	slotDynAttrs := map[string]interface{}{
		"attr4": "value4",
	}
	repo.Connect(&interfaces.ConnRef{
		PlugRef: interfaces.PlugRef{Snap: "consumer", Name: "plug"},
		SlotRef: interfaces.SlotRef{Snap: "producer", Name: "slot"},
	}, nil, plugDynAttrs, nil, slotDynAttrs, nil)

	chg := s.state.NewChange("install", "")
	t := s.state.NewTask("auto-disconnect", "")
	t.Set("snap-setup", sup)
	chg.AddTask(t)

	s.state.Unlock()

	s.se.Ensure()
	s.se.Wait()

	s.state.Lock()
	defer s.state.Unlock()

	ht := t.HaltTasks()
	c.Assert(ht, HasLen, 3)

	c.Assert(ht[2].Kind(), Equals, "disconnect")
	var autoDisconnect bool
	c.Assert(ht[2].Get("auto-disconnect", &autoDisconnect), IsNil)
	c.Assert(autoDisconnect, Equals, true)
	var plugDynamic, slotDynamic, plugStatic, slotStatic map[string]interface{}
	c.Assert(ht[2].Get("plug-static", &plugStatic), IsNil)
	c.Assert(ht[2].Get("plug-dynamic", &plugDynamic), IsNil)
	c.Assert(ht[2].Get("slot-static", &slotStatic), IsNil)
	c.Assert(ht[2].Get("slot-dynamic", &slotDynamic), IsNil)

	c.Assert(plugStatic, DeepEquals, map[string]interface{}{"attr1": "value1"})
	c.Assert(slotStatic, DeepEquals, map[string]interface{}{"attr2": "value2"})
	c.Assert(plugDynamic, DeepEquals, map[string]interface{}{"attr3": "value3"})
	c.Assert(slotDynamic, DeepEquals, map[string]interface{}{"attr4": "value4"})

	var expectedHooks = []struct{ snap, hook string }{
		{snap: "producer", hook: "disconnect-slot-slot"},
		{snap: "consumer", hook: "disconnect-plug-plug"},
	}

	for i := 0; i < 2; i++ {
		var hsup hookstate.HookSetup
		c.Assert(ht[i].Kind(), Equals, "run-hook")
		c.Assert(ht[i].Get("hook-setup", &hsup), IsNil)

		c.Assert(hsup.Snap, Equals, expectedHooks[i].snap)
		c.Assert(hsup.Hook, Equals, expectedHooks[i].hook)
	}
}

func (s *interfaceManagerSuite) testDisconnectInterfacesRetry(c *C, conflictingKind string) {
	s.mockIfaces(c, &ifacetest.TestInterface{InterfaceName: "test"})
	_ = s.manager(c)

	consumerInfo := s.mockSnap(c, consumerYaml)
	producerInfo := s.mockSnap(c, producerYaml)

	supprod := &snapstate.SnapSetup{
		SideInfo: &snap.SideInfo{
			RealName: "producer"},
	}

	s.state.Lock()

	repo := s.manager(c).Repository()
	c.Assert(repo.AddSnap(consumerInfo), IsNil)
	c.Assert(repo.AddSnap(producerInfo), IsNil)

	repo.Connect(&interfaces.ConnRef{
		PlugRef: interfaces.PlugRef{Snap: "consumer", Name: "plug"},
		SlotRef: interfaces.SlotRef{Snap: "producer", Name: "slot"},
	}, nil, nil, nil, nil, nil)

	sup := &snapstate.SnapSetup{
		SideInfo: &snap.SideInfo{
			RealName: "consumer"},
	}

	chg2 := s.state.NewChange("remove", "")
	t2 := s.state.NewTask("auto-disconnect", "")
	t2.Set("snap-setup", sup)
	chg2.AddTask(t2)

	// create conflicting task
	chg1 := s.state.NewChange("conflicting change", "")
	t1 := s.state.NewTask(conflictingKind, "")
	t1.Set("snap-setup", supprod)
	chg1.AddTask(t1)
	t3 := s.state.NewTask("other", "")
	t1.WaitFor(t3)
	chg1.AddTask(t3)
	t3.SetStatus(state.HoldStatus)

	s.state.Unlock()
	s.se.Ensure()
	s.se.Wait()

	s.state.Lock()
	defer s.state.Unlock()

	c.Assert(strings.Join(t2.Log(), ""), Matches, `.*Waiting for conflicting change in progress...`)
	c.Assert(t2.Status(), Equals, state.DoingStatus)
}

func (s *interfaceManagerSuite) TestDisconnectInterfacesRetryLink(c *C) {
	s.testDisconnectInterfacesRetry(c, "link-snap")
}

func (s *interfaceManagerSuite) TestDisconnectInterfacesRetrySetupProfiles(c *C) {
	s.testDisconnectInterfacesRetry(c, "setup-profiles")
}

func (s *interfaceManagerSuite) setupGadgetConnect(c *C) {
	s.mockIfaces(c, &ifacetest.TestInterface{InterfaceName: "test"})
	s.MockSnapDecl(c, "consumer", "publisher1", nil)
	s.mockSnap(c, consumerYaml)
	s.MockSnapDecl(c, "producer", "publisher2", nil)
	s.mockSnap(c, producerYaml)

	gadgetInfo := s.mockSnap(c, `name: gadget
type: gadget
`)

	gadgetYaml := []byte(`
connections:
   - plug: consumeridididididididididididid:plug
     slot: produceridididididididididididid:slot

volumes:
    volume-id:
        bootloader: grub
`)

	err := ioutil.WriteFile(filepath.Join(gadgetInfo.MountDir(), "meta", "gadget.yaml"), gadgetYaml, 0644)
	c.Assert(err, IsNil)

}

func (s *interfaceManagerSuite) TestGadgetConnect(c *C) {
	r1 := release.MockOnClassic(false)
	defer r1()

	s.setupGadgetConnect(c)
	s.manager(c)

	s.state.Lock()
	defer s.state.Unlock()

	chg := s.state.NewChange("setting-up", "...")
	t := s.state.NewTask("gadget-connect", "gadget connections")
	chg.AddTask(t)

	s.state.Unlock()
	s.se.Ensure()
	s.se.Wait()
	s.state.Lock()

	c.Assert(chg.Err(), IsNil)
	tasks := chg.Tasks()
	c.Assert(tasks, HasLen, 6)

	gotConnect := false
	for _, t := range tasks {
		switch t.Kind() {
		default:
			c.Fatalf("unexpected task kind: %s", t.Kind())
		case "gadget-connect":
		case "run-hook":
		case "connect":
			gotConnect = true
			var autoConnect, byGadget bool
			err := t.Get("auto", &autoConnect)
			c.Assert(err, IsNil)
			err = t.Get("by-gadget", &byGadget)
			c.Assert(err, IsNil)
			c.Check(autoConnect, Equals, true)
			c.Check(byGadget, Equals, true)

			var plug interfaces.PlugRef
			err = t.Get("plug", &plug)
			c.Assert(err, IsNil)
			c.Assert(plug.Snap, Equals, "consumer")
			c.Assert(plug.Name, Equals, "plug")
			var slot interfaces.SlotRef
			err = t.Get("slot", &slot)
			c.Assert(err, IsNil)
			c.Assert(slot.Snap, Equals, "producer")
			c.Assert(slot.Name, Equals, "slot")
		}
	}

	c.Assert(gotConnect, Equals, true)
}

func (s *interfaceManagerSuite) TestGadgetConnectAlreadyConnected(c *C) {
	r1 := release.MockOnClassic(false)
	defer r1()

	s.setupGadgetConnect(c)
	s.manager(c)

	s.state.Lock()
	defer s.state.Unlock()

	s.state.Set("conns", map[string]interface{}{
		"consumer:plug producer:slot": map[string]interface{}{
			"interface": "test", "auto": true,
		},
	})

	chg := s.state.NewChange("setting-up", "...")
	t := s.state.NewTask("gadget-connect", "gadget connections")
	chg.AddTask(t)

	s.state.Unlock()
	s.se.Ensure()
	s.se.Wait()
	s.state.Lock()

	c.Assert(chg.Err(), IsNil)
	c.Check(chg.Status().Ready(), Equals, true)
	tasks := chg.Tasks()
	c.Assert(tasks, HasLen, 1)
}

func (s *interfaceManagerSuite) TestGadgetConnectConflictRetry(c *C) {
	r1 := release.MockOnClassic(false)
	defer r1()

	s.setupGadgetConnect(c)
	s.manager(c)

	s.state.Lock()
	defer s.state.Unlock()

	otherChg := s.state.NewChange("other-chg", "...")
	t := s.state.NewTask("link-snap", "...")
	t.Set("snap-setup", &snapstate.SnapSetup{
		SideInfo: &snap.SideInfo{
			RealName: "producer"},
	})
	otherChg.AddTask(t)

	chg := s.state.NewChange("setting-up", "...")
	t = s.state.NewTask("gadget-connect", "gadget connections")
	chg.AddTask(t)

	s.state.Unlock()
	s.se.Ensure()
	s.se.Wait()
	s.state.Lock()

	c.Assert(chg.Err(), IsNil)
	c.Check(chg.Status().Ready(), Equals, false)
	tasks := chg.Tasks()
	c.Assert(tasks, HasLen, 1)

	c.Check(t.Status(), Equals, state.DoingStatus)
	c.Check(t.Log()[0], Matches, `.*gadget connect will be retried: conflicting snap producer with task "link-snap"`)
}

func (s *interfaceManagerSuite) TestGadgetConnectSkipUnknown(c *C) {
	r1 := release.MockOnClassic(false)
	defer r1()

	s.mockIfaces(c, &ifacetest.TestInterface{InterfaceName: "test"})
	s.MockSnapDecl(c, "consumer", "publisher1", nil)
	s.mockSnap(c, consumerYaml)
	s.MockSnapDecl(c, "producer", "publisher2", nil)
	s.mockSnap(c, producerYaml)

	s.manager(c)

	gadgetInfo := s.mockSnap(c, `name: gadget
type: gadget
`)

	gadgetYaml := []byte(`
connections:
   - plug: consumeridididididididididididid:plug
     slot: produceridididididididididididid:unknown
   - plug: unknownididididididididididididi:plug
     slot: produceridididididididididididid:slot

volumes:
    volume-id:
        bootloader: grub
`)

	err := ioutil.WriteFile(filepath.Join(gadgetInfo.MountDir(), "meta", "gadget.yaml"), gadgetYaml, 0644)
	c.Assert(err, IsNil)

	s.state.Lock()
	defer s.state.Unlock()

	chg := s.state.NewChange("setting-up", "...")
	t := s.state.NewTask("gadget-connect", "gadget connections")
	chg.AddTask(t)

	s.state.Unlock()
	s.se.Ensure()
	s.se.Wait()
	s.state.Lock()

	c.Assert(chg.Err(), IsNil)
	tasks := chg.Tasks()
	c.Assert(tasks, HasLen, 1)

	logs := t.Log()
	c.Check(logs, HasLen, 2)
	c.Check(logs[0], Matches, `.*ignoring missing slot produceridididididididididididid:unknown`)
	c.Check(logs[1], Matches, `.* ignoring missing plug unknownididididididididididididi:plug`)
}

func (s *interfaceManagerSuite) TestGadgetConnectHappyPolicyChecks(c *C) {
	// network-control does not auto-connect so this test also
	// checks that the right policy checker (for "*-connection"
	// rules) is used for gadget connections
	r1 := release.MockOnClassic(false)
	defer r1()

	s.MockModel(c, nil)

	s.mockSnap(c, coreSnapYaml)

	s.MockSnapDecl(c, "foo", "publisher1", nil)
	s.mockSnap(c, `name: foo
version: 1.0
plugs:
  network-control:
`)

	s.manager(c)

	gadgetInfo := s.mockSnap(c, `name: gadget
type: gadget
`)

	gadgetYaml := []byte(`
connections:
   - plug: fooididididididididididididididi:network-control

volumes:
    volume-id:
        bootloader: grub
`)

	err := ioutil.WriteFile(filepath.Join(gadgetInfo.MountDir(), "meta", "gadget.yaml"), gadgetYaml, 0644)
	c.Assert(err, IsNil)

	s.state.Lock()
	defer s.state.Unlock()

	chg := s.state.NewChange("setting-up", "...")
	t := s.state.NewTask("gadget-connect", "gadget connections")
	chg.AddTask(t)

	s.state.Unlock()
	s.se.Ensure()
	s.se.Wait()
	s.state.Lock()

	c.Assert(chg.Err(), IsNil)
	tasks := chg.Tasks()
	c.Assert(tasks, HasLen, 2)
	c.Assert(tasks[0].Kind(), Equals, "gadget-connect")
	c.Assert(tasks[1].Kind(), Equals, "connect")

	s.state.Unlock()
	s.settle(c)
	s.state.Lock()

	c.Assert(chg.Err(), IsNil)
	c.Assert(chg.Status().Ready(), Equals, true)

	// check connection
	var conns map[string]interface{}
	err = s.state.Get("conns", &conns)
	c.Assert(err, IsNil)
	c.Check(conns, HasLen, 1)
	c.Check(conns, DeepEquals, map[string]interface{}{
		"foo:network-control core:network-control": map[string]interface{}{
			"interface": "network-control", "auto": true, "by-gadget": true,
		},
	})
}

func (s *interfaceManagerSuite) testChangeConflict(c *C, kind string) {
	s.state.Lock()
	defer s.state.Unlock()

	snapstate.Set(s.state, "producer", &snapstate.SnapState{
		Active:   true,
		Sequence: []*snap.SideInfo{{RealName: "producer", SnapID: "producer-id", Revision: snap.R(1)}},
		Current:  snap.R(1),
		SnapType: "app",
	})
	snapstate.Set(s.state, "consumer", &snapstate.SnapState{
		Active:   true,
		Sequence: []*snap.SideInfo{{RealName: "consumer", SnapID: "consumer-id", Revision: snap.R(1)}},
		Current:  snap.R(1),
		SnapType: "app",
	})

	chg := s.state.NewChange("another change", "...")
	t := s.state.NewTask(kind, "...")
	t.Set("slot", interfaces.SlotRef{Snap: "producer", Name: "slot"})
	t.Set("plug", interfaces.PlugRef{Snap: "consumer", Name: "plug"})
	chg.AddTask(t)

	_, err := snapstate.Disable(s.state, "producer")
	c.Assert(err, ErrorMatches, `snap "producer" has "another change" change in progress`)

	_, err = snapstate.Disable(s.state, "consumer")
	c.Assert(err, ErrorMatches, `snap "consumer" has "another change" change in progress`)
}

func (s *interfaceManagerSuite) TestSnapstateOpConflictWithConnect(c *C) {
	s.testChangeConflict(c, "connect")
}

func (s *interfaceManagerSuite) TestSnapstateOpConflictWithDisconnect(c *C) {
	s.testChangeConflict(c, "disconnect")
}

type udevMonitorMock struct {
	ConnectError, RunError                             error
	ConnectCalls, RunCalls, StopCalls, DisconnectCalls int
}

func (u *udevMonitorMock) Connect() error {
	u.ConnectCalls++
	return u.ConnectError
}

func (u *udevMonitorMock) Disconnect() error {
	u.DisconnectCalls++
	return nil
}

func (u *udevMonitorMock) Run() error {
	u.RunCalls++
	return u.RunError
}

func (u *udevMonitorMock) Stop() error {
	u.StopCalls++
	return nil
}

func (s *interfaceManagerSuite) TestUDevMonitorInit(c *C) {
	u := udevMonitorMock{}
	st := s.state
	st.Lock()
	snapstate.Set(s.state, "core", &snapstate.SnapState{
		Active: true,
		Sequence: []*snap.SideInfo{
			{RealName: "core", Revision: snap.R(1)},
		},
		Current:  snap.R(1),
		SnapType: "os",
	})
	st.Unlock()

	restoreTimeout := ifacestate.MockUDevInitRetryTimeout(0 * time.Second)
	defer restoreTimeout()

	restoreCreate := ifacestate.MockCreateUDevMonitor(func(udevmonitor.DeviceAddedFunc, udevmonitor.DeviceRemovedFunc, udevmonitor.EnumerationDoneFunc) udevmonitor.Interface {
		return &u
	})
	defer restoreCreate()

	mgr, err := ifacestate.Manager(s.state, nil, s.o.TaskRunner(), nil, nil)
	c.Assert(err, IsNil)

	// succesfull initialization should result in exactly 1 connect and run call
	for i := 0; i < 5; i++ {
		c.Assert(mgr.Ensure(), IsNil)
	}
	mgr.Stop()

	c.Assert(u.ConnectCalls, Equals, 1)
	c.Assert(u.RunCalls, Equals, 1)
	c.Assert(u.StopCalls, Equals, 1)
}

func (s *interfaceManagerSuite) TestUDevMonitorInitErrors(c *C) {
	u := udevMonitorMock{
		ConnectError: fmt.Errorf("Connect failed"),
	}
	st := s.state
	st.Lock()
	snapstate.Set(s.state, "core", &snapstate.SnapState{
		Active: true,
		Sequence: []*snap.SideInfo{
			{RealName: "core", Revision: snap.R(1)},
		},
		Current:  snap.R(1),
		SnapType: "os",
	})
	st.Unlock()

	restoreTimeout := ifacestate.MockUDevInitRetryTimeout(0 * time.Second)
	defer restoreTimeout()

	restoreCreate := ifacestate.MockCreateUDevMonitor(func(udevmonitor.DeviceAddedFunc, udevmonitor.DeviceRemovedFunc, udevmonitor.EnumerationDoneFunc) udevmonitor.Interface {
		return &u
	})
	defer restoreCreate()

	mgr, err := ifacestate.Manager(s.state, nil, s.o.TaskRunner(), nil, nil)
	c.Assert(err, IsNil)

	c.Assert(mgr.Ensure(), ErrorMatches, "Connect failed")
	c.Assert(u.ConnectCalls, Equals, 1)
	c.Assert(u.RunCalls, Equals, 0)
	c.Assert(u.StopCalls, Equals, 0)

	u.ConnectError = nil
	u.RunError = fmt.Errorf("Run failed")
	c.Assert(mgr.Ensure(), ErrorMatches, "Run failed")
	c.Assert(u.ConnectCalls, Equals, 2)
	c.Assert(u.RunCalls, Equals, 1)
	c.Assert(u.StopCalls, Equals, 0)
	c.Assert(u.DisconnectCalls, Equals, 1)

	u.RunError = nil
	c.Assert(mgr.Ensure(), IsNil)

	mgr.Stop()

	c.Assert(u.StopCalls, Equals, 1)
}

func (s *interfaceManagerSuite) TestUDevMonitorInitWaitsForCore(c *C) {
	restoreTimeout := ifacestate.MockUDevInitRetryTimeout(0 * time.Second)
	defer restoreTimeout()

	var udevMonitorCreated bool
	restoreCreate := ifacestate.MockCreateUDevMonitor(func(udevmonitor.DeviceAddedFunc, udevmonitor.DeviceRemovedFunc, udevmonitor.EnumerationDoneFunc) udevmonitor.Interface {
		udevMonitorCreated = true
		return &udevMonitorMock{}
	})
	defer restoreCreate()

	mgr, err := ifacestate.Manager(s.state, nil, s.o.TaskRunner(), nil, nil)
	c.Assert(err, IsNil)

	for i := 0; i < 5; i++ {
		c.Assert(mgr.Ensure(), IsNil)
		c.Assert(udevMonitorCreated, Equals, false)
	}

	// core snap appears in the system
	st := s.state
	st.Lock()
	snapstate.Set(s.state, "core", &snapstate.SnapState{
		Active: true,
		Sequence: []*snap.SideInfo{
			{RealName: "core", Revision: snap.R(1)},
		},
		Current:  snap.R(1),
		SnapType: "os",
	})
	st.Unlock()

	// and udev monitor is now created
	c.Assert(mgr.Ensure(), IsNil)
	c.Assert(udevMonitorCreated, Equals, true)
}

func (s *interfaceManagerSuite) TestAttributesRestoredFromConns(c *C) {
	slotSnap := s.mockSnap(c, producer2Yaml)
	plugSnap := s.mockSnap(c, consumerYaml)

	slot := slotSnap.Slots["slot"]
	c.Assert(slot, NotNil)
	plug := plugSnap.Plugs["plug"]
	c.Assert(plug, NotNil)

	st := s.st
	st.Lock()
	defer st.Unlock()

	conns, err := ifacestate.GetConns(st)
	c.Assert(err, IsNil)

	// create connection in conns state
	dynamicAttrs := map[string]interface{}{"dynamic-number": 7}
	conn := &interfaces.Connection{
		Plug: interfaces.NewConnectedPlug(plug, nil, nil),
		Slot: interfaces.NewConnectedSlot(slot, nil, dynamicAttrs),
	}

	var number, dynnumber int64
	c.Check(conn.Slot.Attr("number", &number), IsNil)
	c.Check(number, Equals, int64(1))

	ifacestate.UpdateConnectionInConnState(conns, conn, false, false)
	ifacestate.SetConns(st, conns)

	// restore connection from conns state
	newConns, err := ifacestate.GetConns(st)
	c.Assert(err, IsNil)

	_, _, slotStaticAttrs, slotDynamicAttrs, ok := ifacestate.GetConnStateAttrs(newConns, "consumer:plug producer2:slot")
	c.Assert(ok, Equals, true)

	restoredSlot := interfaces.NewConnectedSlot(slot, slotStaticAttrs, slotDynamicAttrs)
	c.Check(restoredSlot.Attr("number", &number), IsNil)
	c.Check(number, Equals, int64(1))
	c.Check(restoredSlot.Attr("dynamic-number", &dynnumber), IsNil)
}

<<<<<<< HEAD
func (s *interfaceManagerSuite) TestHotplugDisconnect(c *C) {
	coreInfo := s.mockSnap(c, coreSnapYaml)
	repo := s.manager(c).Repository()
	err := repo.AddInterface(&ifacetest.TestInterface{
		InterfaceName: "test",
	})
	c.Assert(err, IsNil)
	err = repo.AddSlot(&snap.SlotInfo{
		Snap:       coreInfo,
		Name:       "hotplugslot",
		Interface:  "test",
		HotplugKey: "1234",
	})
	c.Assert(err, IsNil)

	s.state.Lock()
	defer s.state.Unlock()

	// mock the consumer
	si := &snap.SideInfo{RealName: "consumer", Revision: snap.R(1)}
	testSnap := snaptest.MockSnapInstance(c, "", consumerYaml, si)
	c.Assert(testSnap.Plugs["plug"], NotNil)
	c.Assert(repo.AddPlug(testSnap.Plugs["plug"]), IsNil)
	snapstate.Set(s.state, "consumer", &snapstate.SnapState{
		Active:   true,
		Sequence: []*snap.SideInfo{si},
		Current:  snap.R(1),
		SnapType: "app",
	})

	s.state.Set("hotplug-slots", map[string]interface{}{
		"hotplugslot": map[string]interface{}{
			"name":        "hotplugslot",
			"interface":   "test",
			"hotplug-key": "1234",
		}})
	s.state.Set("conns", map[string]interface{}{
		"consumer:plug core:hotplugslot": map[string]interface{}{
			"interface":   "test",
			"hotplug-key": "1234",
		}})
	_, err = repo.Connect(&interfaces.ConnRef{PlugRef: interfaces.PlugRef{Snap: "consumer", Name: "plug"},
		SlotRef: interfaces.SlotRef{Snap: "core", Name: "hotplugslot"}},
		nil, nil, nil, nil, nil)
	c.Assert(err, IsNil)

	chg := s.state.NewChange("hotplug change", "")
	t := s.state.NewTask("hotplug-disconnect", "")
	t.Set("hotplug-key", "1234")
	t.Set("interface", "test")
	chg.AddTask(t)

	s.state.Unlock()
	for i := 0; i < 3; i++ {
		s.se.Ensure()
		s.se.Wait()
	}
	s.state.Lock()
	c.Assert(chg.Err(), IsNil)

	var byHotplug bool
	for _, t := range s.state.Tasks() {
		// the 'disconnect' task created by hotplug-disconnect should have by-hotplug flag set
		if t.Kind() == "disconnect" {
			c.Assert(t.Get("by-hotplug", &byHotplug), IsNil)
		}
	}
	c.Assert(byHotplug, Equals, true)

	// hotplug-gone flag on the connection is set
	var conns map[string]interface{}
	c.Assert(s.state.Get("conns", &conns), IsNil)
	c.Assert(conns, DeepEquals, map[string]interface{}{
		"consumer:plug core:hotplugslot": map[string]interface{}{
			"interface":    "test",
			"hotplug-key":  "1234",
			"hotplug-gone": true,
		}})
}

func (s *interfaceManagerSuite) testHotplugDisconnectWaitsForCoreRefresh(c *C, taskKind string) {
	coreInfo := s.mockSnap(c, coreSnapYaml)

	repo := s.manager(c).Repository()
	err := repo.AddInterface(&ifacetest.TestInterface{
		InterfaceName: "test",
	})
	c.Assert(err, IsNil)
	err = repo.AddSlot(&snap.SlotInfo{
		Snap:       coreInfo,
		Name:       "hotplugslot",
		Interface:  "test",
		HotplugKey: "1234",
	})
	c.Assert(err, IsNil)

	s.state.Lock()
	defer s.state.Unlock()

	// mock the consumer
	si := &snap.SideInfo{RealName: "consumer", Revision: snap.R(1)}
	testSnap := snaptest.MockSnapInstance(c, "", consumerYaml, si)
	c.Assert(testSnap.Plugs["plug"], NotNil)
	c.Assert(repo.AddPlug(testSnap.Plugs["plug"]), IsNil)
	snapstate.Set(s.state, "consumer", &snapstate.SnapState{
		Active:   true,
		Sequence: []*snap.SideInfo{si},
		Current:  snap.R(1),
		SnapType: "app",
	})

	s.state.Set("hotplug-slots", map[string]interface{}{
		"hotplugslot": map[string]interface{}{
			"name":        "hotplugslot",
			"interface":   "test",
			"hotplug-key": "1234",
		}})
	s.state.Set("conns", map[string]interface{}{
		"consumer:plug core:hotplugslot": map[string]interface{}{
			"interface":   "test",
			"hotplug-key": "1234",
		}})
	_, err = repo.Connect(&interfaces.ConnRef{PlugRef: interfaces.PlugRef{Snap: "consumer", Name: "plug"},
		SlotRef: interfaces.SlotRef{Snap: "core", Name: "hotplugslot"}},
		nil, nil, nil, nil, nil)
	c.Assert(err, IsNil)

	chg := s.state.NewChange("hotplug change", "")
	t := s.state.NewTask("hotplug-disconnect", "")
	t.Set("hotplug-key", "1234")
	t.Set("interface", "test")
	chg.AddTask(t)

	chg2 := s.state.NewChange("other-chg", "...")
	t2 := s.state.NewTask(taskKind, "...")
	t2.Set("snap-setup", &snapstate.SnapSetup{
		SideInfo: &snap.SideInfo{
			RealName: "core"},
	})
	chg2.AddTask(t2)
	t3 := s.state.NewTask("other", "")
	t2.WaitFor(t3)
	t3.SetStatus(state.HoldStatus)
	chg2.AddTask(t3)

	s.state.Unlock()
	for i := 0; i < 3; i++ {
		s.se.Ensure()
		s.se.Wait()
	}
	s.state.Lock()
	c.Assert(chg.Err(), IsNil)

	c.Assert(strings.Join(t.Log(), ""), Matches, `.*Waiting for conflicting change in progress...`)
	c.Assert(chg.Status(), Equals, state.DoingStatus)

	t2.SetStatus(state.DoneStatus)
	t3.SetStatus(state.DoneStatus)

	s.state.Unlock()
	for i := 0; i < 3; i++ {
		s.se.Ensure()
		s.se.Wait()
	}
	s.state.Lock()

	c.Assert(chg.Err(), IsNil)
	c.Assert(chg.Status(), Equals, state.DoneStatus)
}

func (s *interfaceManagerSuite) TestHotplugDisconnectWaitsForCoreSetupProfiles(c *C) {
	s.testHotplugDisconnectWaitsForCoreRefresh(c, "setup-profiles")
}

func (s *interfaceManagerSuite) TestHotplugDisconnectWaitsForCoreLnkSnap(c *C) {
	s.testHotplugDisconnectWaitsForCoreRefresh(c, "link-snap")
}

func (s *interfaceManagerSuite) TestHotplugDisconnectWaitsForCoreUnlinkSnap(c *C) {
	s.testHotplugDisconnectWaitsForCoreRefresh(c, "unlink-snap")
=======
func (s *interfaceManagerSuite) TestHotplugSeqWaitTasks(c *C) {
	var order []int
	_ = s.manager(c)
	s.o.TaskRunner().AddHandler("witness", func(task *state.Task, tomb *tomb.Tomb) error {
		task.State().Lock()
		defer task.State().Unlock()
		var seq int
		c.Assert(task.Get("seq", &seq), IsNil)
		order = append(order, seq)
		return nil
	}, nil)
	s.st.Lock()

	// create hotplug changes with witness task to track execution order
	for i := 10; i >= 1; i-- {
		chg := s.st.NewChange("hotplug-change", "")
		chg.Set("hotplug-key", "1234")
		chg.Set("hotplug-seq", i)
		t := s.st.NewTask("hotplug-seq-wait", "")
		witness := s.st.NewTask("witness", "")
		witness.Set("seq", i)
		witness.WaitFor(t)
		chg.AddTask(t)
		chg.AddTask(witness)
	}

	s.st.Unlock()

	s.settle(c)

	s.st.Lock()
	defer s.st.Unlock()

	c.Assert(order, DeepEquals, []int{1, 2, 3, 4, 5, 6, 7, 8, 9, 10})

	for _, chg := range s.st.Changes() {
		c.Assert(chg.Status(), Equals, state.DoneStatus)
	}
>>>>>>> 230f740b
}<|MERGE_RESOLUTION|>--- conflicted
+++ resolved
@@ -4978,7 +4978,6 @@
 	c.Check(restoredSlot.Attr("dynamic-number", &dynnumber), IsNil)
 }
 
-<<<<<<< HEAD
 func (s *interfaceManagerSuite) TestHotplugDisconnect(c *C) {
 	coreInfo := s.mockSnap(c, coreSnapYaml)
 	repo := s.manager(c).Repository()
@@ -5159,7 +5158,8 @@
 
 func (s *interfaceManagerSuite) TestHotplugDisconnectWaitsForCoreUnlinkSnap(c *C) {
 	s.testHotplugDisconnectWaitsForCoreRefresh(c, "unlink-snap")
-=======
+}
+
 func (s *interfaceManagerSuite) TestHotplugSeqWaitTasks(c *C) {
 	var order []int
 	_ = s.manager(c)
@@ -5198,5 +5198,4 @@
 	for _, chg := range s.st.Changes() {
 		c.Assert(chg.Status(), Equals, state.DoneStatus)
 	}
->>>>>>> 230f740b
 }