--- conflicted
+++ resolved
@@ -89,7 +89,6 @@
 
 	meter := snapstate.NewTaskProgressAdapterUnlocked(t)
 
-<<<<<<< HEAD
 	var startupOrdered []*snap.AppInfo
 	if sc.Action != "stop" {
 		startupOrdered, err = snap.SortServices(services)
@@ -98,9 +97,7 @@
 		}
 	}
 
-=======
 	// Note - state must be unlocked when calling wrappers below.
->>>>>>> aaebddfe
 	switch sc.Action {
 	case "stop":
 		disable := sc.ActionModifier == "disable"
@@ -151,23 +148,16 @@
 			}
 		}
 	case "restart":
-<<<<<<< HEAD
-		return wrappers.RestartServices(startupOrdered, nil, meter, perfTimings)
-	case "reload-or-restart":
-		flags := &wrappers.RestartServicesFlags{Reload: true}
-		return wrappers.RestartServices(startupOrdered, flags, meter, perfTimings)
-=======
 		st.Unlock()
-		err := wrappers.RestartServices(services, nil, meter, perfTimings)
+		err := wrappers.RestartServices(startupOrdered, nil, meter, perfTimings)
 		st.Lock()
 		return err
 	case "reload-or-restart":
 		flags := &wrappers.RestartServicesFlags{Reload: true}
 		st.Unlock()
-		err := wrappers.RestartServices(services, flags, meter, perfTimings)
+		err := wrappers.RestartServices(startupOrdered, flags, meter, perfTimings)
 		st.Lock()
 		return err
->>>>>>> aaebddfe
 	default:
 		return fmt.Errorf("unhandled service action: %q", sc.Action)
 	}
