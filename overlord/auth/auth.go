--- conflicted
+++ resolved
@@ -193,14 +193,9 @@
 		Email:           userParams.Email,
 		Macaroon:        localMacaroon,
 		Discharges:      nil,
-<<<<<<< HEAD
-		StoreMacaroon:   userData.Macaroon,
-		StoreDischarges: userData.Discharges,
-		Expiration:      userData.Expiration,
-=======
 		StoreMacaroon:   userParams.Macaroon,
 		StoreDischarges: userParams.Discharges,
->>>>>>> 2fdafbc5
+		Expiration:      userParams.Expiration,
 	}
 	authStateData.Users = append(authStateData.Users, authenticatedUser)
 
