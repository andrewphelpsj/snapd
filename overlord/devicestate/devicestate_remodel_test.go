// -*- Mode: Go; indent-tabs-mode: t -*-

/*
 * Copyright (C) 2016-2024 Canonical Ltd
 *
 * This program is free software: you can redistribute it and/or modify
 * it under the terms of the GNU General Public License version 3 as
 * published by the Free Software Foundation.
 *
 * This program is distributed in the hope that it will be useful,
 * but WITHOUT ANY WARRANTY; without even the implied warranty of
 * MERCHANTABILITY or FITNESS FOR A PARTICULAR PURPOSE.  See the
 * GNU General Public License for more details.
 *
 * You should have received a copy of the GNU General Public License
 * along with this program.  If not, see <http://www.gnu.org/licenses/>.
 *
 */

package devicestate_test

import (
	"context"
	"errors"
	"fmt"
	"os"
	"path/filepath"
	"reflect"
	"strconv"
	"strings"
	"time"

	. "gopkg.in/check.v1"
	"gopkg.in/tomb.v2"

	"github.com/snapcore/snapd/asserts"
	"github.com/snapcore/snapd/asserts/assertstest"
	"github.com/snapcore/snapd/boot"
	"github.com/snapcore/snapd/gadget"
	"github.com/snapcore/snapd/gadget/quantity"
	"github.com/snapcore/snapd/logger"
	"github.com/snapcore/snapd/overlord/assertstate"
	"github.com/snapcore/snapd/overlord/assertstate/assertstatetest"
	"github.com/snapcore/snapd/overlord/auth"
	"github.com/snapcore/snapd/overlord/devicestate"
	"github.com/snapcore/snapd/overlord/devicestate/devicestatetest"
	"github.com/snapcore/snapd/overlord/restart"
	"github.com/snapcore/snapd/overlord/snapstate"
	"github.com/snapcore/snapd/overlord/snapstate/snapstatetest"
	"github.com/snapcore/snapd/overlord/state"
	"github.com/snapcore/snapd/overlord/storecontext"
	"github.com/snapcore/snapd/release"
	"github.com/snapcore/snapd/snap"
	"github.com/snapcore/snapd/snap/snapfile"
	"github.com/snapcore/snapd/snap/snaptest"
	"github.com/snapcore/snapd/store/storetest"
	"github.com/snapcore/snapd/strutil"
	"github.com/snapcore/snapd/testutil"
)

type deviceMgrRemodelSuite struct {
	deviceMgrBaseSuite
}

var _ = Suite(&deviceMgrRemodelSuite{})

func (s *deviceMgrRemodelSuite) SetUpTest(c *C) {
	classic := false
	s.setupBaseTest(c, classic)
	snapstate.EnforceLocalValidationSets = assertstate.ApplyLocalEnforcedValidationSets
}

func (s *deviceMgrRemodelSuite) TestRemodelUnhappyNotSeeded(c *C) {
	s.state.Lock()
	defer s.state.Unlock()
	s.state.Set("seeded", false)

	newModel := s.brands.Model("canonical", "pc", map[string]interface{}{
		"architecture": "amd64",
		"kernel":       "pc-kernel",
		"gadget":       "pc",
	})
	_, err := devicestate.Remodel(s.state, newModel, nil, nil, devicestate.RemodelOptions{})
	c.Assert(err, ErrorMatches, "cannot remodel until fully seeded")
}

func (s *deviceMgrRemodelSuite) TestRemodelSnapdBasedToCoreBased(c *C) {
	st := s.o.State()
	st.Lock()
	defer st.Unlock()
	s.state.Set("seeded", true)

	model := s.brands.Model("canonical", "my-model", modelDefaults, map[string]interface{}{
		"base": "core18",
	})

	devicestatetest.SetDevice(st, &auth.DeviceState{
		Brand:  "canonical",
		Model:  "my-model",
		Serial: "serialserialserial",
	})

	err := assertstate.Add(st, model)
	c.Assert(err, IsNil)

	s.makeSerialAssertionInState(c, "canonical", "my-model", "serialserialserial")

	// create a new model
	newModel := s.brands.Model("canonical", "my-model", modelDefaults, map[string]interface{}{
		"revision": "1",
	})

	chg, err := devicestate.Remodel(st, newModel, nil, nil, devicestate.RemodelOptions{})
	c.Assert(err, ErrorMatches, `cannot remodel from UC18\+ \(using snapd snap\) system back to UC16 system \(using core snap\)`)
	c.Assert(chg, IsNil)
}

var mockCore20ModelHeaders = map[string]interface{}{
	"brand":        "canonical",
	"model":        "pc-model-20",
	"architecture": "amd64",
	"grade":        "dangerous",
	"base":         "core20",
	"snaps":        mockCore20ModelSnaps,
}

var mockCore20ModelSnaps = []interface{}{
	map[string]interface{}{
		"name":            "pc-kernel",
		"id":              "pckernelidididididididididididid",
		"type":            "kernel",
		"default-channel": "20",
	},
	map[string]interface{}{
		"name":            "pc",
		"id":              "pcididididididididididididididid",
		"type":            "gadget",
		"default-channel": "20",
	},
}

// copy current model unless new model test data is different
// and delete nil keys in new model
func mergeMockModelHeaders(cur, new map[string]interface{}) {
	for k, v := range cur {
		if v, ok := new[k]; ok {
			if v == nil {
				delete(new, k)
			}
			continue
		}
		new[k] = v
	}
}

func (s *deviceMgrRemodelSuite) TestRemodelUnhappy(c *C) {
	s.state.Lock()
	defer s.state.Unlock()
	s.state.Set("seeded", true)

	// set a model assertion
	cur := map[string]interface{}{
		"brand":        "canonical",
		"model":        "pc-model",
		"architecture": "amd64",
		"kernel":       "pc-kernel",
		"gadget":       "pc",
	}
	s.makeModelAssertionInState(c, cur["brand"].(string), cur["model"].(string), map[string]interface{}{
		"architecture": cur["architecture"],
		"kernel":       cur["kernel"],
		"gadget":       cur["gadget"],
	})
	s.makeSerialAssertionInState(c, cur["brand"].(string), cur["model"].(string), "orig-serial")
	devicestatetest.SetDevice(s.state, &auth.DeviceState{
		Brand:  cur["brand"].(string),
		Model:  cur["model"].(string),
		Serial: "orig-serial",
	})

	// ensure all error cases are checked
	for _, t := range []struct {
		new    map[string]interface{}
		errStr string
	}{
		{map[string]interface{}{"architecture": "pdp-7"}, "cannot remodel to different architectures yet"},
		{map[string]interface{}{"base": "core18"}, "cannot remodel from core to bases yet"},
		// pre-UC20 to UC20
		{map[string]interface{}{"base": "core20", "kernel": nil, "gadget": nil, "snaps": mockCore20ModelSnaps}, `cannot remodel from pre-UC20 to UC20\+ models`},
		{map[string]interface{}{"base": "core20", "kernel": nil, "gadget": nil, "classic": "true", "distribution": "ubuntu", "snaps": mockCore20ModelSnaps}, `cannot remodel across classic and non-classic models`},
	} {
		mergeMockModelHeaders(cur, t.new)
		new := s.brands.Model(t.new["brand"].(string), t.new["model"].(string), t.new)
		chg, err := devicestate.Remodel(s.state, new, nil, nil, devicestate.RemodelOptions{})
		c.Check(chg, IsNil)
		c.Check(err, ErrorMatches, t.errStr)
	}
}

func (s *deviceMgrRemodelSuite) TestRemodelFromClassicUnhappy(c *C) {
	s.state.Lock()
	defer s.state.Unlock()
	s.state.Set("seeded", true)

	// set a model assertion
	cur := map[string]interface{}{
		"brand":        "canonical",
		"model":        "pc-model",
		"architecture": "amd64",
		"classic":      "true",
		"gadget":       "pc",
	}
	s.makeModelAssertionInState(c, cur["brand"].(string), cur["model"].(string), map[string]interface{}{
		"architecture": cur["architecture"],
		"gadget":       cur["gadget"],
		"classic":      cur["classic"],
	})
	s.makeSerialAssertionInState(c, cur["brand"].(string), cur["model"].(string), "orig-serial")
	devicestatetest.SetDevice(s.state, &auth.DeviceState{
		Brand:  cur["brand"].(string),
		Model:  cur["model"].(string),
		Serial: "orig-serial",
	})

	new := s.brands.Model(cur["brand"].(string), "new-model", map[string]interface{}{
		"architecture": cur["architecture"],
		"gadget":       cur["gadget"],
		"classic":      cur["classic"],
	})

<<<<<<< HEAD
	_, err := devicestate.Remodel(s.state, new, nil, nil)
	c.Check(err, ErrorMatches, `cannot remodel from classic \(non-hybrid\) model`)
=======
	_, err := devicestate.Remodel(s.state, new, nil, nil, devicestate.RemodelOptions{})
	c.Check(err, ErrorMatches, `cannot remodel from classic model`)
>>>>>>> 933c138a
}

func (s *deviceMgrRemodelSuite) TestRemodelCheckGrade(c *C) {
	s.state.Lock()
	defer s.state.Unlock()
	s.state.Set("seeded", true)

	// set a model assertion
	cur := mockCore20ModelHeaders
	s.makeModelAssertionInState(c, cur["brand"].(string), cur["model"].(string), map[string]interface{}{
		"architecture": cur["architecture"],
		"base":         cur["base"],
		"grade":        cur["grade"],
		"snaps":        cur["snaps"],
	})
	s.makeSerialAssertionInState(c, cur["brand"].(string), cur["model"].(string), "orig-serial")
	devicestatetest.SetDevice(s.state, &auth.DeviceState{
		Brand:  cur["brand"].(string),
		Model:  cur["model"].(string),
		Serial: "orig-serial",
	})

	// ensure all error cases are checked
	for idx, t := range []struct {
		new    map[string]interface{}
		errStr string
	}{
		// uc20 model
		{map[string]interface{}{"grade": "signed"}, "cannot remodel from grade dangerous to grade signed"},
		{map[string]interface{}{"grade": "secured"}, "cannot remodel from grade dangerous to grade secured"},
		// non-uc20 model
		{map[string]interface{}{"snaps": nil, "grade": nil, "base": "core", "gadget": "pc", "kernel": "pc-kernel"}, "cannot remodel from grade dangerous to grade unset"},
	} {
		c.Logf("tc: %v", idx)
		mergeMockModelHeaders(cur, t.new)
		new := s.brands.Model(t.new["brand"].(string), t.new["model"].(string), t.new)
		chg, err := devicestate.Remodel(s.state, new, nil, nil, devicestate.RemodelOptions{})
		c.Check(chg, IsNil)
		c.Check(err, ErrorMatches, t.errStr)
	}
}

func (s *deviceMgrRemodelSuite) TestRemodelCannotUseOldModel(c *C) {
	s.state.Lock()
	defer s.state.Unlock()
	s.state.Set("seeded", true)

	// set a model assertion
	cur := map[string]interface{}{
		"brand":        "canonical",
		"model":        "pc-model",
		"architecture": "amd64",
		"kernel":       "pc-kernel",
		"gadget":       "pc",
	}
	s.makeModelAssertionInState(c, "canonical", "pc-model", map[string]interface{}{
		"architecture": "amd64",
		"kernel":       "pc-kernel",
		"gadget":       "pc",
		"revision":     "2",
	})
	// no serial assertion, no serial in state
	devicestatetest.SetDevice(s.state, &auth.DeviceState{
		Brand: "canonical",
		Model: "pc-model",
	})

	newModelHdrs := map[string]interface{}{
		"revision": "1",
	}
	mergeMockModelHeaders(cur, newModelHdrs)
	new := s.brands.Model("canonical", "pc-model", newModelHdrs)
	chg, err := devicestate.Remodel(s.state, new, nil, nil, devicestate.RemodelOptions{})
	c.Check(chg, IsNil)
	c.Check(err, ErrorMatches, "cannot remodel to older revision 1 of model canonical/pc-model than last revision 2 known to the device")
}

func (s *deviceMgrRemodelSuite) TestRemodelRequiresSerial(c *C) {
	s.state.Lock()
	defer s.state.Unlock()
	s.state.Set("seeded", true)

	// set a model assertion
	cur := map[string]interface{}{
		"brand":        "canonical",
		"model":        "pc-model",
		"architecture": "amd64",
		"kernel":       "pc-kernel",
		"gadget":       "pc",
	}
	s.makeModelAssertionInState(c, "canonical", "pc-model", map[string]interface{}{
		"architecture": "amd64",
		"kernel":       "pc-kernel",
		"gadget":       "pc",
	})
	// no serial assertion, no serial in state
	devicestatetest.SetDevice(s.state, &auth.DeviceState{
		Brand: "canonical",
		Model: "pc-model",
	})

	newModelHdrs := map[string]interface{}{
		"revision": "2",
	}
	mergeMockModelHeaders(cur, newModelHdrs)
	new := s.brands.Model("canonical", "pc-model", newModelHdrs)
	chg, err := devicestate.Remodel(s.state, new, nil, nil, devicestate.RemodelOptions{})
	c.Check(chg, IsNil)
	c.Check(err, ErrorMatches, "cannot remodel without a serial")
}

func (s *deviceMgrRemodelSuite) TestRemodelTasksSwitchGadgetTrack(c *C) {
	s.testRemodelTasksSwitchTrack(c, "pc", map[string]interface{}{
		"gadget": "pc=18",
	})
}

func (s *deviceMgrRemodelSuite) TestRemodelTasksSwitchKernelTrack(c *C) {
	s.testRemodelTasksSwitchTrack(c, "pc-kernel", map[string]interface{}{
		"kernel": "pc-kernel=18",
	})
}

func (s *deviceMgrRemodelSuite) testRemodelTasksSwitchTrack(c *C, whatRefreshes string, newModelOverrides map[string]interface{}) {
	s.state.Lock()
	defer s.state.Unlock()
	s.state.Set("seeded", true)
	s.state.Set("refresh-privacy-key", "some-privacy-key")

	snapstatetest.InstallEssentialSnaps(c, s.state, "core18", nil, nil)

	var testDeviceCtx snapstate.DeviceContext

	restore := devicestate.MockSnapstateInstallWithDeviceContext(func(ctx context.Context, st *state.State, name string, opts *snapstate.RevisionOptions, userID int, flags snapstate.Flags, prqt snapstate.PrereqTracker, deviceCtx snapstate.DeviceContext, fromChange string) (*state.TaskSet, error) {
		c.Check(flags.Required, Equals, true)
		c.Check(deviceCtx, Equals, testDeviceCtx)
		c.Check(fromChange, Equals, "99")

		tDownload := s.state.NewTask("fake-download", fmt.Sprintf("Download %s", name))
		tDownload.Set("snap-setup", &snapstate.SnapSetup{
			SideInfo: &snap.SideInfo{
				RealName: name,
			},
		})
		tValidate := s.state.NewTask("validate-snap", fmt.Sprintf("Validate %s", name))
		tValidate.WaitFor(tDownload)
		tInstall := s.state.NewTask("fake-install", fmt.Sprintf("Install %s", name))
		tInstall.WaitFor(tValidate)
		ts := state.NewTaskSet(tDownload, tValidate, tInstall)
		ts.MarkEdge(tValidate, snapstate.LastBeforeLocalModificationsEdge)
		return ts, nil
	})
	defer restore()

	restore = devicestate.MockSnapstateUpdateWithDeviceContext(func(st *state.State, name string, opts *snapstate.RevisionOptions, userID int, flags snapstate.Flags, prqt snapstate.PrereqTracker, deviceCtx snapstate.DeviceContext, fromChange string) (*state.TaskSet, error) {
		c.Check(flags.Required, Equals, false)
		c.Check(flags.NoReRefresh, Equals, true)
		c.Check(deviceCtx, Equals, testDeviceCtx)
		c.Check(fromChange, Equals, "99")
		c.Check(name, Equals, whatRefreshes)
		c.Check(opts.Channel, Equals, "18")

		tDownload := s.state.NewTask("fake-download", fmt.Sprintf("Download %s to track %s", name, opts.Channel))
		tDownload.Set("snap-setup", &snapstate.SnapSetup{
			SideInfo: &snap.SideInfo{
				RealName: name,
			},
		})
		tValidate := s.state.NewTask("validate-snap", fmt.Sprintf("Validate %s", name))
		tValidate.WaitFor(tDownload)
		tUpdate := s.state.NewTask("fake-update", fmt.Sprintf("Update %s to track %s", name, opts.Channel))
		tUpdate.WaitFor(tValidate)
		ts := state.NewTaskSet(tDownload, tValidate, tUpdate)
		ts.MarkEdge(tValidate, snapstate.LastBeforeLocalModificationsEdge)
		return ts, nil
	})
	defer restore()

	// set a model assertion
	current := s.brands.Model("canonical", "pc-model", map[string]interface{}{
		"architecture": "amd64",
		"kernel":       "pc-kernel",
		"gadget":       "pc",
		"base":         "core18",
	})
	err := assertstate.Add(s.state, current)
	c.Assert(err, IsNil)
	devicestatetest.SetDevice(s.state, &auth.DeviceState{
		Brand: "canonical",
		Model: "pc-model",
	})

	headers := map[string]interface{}{
		"architecture":   "amd64",
		"kernel":         "pc-kernel",
		"gadget":         "pc",
		"base":           "core18",
		"required-snaps": []interface{}{"new-required-snap-1", "new-required-snap-2"},
		"revision":       "1",
	}
	for k, v := range newModelOverrides {
		headers[k] = v
	}
	new := s.brands.Model("canonical", "pc-model", headers)

	testDeviceCtx = &snapstatetest.TrivialDeviceContext{Remodeling: true, DeviceModel: new, OldDeviceModel: current}

	tss, err := devicestate.RemodelTasks(context.Background(), s.state, current, new, testDeviceCtx, "99", nil, nil, devicestate.RemodelOptions{})
	c.Assert(err, IsNil)
	// 2 snaps, plus one track switch plus the remodel task, the
	// wait chain is tested in TestRemodel*
	c.Assert(tss, HasLen, 4)
}

func createLocalSnap(c *C, name, id string, revision int) (*snap.SideInfo, string) {
	yaml := fmt.Sprintf(`name: %s
version: 1.0
epoch: 1
`, name)
	si := &snap.SideInfo{
		RealName: name,
		Revision: snap.R(revision),
		SnapID:   id,
	}
	tmpPath := snaptest.MakeTestSnapWithFiles(c, yaml, nil)
	return si, tmpPath
}

func (s *deviceMgrRemodelSuite) TestRemodelTasksSwitchGadget(c *C) {
	newTrack := map[string]string{"other-gadget": "18"}
	s.testRemodelSwitchTasks(c, newTrack,
		map[string]interface{}{"gadget": "other-gadget=18"}, nil, nil, "")
}

func (s *deviceMgrRemodelSuite) TestRemodelTasksSwitchLocalGadget(c *C) {
	newTrack := map[string]string{"other-gadget": "18"}
	sis := make([]*snap.SideInfo, 1)
	paths := make([]string, 1)
	sis[0], paths[0] = createLocalSnap(c, "pc", "pcididididididididididididididid", 3)
	s.testRemodelSwitchTasks(c, newTrack,
		map[string]interface{}{"gadget": "other-gadget=18"},
		sis, paths, "")
}

func (s *deviceMgrRemodelSuite) TestRemodelTasksSwitchKernel(c *C) {
	newTrack := map[string]string{"other-kernel": "18"}
	s.testRemodelSwitchTasks(c, newTrack,
		map[string]interface{}{"kernel": "other-kernel=18"}, nil, nil, "")
}

func (s *deviceMgrRemodelSuite) TestRemodelTasksSwitchLocalKernel(c *C) {
	newTrack := map[string]string{"other-kernel": "18"}
	sis := make([]*snap.SideInfo, 1)
	paths := make([]string, 1)
	sis[0], paths[0] = createLocalSnap(c, "pc-kernel", "pckernelidididididididididididid", 3)
	s.testRemodelSwitchTasks(c, newTrack,
		map[string]interface{}{"kernel": "other-kernel=18"},
		sis, paths, "")
}

func (s *deviceMgrRemodelSuite) TestRemodelTasksSwitchKernelAndGadget(c *C) {
	newTrack := map[string]string{"other-kernel": "18", "other-gadget": "18"}
	s.testRemodelSwitchTasks(c, newTrack,
		map[string]interface{}{
			"kernel": "other-kernel=18",
			"gadget": "other-gadget=18"}, nil, nil, "")
}

func (s *deviceMgrRemodelSuite) TestRemodelTasksSwitchLocalKernelAndGadget(c *C) {
	newTrack := map[string]string{"other-kernel": "18", "other-gadget": "18"}
	sis := make([]*snap.SideInfo, 2)
	paths := make([]string, 2)
	sis[0], paths[0] = createLocalSnap(c, "pc-kernel", "pckernelidididididididididididid", 3)
	sis[1], paths[1] = createLocalSnap(c, "pc", "pcididididididididididididididid", 3)
	s.testRemodelSwitchTasks(c, newTrack,
		map[string]interface{}{
			"kernel": "other-kernel=18",
			"gadget": "other-gadget=18"},
		sis, paths, "")
}

func (s *deviceMgrRemodelSuite) TestRemodelTasksSwitchLocalKernelAndGadgetFails(c *C) {
	// Fails as if we use local files, all need to be provided to the API.
	newTrack := map[string]string{"other-kernel": "18", "other-gadget": "18"}
	sis := make([]*snap.SideInfo, 1)
	paths := make([]string, 1)
	sis[0], paths[0] = createLocalSnap(c, "pc-kernel", "pckernelidididididididididididid", 3)
	s.testRemodelSwitchTasks(c, newTrack,
		map[string]interface{}{
			"kernel": "other-kernel=18",
			"gadget": "other-gadget=18"},
		sis, paths,
		`no snap file provided for "other-gadget"`)
}

func (s *deviceMgrRemodelSuite) testRemodelSwitchTasks(c *C, whatNewTrack map[string]string, newModelOverrides map[string]interface{}, localSnaps []*snap.SideInfo, paths []string, expectedErr string) {
	s.state.Lock()
	defer s.state.Unlock()
	s.state.Set("seeded", true)
	s.state.Set("refresh-privacy-key", "some-privacy-key")

	snapstatetest.InstallEssentialSnaps(c, s.state, "core18", nil, nil)

	var testDeviceCtx snapstate.DeviceContext

	var snapstateInstallWithDeviceContextCalled int
	restore := devicestate.MockSnapstateInstallPathWithDeviceContext(func(st *state.State, si *snap.SideInfo, path, name string, opts *snapstate.RevisionOptions, userID int, flags snapstate.Flags, prqt snapstate.PrereqTracker, deviceCtx snapstate.DeviceContext, fromChange string) (*state.TaskSet, error) {
		snapstateInstallWithDeviceContextCalled++
		newTrack, ok := whatNewTrack[name]
		c.Check(ok, Equals, true)
		c.Check(opts.Channel, Equals, newTrack)
		if localSnaps != nil {
			found := false
			for i := range localSnaps {
				if si.RealName == localSnaps[i].RealName {
					found = true
				}
			}
			c.Check(found, Equals, true)
		} else {
			c.Check(si, IsNil)
		}

		tDownload := s.state.NewTask("fake-download", fmt.Sprintf("Download %s", name))
		tDownload.Set("snap-setup", &snapstate.SnapSetup{
			SideInfo: &snap.SideInfo{
				RealName: name,
			},
		})
		tValidate := s.state.NewTask("validate-snap", fmt.Sprintf("Validate %s", name))
		tValidate.WaitFor(tDownload)
		tInstall := s.state.NewTask("fake-install", fmt.Sprintf("Install %s", name))
		tInstall.WaitFor(tValidate)
		ts := state.NewTaskSet(tDownload, tValidate, tInstall)
		ts.MarkEdge(tValidate, snapstate.LastBeforeLocalModificationsEdge)
		return ts, nil
	})
	defer restore()
	restore = devicestate.MockSnapstateInstallWithDeviceContext(func(ctx context.Context, st *state.State, name string, opts *snapstate.RevisionOptions, userID int, flags snapstate.Flags, prqt snapstate.PrereqTracker, deviceCtx snapstate.DeviceContext, fromChange string) (*state.TaskSet, error) {
		snapstateInstallWithDeviceContextCalled++
		newTrack, ok := whatNewTrack[name]
		c.Check(ok, Equals, true)
		c.Check(opts.Channel, Equals, newTrack)

		tDownload := s.state.NewTask("fake-download", fmt.Sprintf("Download %s", name))
		tDownload.Set("snap-setup", &snapstate.SnapSetup{
			SideInfo: &snap.SideInfo{
				RealName: name,
			},
		})
		tValidate := s.state.NewTask("validate-snap", fmt.Sprintf("Validate %s", name))
		tValidate.WaitFor(tDownload)
		tInstall := s.state.NewTask("fake-install", fmt.Sprintf("Install %s", name))
		tInstall.WaitFor(tValidate)
		ts := state.NewTaskSet(tDownload, tValidate, tInstall)
		ts.MarkEdge(tValidate, snapstate.LastBeforeLocalModificationsEdge)
		return ts, nil
	})
	defer restore()

	// set a model assertion
	current := s.brands.Model("canonical", "pc-model", map[string]interface{}{
		"architecture": "amd64",
		"kernel":       "pc-kernel",
		"gadget":       "pc",
		"base":         "core18",
	})
	current.KernelSnap().SnapID = "pckernelidididididididididididid"
	current.GadgetSnap().SnapID = "pcididididididididididididididid"
	err := assertstate.Add(s.state, current)
	c.Assert(err, IsNil)
	devicestatetest.SetDevice(s.state, &auth.DeviceState{
		Brand: "canonical",
		Model: "pc-model",
	})

	headers := map[string]interface{}{
		"architecture": "amd64",
		"kernel":       "pc-kernel",
		"gadget":       "pc",
		"base":         "core18",
		"revision":     "1",
	}
	for k, v := range newModelOverrides {
		headers[k] = v
	}
	new := s.brands.Model("canonical", "pc-model", headers)
	new.KernelSnap().SnapID = "pckernelidididididididididididid"
	new.GadgetSnap().SnapID = "pcididididididididididididididid"

	testDeviceCtx = &snapstatetest.TrivialDeviceContext{Remodeling: true, DeviceModel: new, OldDeviceModel: current}

	offline := len(localSnaps) > 0

	tss, err := devicestate.RemodelTasks(context.Background(), s.state, current, new, testDeviceCtx, "99", localSnaps, paths, devicestate.RemodelOptions{
		Offline: offline,
	})
	if expectedErr == "" {
		c.Assert(err, IsNil)
		// 1 per switch-kernel/base/gadget plus the remodel task
		c.Assert(tss, HasLen, len(whatNewTrack)+1)
		// API was hit
		c.Assert(snapstateInstallWithDeviceContextCalled, Equals, len(whatNewTrack))
	} else {
		c.Assert(err.Error(), Equals, expectedErr)
	}
}

func (s *deviceMgrRemodelSuite) TestRemodelRequiredSnaps(c *C) {
	s.state.Lock()
	defer s.state.Unlock()
	s.state.Set("seeded", true)
	s.state.Set("refresh-privacy-key", "some-privacy-key")

	snapstatetest.InstallEssentialSnaps(c, s.state, "core18", nil, nil)

	restore := devicestate.MockSnapstateInstallWithDeviceContext(func(ctx context.Context, st *state.State, name string, opts *snapstate.RevisionOptions, userID int, flags snapstate.Flags, prqt snapstate.PrereqTracker, deviceCtx snapstate.DeviceContext, fromChange string) (*state.TaskSet, error) {
		c.Check(flags.Required, Equals, true)
		c.Check(deviceCtx, NotNil)
		c.Check(deviceCtx.ForRemodeling(), Equals, true)

		tDownload := s.state.NewTask("fake-download", fmt.Sprintf("Download %s", name))
		tDownload.Set("snap-setup", &snapstate.SnapSetup{
			SideInfo: &snap.SideInfo{
				RealName: name,
			},
		})
		tValidate := s.state.NewTask("validate-snap", fmt.Sprintf("Validate %s", name))
		tValidate.WaitFor(tDownload)
		tInstall := s.state.NewTask("fake-install", fmt.Sprintf("Install %s", name))
		tInstall.WaitFor(tValidate)
		ts := state.NewTaskSet(tDownload, tValidate, tInstall)
		ts.MarkEdge(tValidate, snapstate.LastBeforeLocalModificationsEdge)
		return ts, nil
	})
	defer restore()

	// set a model assertion
	s.makeModelAssertionInState(c, "canonical", "pc-model", map[string]interface{}{
		"architecture": "amd64",
		"kernel":       "pc-kernel",
		"gadget":       "pc",
		"base":         "core18",
	})
	s.makeSerialAssertionInState(c, "canonical", "pc-model", "1234")
	devicestatetest.SetDevice(s.state, &auth.DeviceState{
		Brand:  "canonical",
		Model:  "pc-model",
		Serial: "1234",
	})

	new := s.brands.Model("canonical", "pc-model", map[string]interface{}{
		"architecture":   "amd64",
		"kernel":         "pc-kernel",
		"gadget":         "pc",
		"base":           "core18",
		"required-snaps": []interface{}{"new-required-snap-1", "new-required-snap-2"},
		"revision":       "1",
	})
	chg, err := devicestate.Remodel(s.state, new, nil, nil, devicestate.RemodelOptions{})
	c.Assert(err, IsNil)
	c.Assert(chg.Summary(), Equals, "Refresh model assertion from revision 0 to 1")

	tl := chg.Tasks()
	// 2 snaps,
	c.Assert(tl, HasLen, 2*3+1)

	deviceCtx, err := devicestate.DeviceCtx(s.state, tl[0], nil)
	c.Assert(err, IsNil)
	// deviceCtx is actually a remodelContext here
	remodCtx, ok := deviceCtx.(devicestate.RemodelContext)
	c.Assert(ok, Equals, true)
	c.Check(remodCtx.ForRemodeling(), Equals, true)
	c.Check(remodCtx.Kind(), Equals, devicestate.UpdateRemodel)
	c.Check(remodCtx.Model(), DeepEquals, new)
	c.Check(remodCtx.Store(), IsNil)

	// check the tasks
	tDownloadSnap1 := tl[0]
	tValidateSnap1 := tl[1]
	tInstallSnap1 := tl[2]
	tDownloadSnap2 := tl[3]
	tValidateSnap2 := tl[4]
	tInstallSnap2 := tl[5]
	tSetModel := tl[6]

	// check the tasks
	c.Assert(tDownloadSnap1.Kind(), Equals, "fake-download")
	c.Assert(tDownloadSnap1.Summary(), Equals, "Download new-required-snap-1")
	c.Assert(tDownloadSnap1.WaitTasks(), HasLen, 0)
	c.Assert(tValidateSnap1.Kind(), Equals, "validate-snap")
	c.Assert(tValidateSnap1.Summary(), Equals, "Validate new-required-snap-1")
	c.Assert(tDownloadSnap1.WaitTasks(), HasLen, 0)
	c.Assert(tDownloadSnap2.Kind(), Equals, "fake-download")
	c.Assert(tDownloadSnap2.Summary(), Equals, "Download new-required-snap-2")
	// check the ordering, download/validate everything first, then install

	// snap2 downloads wait for the downloads of snap1
	c.Assert(tDownloadSnap1.WaitTasks(), HasLen, 0)
	c.Assert(tValidateSnap1.WaitTasks(), DeepEquals, []*state.Task{
		tDownloadSnap1,
	})
	c.Assert(tDownloadSnap2.WaitTasks(), DeepEquals, []*state.Task{
		tValidateSnap1,
	})
	c.Assert(tValidateSnap2.WaitTasks(), DeepEquals, []*state.Task{
		tDownloadSnap2,
	})
	c.Assert(tInstallSnap1.WaitTasks(), DeepEquals, []*state.Task{
		// wait for own check-snap
		tValidateSnap1,
		// and also the last check-snap of the download chain
		tValidateSnap2,
	})
	c.Assert(tInstallSnap2.WaitTasks(), DeepEquals, []*state.Task{
		// last snap of the download chain
		tValidateSnap2,
		// previous install chain
		tInstallSnap1,
	})

	c.Assert(tSetModel.Kind(), Equals, "set-model")
	c.Assert(tSetModel.Summary(), Equals, "Set new model assertion")
	// setModel waits for everything in the change
	c.Assert(tSetModel.WaitTasks(), DeepEquals, []*state.Task{tDownloadSnap1, tValidateSnap1, tInstallSnap1, tDownloadSnap2, tValidateSnap2, tInstallSnap2})
}

func (s *deviceMgrRemodelSuite) TestRemodelSwitchKernelTrack(c *C) {
	s.state.Lock()
	defer s.state.Unlock()
	s.state.Set("seeded", true)
	s.state.Set("refresh-privacy-key", "some-privacy-key")

	snapstatetest.InstallEssentialSnaps(c, s.state, "core18", nil, nil)

	restore := devicestate.MockSnapstateInstallWithDeviceContext(func(ctx context.Context, st *state.State, name string, opts *snapstate.RevisionOptions, userID int, flags snapstate.Flags, prqt snapstate.PrereqTracker, deviceCtx snapstate.DeviceContext, fromChange string) (*state.TaskSet, error) {
		c.Check(flags.Required, Equals, true)
		c.Check(deviceCtx, NotNil)
		c.Check(deviceCtx.ForRemodeling(), Equals, true)

		tDownload := s.state.NewTask("fake-download", fmt.Sprintf("Download %s", name))
		tDownload.Set("snap-setup", &snapstate.SnapSetup{
			SideInfo: &snap.SideInfo{
				RealName: name,
			},
		})
		tValidate := s.state.NewTask("validate-snap", fmt.Sprintf("Validate %s", name))
		tValidate.WaitFor(tDownload)
		tInstall := s.state.NewTask("fake-install", fmt.Sprintf("Install %s", name))
		tInstall.WaitFor(tValidate)
		ts := state.NewTaskSet(tDownload, tValidate, tInstall)
		ts.MarkEdge(tValidate, snapstate.LastBeforeLocalModificationsEdge)
		return ts, nil
	})
	defer restore()

	restore = devicestate.MockSnapstateUpdateWithDeviceContext(func(st *state.State, name string, opts *snapstate.RevisionOptions, userID int, flags snapstate.Flags, prqt snapstate.PrereqTracker, deviceCtx snapstate.DeviceContext, fromChange string) (*state.TaskSet, error) {
		c.Check(flags.Required, Equals, false)
		c.Check(flags.NoReRefresh, Equals, true)
		c.Check(deviceCtx, NotNil)
		c.Check(deviceCtx.ForRemodeling(), Equals, true)

		tDownload := s.state.NewTask("fake-download", fmt.Sprintf("Download %s from track %s", name, opts.Channel))
		tValidate := s.state.NewTask("validate-snap", fmt.Sprintf("Validate %s", name))
		tValidate.WaitFor(tDownload)
		tUpdate := s.state.NewTask("fake-update", fmt.Sprintf("Update %s to track %s", name, opts.Channel))
		tUpdate.WaitFor(tValidate)
		ts := state.NewTaskSet(tDownload, tValidate, tUpdate)
		ts.MarkEdge(tValidate, snapstate.LastBeforeLocalModificationsEdge)
		return ts, nil
	})
	defer restore()

	// set a model assertion
	s.makeModelAssertionInState(c, "canonical", "pc-model", map[string]interface{}{
		"architecture": "amd64",
		"kernel":       "pc-kernel",
		"gadget":       "pc",
		"base":         "core18",
	})
	s.makeSerialAssertionInState(c, "canonical", "pc-model", "1234")
	devicestatetest.SetDevice(s.state, &auth.DeviceState{
		Brand:  "canonical",
		Model:  "pc-model",
		Serial: "1234",
	})

	new := s.brands.Model("canonical", "pc-model", map[string]interface{}{
		"architecture":   "amd64",
		"kernel":         "pc-kernel=18",
		"gadget":         "pc",
		"base":           "core18",
		"required-snaps": []interface{}{"new-required-snap-1"},
		"revision":       "1",
	})
	chg, err := devicestate.Remodel(s.state, new, nil, nil, devicestate.RemodelOptions{})
	c.Assert(err, IsNil)
	c.Assert(chg.Summary(), Equals, "Refresh model assertion from revision 0 to 1")

	tl := chg.Tasks()
	c.Assert(tl, HasLen, 2*3+1)

	tDownloadKernel := tl[0]
	tValidateKernel := tl[1]
	tUpdateKernel := tl[2]
	tDownloadSnap1 := tl[3]
	tValidateSnap1 := tl[4]
	tInstallSnap1 := tl[5]
	tSetModel := tl[6]

	c.Assert(tDownloadKernel.Kind(), Equals, "fake-download")
	c.Assert(tDownloadKernel.Summary(), Equals, "Download pc-kernel from track 18")
	c.Assert(tValidateKernel.Kind(), Equals, "validate-snap")
	c.Assert(tValidateKernel.Summary(), Equals, "Validate pc-kernel")
	c.Assert(tUpdateKernel.Kind(), Equals, "fake-update")
	c.Assert(tUpdateKernel.Summary(), Equals, "Update pc-kernel to track 18")
	c.Assert(tDownloadSnap1.Kind(), Equals, "fake-download")
	c.Assert(tDownloadSnap1.Summary(), Equals, "Download new-required-snap-1")
	c.Assert(tValidateSnap1.Kind(), Equals, "validate-snap")
	c.Assert(tValidateSnap1.Summary(), Equals, "Validate new-required-snap-1")
	c.Assert(tInstallSnap1.Kind(), Equals, "fake-install")
	c.Assert(tInstallSnap1.Summary(), Equals, "Install new-required-snap-1")

	c.Assert(tSetModel.Kind(), Equals, "set-model")
	c.Assert(tSetModel.Summary(), Equals, "Set new model assertion")

	// check the ordering
	c.Assert(tDownloadSnap1.WaitTasks(), DeepEquals, []*state.Task{
		// previous download finished
		tValidateKernel,
	})
	c.Assert(tInstallSnap1.WaitTasks(), DeepEquals, []*state.Task{
		// last download in the chain finished
		tValidateSnap1,
		// and kernel got updated
		tUpdateKernel,
	})
	c.Assert(tUpdateKernel.WaitTasks(), DeepEquals, []*state.Task{
		// kernel is valid
		tValidateKernel,
		// and last download in the chain finished
		tValidateSnap1,
	})
}

func (s *deviceMgrRemodelSuite) TestRemodelLessRequiredSnaps(c *C) {
	s.state.Lock()
	defer s.state.Unlock()
	s.state.Set("seeded", true)
	s.state.Set("refresh-privacy-key", "some-privacy-key")

	snapstatetest.InstallEssentialSnaps(c, s.state, "core18", nil, nil)

	// set a model assertion
	s.makeModelAssertionInState(c, "canonical", "pc-model", map[string]interface{}{
		"architecture":   "amd64",
		"kernel":         "pc-kernel",
		"gadget":         "pc",
		"base":           "core18",
		"required-snaps": []interface{}{"some-required-snap"},
	})
	s.makeSerialAssertionInState(c, "canonical", "pc-model", "1234")
	devicestatetest.SetDevice(s.state, &auth.DeviceState{
		Brand:  "canonical",
		Model:  "pc-model",
		Serial: "1234",
	})

	new := s.brands.Model("canonical", "pc-model", map[string]interface{}{
		"architecture": "amd64",
		"kernel":       "pc-kernel",
		"gadget":       "pc",
		"base":         "core18",
		"revision":     "1",
	})
	chg, err := devicestate.Remodel(s.state, new, nil, nil, devicestate.RemodelOptions{})
	c.Assert(err, IsNil)
	c.Assert(chg.Summary(), Equals, "Refresh model assertion from revision 0 to 1")

	tl := chg.Tasks()
	c.Assert(tl, HasLen, 1)
	tSetModel := tl[0]
	c.Assert(tSetModel.Kind(), Equals, "set-model")
	c.Assert(tSetModel.Summary(), Equals, "Set new model assertion")
}

type freshSessionStore struct {
	storetest.Store

	ensureDeviceSession int
}

func (sto *freshSessionStore) EnsureDeviceSession() error {
	sto.ensureDeviceSession += 1
	return nil
}

func (s *deviceMgrRemodelSuite) TestRemodelStoreSwitch(c *C) {
	s.state.Lock()
	defer s.state.Unlock()
	s.state.Set("seeded", true)
	s.state.Set("refresh-privacy-key", "some-privacy-key")

	snapstatetest.InstallEssentialSnaps(c, s.state, "core18", nil, nil)

	var testStore snapstate.StoreService

	restore := devicestate.MockSnapstateInstallWithDeviceContext(func(ctx context.Context, st *state.State, name string, opts *snapstate.RevisionOptions, userID int, flags snapstate.Flags, prqt snapstate.PrereqTracker, deviceCtx snapstate.DeviceContext, fromChange string) (*state.TaskSet, error) {
		c.Check(flags.Required, Equals, true)
		c.Check(deviceCtx, NotNil)
		c.Check(deviceCtx.ForRemodeling(), Equals, true)

		c.Check(deviceCtx.Store(), Equals, testStore)

		tDownload := s.state.NewTask("fake-download", fmt.Sprintf("Download %s", name))
		tDownload.Set("snap-setup", &snapstate.SnapSetup{
			SideInfo: &snap.SideInfo{
				RealName: name,
			},
		})
		tValidate := s.state.NewTask("validate-snap", fmt.Sprintf("Validate %s", name))
		tValidate.WaitFor(tDownload)
		tInstall := s.state.NewTask("fake-install", fmt.Sprintf("Install %s", name))
		tInstall.WaitFor(tValidate)
		ts := state.NewTaskSet(tDownload, tValidate, tInstall)
		ts.MarkEdge(tValidate, snapstate.LastBeforeLocalModificationsEdge)
		return ts, nil
	})
	defer restore()

	// set a model assertion
	s.makeModelAssertionInState(c, "canonical", "pc-model", map[string]interface{}{
		"architecture": "amd64",
		"kernel":       "pc-kernel",
		"gadget":       "pc",
		"base":         "core18",
	})
	s.makeSerialAssertionInState(c, "canonical", "pc-model", "1234")
	devicestatetest.SetDevice(s.state, &auth.DeviceState{
		Brand:  "canonical",
		Model:  "pc-model",
		Serial: "1234",
	})

	new := s.brands.Model("canonical", "pc-model", map[string]interface{}{
		"architecture":   "amd64",
		"kernel":         "pc-kernel",
		"gadget":         "pc",
		"base":           "core18",
		"store":          "switched-store",
		"required-snaps": []interface{}{"new-required-snap-1", "new-required-snap-2"},
		"revision":       "1",
	})

	freshStore := &freshSessionStore{}
	testStore = freshStore

	s.newFakeStore = func(devBE storecontext.DeviceBackend) snapstate.StoreService {
		mod, err := devBE.Model()
		c.Check(err, IsNil)
		if err == nil {
			c.Check(mod, DeepEquals, new)
		}
		return testStore
	}

	chg, err := devicestate.Remodel(s.state, new, nil, nil, devicestate.RemodelOptions{})
	c.Assert(err, IsNil)
	c.Assert(chg.Summary(), Equals, "Refresh model assertion from revision 0 to 1")

	c.Check(freshStore.ensureDeviceSession, Equals, 1)

	tl := chg.Tasks()
	// 2 snaps * 3 tasks (from the mock install above) +
	// 1 "set-model" task at the end
	c.Assert(tl, HasLen, 2*3+1)

	deviceCtx, err := devicestate.DeviceCtx(s.state, tl[0], nil)
	c.Assert(err, IsNil)
	// deviceCtx is actually a remodelContext here
	remodCtx, ok := deviceCtx.(devicestate.RemodelContext)
	c.Assert(ok, Equals, true)
	c.Check(remodCtx.ForRemodeling(), Equals, true)
	c.Check(remodCtx.Kind(), Equals, devicestate.StoreSwitchRemodel)
	c.Check(remodCtx.Model(), DeepEquals, new)
	c.Check(remodCtx.Store(), Equals, testStore)
}

func (s *deviceMgrRemodelSuite) TestRemodelRereg(c *C) {
	s.state.Lock()
	defer s.state.Unlock()
	s.state.Set("seeded", true)

	// set a model assertion
	s.makeModelAssertionInState(c, "canonical", "pc-model", map[string]interface{}{
		"architecture": "amd64",
		"kernel":       "pc-kernel",
		"gadget":       "pc",
		"base":         "core18",
	})
	s.makeSerialAssertionInState(c, "canonical", "pc-model", "orig-serial")
	devicestatetest.SetDevice(s.state, &auth.DeviceState{
		Brand:           "canonical",
		Model:           "pc-model",
		Serial:          "orig-serial",
		SessionMacaroon: "old-session",
	})

	new := s.brands.Model("canonical", "rereg-model", map[string]interface{}{
		"architecture":   "amd64",
		"kernel":         "pc-kernel",
		"gadget":         "pc",
		"base":           "core18",
		"required-snaps": []interface{}{"new-required-snap-1", "new-required-snap-2"},
	})

	s.newFakeStore = func(devBE storecontext.DeviceBackend) snapstate.StoreService {
		mod, err := devBE.Model()
		c.Check(err, IsNil)
		if err == nil {
			c.Check(mod, DeepEquals, new)
		}
		return nil
	}

	chg, err := devicestate.Remodel(s.state, new, nil, nil, devicestate.RemodelOptions{})
	c.Assert(err, IsNil)

	c.Assert(chg.Summary(), Equals, "Remodel device to canonical/rereg-model (0)")

	tl := chg.Tasks()
	c.Assert(tl, HasLen, 2)

	// check the tasks
	tRequestSerial := tl[0]
	tPrepareRemodeling := tl[1]

	// check the tasks
	c.Assert(tRequestSerial.Kind(), Equals, "request-serial")
	c.Assert(tRequestSerial.Summary(), Equals, "Request new device serial")
	c.Assert(tRequestSerial.WaitTasks(), HasLen, 0)

	c.Assert(tPrepareRemodeling.Kind(), Equals, "prepare-remodeling")
	c.Assert(tPrepareRemodeling.Summary(), Equals, "Prepare remodeling")
	c.Assert(tPrepareRemodeling.WaitTasks(), DeepEquals, []*state.Task{tRequestSerial})
}

func (s *deviceMgrRemodelSuite) TestRemodelReregLocalFails(c *C) {
	s.state.Lock()
	defer s.state.Unlock()
	s.state.Set("seeded", true)

	// set a model assertion
	s.makeModelAssertionInState(c, "canonical", "pc-model", map[string]interface{}{
		"architecture": "amd64",
		"kernel":       "pc-kernel",
		"gadget":       "pc",
		"base":         "core18",
	})
	s.makeSerialAssertionInState(c, "canonical", "pc-model", "orig-serial")
	devicestatetest.SetDevice(s.state, &auth.DeviceState{
		Brand:           "canonical",
		Model:           "pc-model",
		Serial:          "orig-serial",
		SessionMacaroon: "old-session",
	})

	new := s.brands.Model("canonical", "rereg-model", map[string]interface{}{
		"architecture":   "amd64",
		"kernel":         "pc-kernel",
		"gadget":         "pc",
		"base":           "core18",
		"required-snaps": []interface{}{"new-required-snap-1", "new-required-snap-2"},
	})

	s.newFakeStore = func(devBE storecontext.DeviceBackend) snapstate.StoreService {
		mod, err := devBE.Model()
		c.Check(err, IsNil)
		if err == nil {
			c.Check(mod, DeepEquals, new)
		}
		return nil
	}

	sis := []*snap.SideInfo{{RealName: "pc-kernel"}, {RealName: "pc"}}
	paths := []string{"pc-kernel_1.snap", "pc_1.snap"}
	chg, err := devicestate.Remodel(s.state, new, sis, paths, devicestate.RemodelOptions{
		Offline: true,
	})
	c.Assert(err.Error(), Equals, "cannot remodel offline to different brand ID / model yet")
	c.Assert(chg, IsNil)
}

func (s *deviceMgrRemodelSuite) TestRemodelClash(c *C) {
	s.state.Lock()
	defer s.state.Unlock()
	s.state.Set("seeded", true)
	s.state.Set("refresh-privacy-key", "some-privacy-key")

	var clashing *asserts.Model

	restore := devicestate.MockSnapstateInstallWithDeviceContext(func(ctx context.Context, st *state.State, name string, opts *snapstate.RevisionOptions, userID int, flags snapstate.Flags, prqt snapstate.PrereqTracker, deviceCtx snapstate.DeviceContext, fromChange string) (*state.TaskSet, error) {
		// simulate things changing under our feet
		assertstatetest.AddMany(st, clashing)
		devicestatetest.SetDevice(s.state, &auth.DeviceState{
			Brand: "canonical",
			Model: clashing.Model(),
		})

		tDownload := s.state.NewTask("fake-download", fmt.Sprintf("Download %s", name))
		tDownload.Set("snap-setup", &snapstate.SnapSetup{
			SideInfo: &snap.SideInfo{
				RealName: name,
			},
		})
		tValidate := s.state.NewTask("validate-snap", fmt.Sprintf("Validate %s", name))
		tValidate.WaitFor(tDownload)
		tInstall := s.state.NewTask("fake-install", fmt.Sprintf("Install %s", name))
		tInstall.WaitFor(tValidate)
		ts := state.NewTaskSet(tDownload, tValidate, tInstall)
		ts.MarkEdge(tValidate, snapstate.LastBeforeLocalModificationsEdge)
		return ts, nil
	})
	defer restore()

	// set a model assertion
	s.makeModelAssertionInState(c, "canonical", "pc-model", map[string]interface{}{
		"architecture": "amd64",
		"kernel":       "pc-kernel",
		"gadget":       "pc",
		"base":         "core18",
	})
	s.makeSerialAssertionInState(c, "canonical", "pc-model", "1234")
	devicestatetest.SetDevice(s.state, &auth.DeviceState{
		Brand:  "canonical",
		Model:  "pc-model",
		Serial: "1234",
	})

	snapstatetest.InstallEssentialSnaps(c, s.state, "core18", nil, nil)

	new := s.brands.Model("canonical", "pc-model", map[string]interface{}{
		"architecture":   "amd64",
		"kernel":         "pc-kernel",
		"gadget":         "pc",
		"base":           "core18",
		"required-snaps": []interface{}{"new-required-snap-1", "new-required-snap-2"},
		"revision":       "1",
	})
	other := s.brands.Model("canonical", "pc-model-other", map[string]interface{}{
		"architecture":   "amd64",
		"kernel":         "pc-kernel",
		"gadget":         "pc",
		"base":           "core18",
		"required-snaps": []interface{}{"new-required-snap-1", "new-required-snap-2"},
	})

	clashing = other
	_, err := devicestate.Remodel(s.state, new, nil, nil, devicestate.RemodelOptions{})
	c.Check(err, DeepEquals, &snapstate.ChangeConflictError{
		Message: "cannot start remodel, clashing with concurrent remodel to canonical/pc-model-other (0)",
	})

	// reset
	devicestatetest.SetDevice(s.state, &auth.DeviceState{
		Brand:  "canonical",
		Model:  "pc-model",
		Serial: "1234",
	})
	clashing = new
	_, err = devicestate.Remodel(s.state, new, nil, nil, devicestate.RemodelOptions{})
	c.Check(err, DeepEquals, &snapstate.ChangeConflictError{
		Message: "cannot start remodel, clashing with concurrent remodel to canonical/pc-model (1)",
	})
}

func (s *deviceMgrRemodelSuite) TestRemodelClashInProgress(c *C) {
	s.state.Lock()
	defer s.state.Unlock()
	s.state.Set("seeded", true)
	s.state.Set("refresh-privacy-key", "some-privacy-key")

	var chg *state.Change
	restore := devicestate.MockSnapstateInstallWithDeviceContext(func(ctx context.Context, st *state.State, name string, opts *snapstate.RevisionOptions, userID int, flags snapstate.Flags, prqt snapstate.PrereqTracker, deviceCtx snapstate.DeviceContext, fromChange string) (*state.TaskSet, error) {
		// simulate another started remodeling
		chg = st.NewChange("remodel", "other remodel")

		tDownload := s.state.NewTask("fake-download", fmt.Sprintf("Download %s", name))
		tDownload.Set("snap-setup", &snapstate.SnapSetup{
			SideInfo: &snap.SideInfo{
				RealName: name,
			},
		})
		tValidate := s.state.NewTask("validate-snap", fmt.Sprintf("Validate %s", name))
		tValidate.WaitFor(tDownload)
		tInstall := s.state.NewTask("fake-install", fmt.Sprintf("Install %s", name))
		tInstall.WaitFor(tValidate)
		ts := state.NewTaskSet(tDownload, tValidate, tInstall)
		ts.MarkEdge(tValidate, snapstate.LastBeforeLocalModificationsEdge)
		return ts, nil
	})
	defer restore()

	// set a model assertion
	s.makeModelAssertionInState(c, "canonical", "pc-model", map[string]interface{}{
		"architecture": "amd64",
		"kernel":       "pc-kernel",
		"gadget":       "pc",
		"base":         "core18",
	})
	s.makeSerialAssertionInState(c, "canonical", "pc-model", "1234")
	devicestatetest.SetDevice(s.state, &auth.DeviceState{
		Brand:  "canonical",
		Model:  "pc-model",
		Serial: "1234",
	})

	snapstatetest.InstallEssentialSnaps(c, s.state, "core18", nil, nil)

	new := s.brands.Model("canonical", "pc-model", map[string]interface{}{
		"architecture":   "amd64",
		"kernel":         "pc-kernel",
		"gadget":         "pc",
		"base":           "core18",
		"required-snaps": []interface{}{"new-required-snap-1"},
		"revision":       "1",
	})

	_, err := devicestate.Remodel(s.state, new, nil, nil, devicestate.RemodelOptions{})
	c.Check(err, DeepEquals, &snapstate.ChangeConflictError{
		Message:    "cannot start remodel, clashing with concurrent one",
		ChangeKind: "remodel",
		ChangeID:   chg.ID(),
	})
}

func (s *deviceMgrRemodelSuite) TestReregRemodelClashAnyChange(c *C) {
	s.state.Lock()
	defer s.state.Unlock()
	s.state.Set("seeded", true)

	// set a model assertion
	s.makeModelAssertionInState(c, "canonical", "pc-model", map[string]interface{}{
		"architecture": "amd64",
		"kernel":       "pc-kernel",
		"gadget":       "pc",
		"base":         "core18",
	})
	s.makeSerialAssertionInState(c, "canonical", "pc-model", "orig-serial")
	devicestatetest.SetDevice(s.state, &auth.DeviceState{
		Brand:           "canonical",
		Model:           "pc-model",
		Serial:          "orig-serial",
		SessionMacaroon: "old-session",
	})

	new := s.brands.Model("canonical", "pc-model-2", map[string]interface{}{
		"architecture":   "amd64",
		"kernel":         "pc-kernel",
		"gadget":         "pc",
		"base":           "core18",
		"required-snaps": []interface{}{"new-required-snap-1", "new-required-snap-2"},
		"revision":       "1",
	})
	s.newFakeStore = func(devBE storecontext.DeviceBackend) snapstate.StoreService {
		// we never reach the place where this gets called
		c.Fatalf("unexpected call")
		return nil
	}

	// simulate any other change
	chg := s.state.NewChange("chg", "other change")
	chg.SetStatus(state.DoingStatus)

	_, err := devicestate.Remodel(s.state, new, nil, nil, devicestate.RemodelOptions{})
	c.Assert(err, NotNil)
	c.Assert(err, DeepEquals, &snapstate.ChangeConflictError{
		ChangeKind: "chg",
		Message:    `other changes in progress (conflicting change "chg"), change "remodel" not allowed until they are done`,
		ChangeID:   chg.ID(),
	})
}

func (s *deviceMgrRemodelSuite) TestRemodeling(c *C) {
	s.state.Lock()
	defer s.state.Unlock()

	// no changes
	c.Check(devicestate.RemodelingChange(s.state), IsNil)

	// other change
	s.state.NewChange("other", "...")
	c.Check(devicestate.RemodelingChange(s.state), IsNil)

	// remodel change
	chg := s.state.NewChange("remodel", "...")
	c.Check(devicestate.RemodelingChange(s.state), NotNil)

	// done
	chg.SetStatus(state.DoneStatus)
	c.Check(devicestate.RemodelingChange(s.state), IsNil)
}

func (s *deviceMgrRemodelSuite) TestDeviceCtxNoTask(c *C) {
	s.state.Lock()
	defer s.state.Unlock()
	// nothing in the state

	_, err := devicestate.DeviceCtx(s.state, nil, nil)
	c.Check(err, testutil.ErrorIs, state.ErrNoState)

	// have a model assertion
	model := s.brands.Model("canonical", "pc", map[string]interface{}{
		"gadget":       "pc",
		"kernel":       "kernel",
		"architecture": "amd64",
	})
	assertstatetest.AddMany(s.state, model)
	devicestatetest.SetDevice(s.state, &auth.DeviceState{
		Brand: "canonical",
		Model: "pc",
	})

	deviceCtx, err := devicestate.DeviceCtx(s.state, nil, nil)
	c.Assert(err, IsNil)
	c.Assert(deviceCtx.Model().BrandID(), Equals, "canonical")

	c.Check(deviceCtx.Classic(), Equals, false)
	c.Check(deviceCtx.Kernel(), Equals, "kernel")
	c.Check(deviceCtx.Base(), Equals, "")
	c.Check(deviceCtx.RunMode(), Equals, true)
	// not a uc20 model, so no modeenv
	c.Check(deviceCtx.HasModeenv(), Equals, false)
}

func (s *deviceMgrRemodelSuite) TestDeviceCtxGroundContext(c *C) {
	s.state.Lock()
	defer s.state.Unlock()

	// have a model assertion
	model := s.brands.Model("canonical", "pc", map[string]interface{}{
		"gadget":       "pc",
		"kernel":       "kernel",
		"architecture": "amd64",
	})
	assertstatetest.AddMany(s.state, model)
	devicestatetest.SetDevice(s.state, &auth.DeviceState{
		Brand: "canonical",
		Model: "pc",
	})

	deviceCtx, err := devicestate.DeviceCtx(s.state, nil, nil)
	c.Assert(err, IsNil)
	c.Assert(deviceCtx.Model().BrandID(), Equals, "canonical")
	groundCtx := deviceCtx.GroundContext()
	c.Check(groundCtx.ForRemodeling(), Equals, false)
	c.Check(groundCtx.Model().Model(), Equals, "pc")
	c.Check(groundCtx.Store, PanicMatches, `retrieved ground context is not intended to drive store operations`)
}

func (s *deviceMgrRemodelSuite) TestDeviceCtxProvided(c *C) {
	s.state.Lock()
	defer s.state.Unlock()

	model := assertstest.FakeAssertion(map[string]interface{}{
		"type":         "model",
		"authority-id": "canonical",
		"series":       "16",
		"brand-id":     "canonical",
		"model":        "pc",
		"gadget":       "pc",
		"kernel":       "kernel",
		"architecture": "amd64",
	}).(*asserts.Model)

	deviceCtx := &snapstatetest.TrivialDeviceContext{DeviceModel: model}

	deviceCtx1, err := devicestate.DeviceCtx(s.state, nil, deviceCtx)
	c.Assert(err, IsNil)
	c.Assert(deviceCtx1, Equals, deviceCtx)
}

func (s *deviceMgrRemodelSuite) TestCheckGadgetRemodelCompatible(c *C) {
	s.state.Lock()
	defer s.state.Unlock()

	currentSnapYaml := `
name: gadget
type: gadget
version: 123
`
	remodelSnapYaml := `
name: new-gadget
type: gadget
version: 123
`
	mockGadget := `
type: gadget
name: gadget
volumes:
  volume:
    schema: gpt
    bootloader: grub
`
	siCurrent := &snap.SideInfo{Revision: snap.R(123), RealName: "gadget"}
	// so that we get a directory
	currInfo := snaptest.MockSnapWithFiles(c, currentSnapYaml, siCurrent, nil)
	info := snaptest.MockSnapWithFiles(c, remodelSnapYaml, &snap.SideInfo{Revision: snap.R(1)}, nil)
	snapf, err := snapfile.Open(info.MountDir())
	c.Assert(err, IsNil)

	s.setupBrands()

	oldModel := fakeMyModel(map[string]interface{}{
		"architecture": "amd64",
		"gadget":       "gadget",
		"kernel":       "kernel",
	})
	deviceCtx := &snapstatetest.TrivialDeviceContext{DeviceModel: oldModel}

	// model assertion in device context
	newModel := fakeMyModel(map[string]interface{}{
		"architecture": "amd64",
		"gadget":       "new-gadget",
		"kernel":       "kernel",
	})
	remodelCtx := &snapstatetest.TrivialDeviceContext{DeviceModel: newModel, Remodeling: true, OldDeviceModel: oldModel}

	restore := devicestate.MockGadgetIsCompatible(func(current, update *gadget.Info) error {
		c.Assert(current.Volumes, HasLen, 1)
		c.Assert(update.Volumes, HasLen, 1)
		return errors.New("fail")
	})
	defer restore()

	// not on classic
	release.OnClassic = true
	err = devicestate.CheckGadgetRemodelCompatible(s.state, info, currInfo, snapf, snapstate.Flags{}, remodelCtx)
	c.Check(err, IsNil)
	release.OnClassic = false

	// nothing if not remodeling
	err = devicestate.CheckGadgetRemodelCompatible(s.state, info, currInfo, snapf, snapstate.Flags{}, deviceCtx)
	c.Check(err, IsNil)

	err = devicestate.CheckGadgetRemodelCompatible(s.state, info, currInfo, snapf, snapstate.Flags{}, remodelCtx)
	c.Check(err, ErrorMatches, "cannot read new gadget metadata: .*/new-gadget/1/meta/gadget.yaml: no such file or directory")

	// drop gadget.yaml to the new gadget
	err = os.WriteFile(filepath.Join(info.MountDir(), "meta/gadget.yaml"), []byte(mockGadget), 0644)
	c.Assert(err, IsNil)

	err = devicestate.CheckGadgetRemodelCompatible(s.state, info, currInfo, snapf, snapstate.Flags{}, remodelCtx)
	c.Check(err, ErrorMatches, "cannot read current gadget metadata: .*/gadget/123/meta/gadget.yaml: no such file or directory")

	// drop gadget.yaml to the current gadget
	err = os.WriteFile(filepath.Join(currInfo.MountDir(), "meta/gadget.yaml"), []byte(mockGadget), 0644)
	c.Assert(err, IsNil)

	err = devicestate.CheckGadgetRemodelCompatible(s.state, info, currInfo, snapf, snapstate.Flags{}, remodelCtx)
	c.Check(err, ErrorMatches, "cannot remodel to an incompatible gadget: fail")

	restore = devicestate.MockGadgetIsCompatible(func(current, update *gadget.Info) error {
		c.Assert(current.Volumes, HasLen, 1)
		c.Assert(update.Volumes, HasLen, 1)
		return nil
	})
	defer restore()

	err = devicestate.CheckGadgetRemodelCompatible(s.state, info, currInfo, snapf, snapstate.Flags{}, remodelCtx)
	c.Check(err, IsNil)

	// when remodeling to completely new gadget snap, there is no current
	// snap passed to the check callback
	err = devicestate.CheckGadgetRemodelCompatible(s.state, info, nil, snapf, snapstate.Flags{}, remodelCtx)
	c.Check(err, ErrorMatches, "cannot identify the current gadget snap")

	// mock data to obtain current gadget info
	devicestatetest.SetDevice(s.state, &auth.DeviceState{
		Brand: "canonical",
		Model: "gadget",
	})
	s.makeModelAssertionInState(c, "canonical", "gadget", map[string]interface{}{
		"architecture": "amd64",
		"kernel":       "kernel",
		"gadget":       "gadget",
	})

	err = devicestate.CheckGadgetRemodelCompatible(s.state, info, nil, snapf, snapstate.Flags{}, remodelCtx)
	c.Check(err, ErrorMatches, "cannot identify the current gadget snap")

	snapstate.Set(s.state, "gadget", &snapstate.SnapState{
		SnapType: "gadget",
		Sequence: snapstatetest.NewSequenceFromSnapSideInfos([]*snap.SideInfo{siCurrent}),
		Current:  siCurrent.Revision,
		Active:   true,
	})

	err = devicestate.CheckGadgetRemodelCompatible(s.state, info, nil, snapf, snapstate.Flags{}, remodelCtx)
	c.Check(err, IsNil)
}

var (
	compatibleTestMockOkGadget = `
type: gadget
name: gadget
volumes:
  volume:
    schema: gpt
    bootloader: grub
    structure:
      - name: foo
        size: 10M
        type: 00000000-0000-0000-0000-0000deadbeef
`
)

func (s *deviceMgrRemodelSuite) testCheckGadgetRemodelCompatibleWithYaml(c *C, currentGadgetYaml, newGadgetYaml string, expErr string) {
	s.state.Lock()
	defer s.state.Unlock()

	currentSnapYaml := `
name: gadget
type: gadget
version: 123
`
	remodelSnapYaml := `
name: new-gadget
type: gadget
version: 123
`

	currInfo := snaptest.MockSnapWithFiles(c, currentSnapYaml, &snap.SideInfo{Revision: snap.R(123)}, [][]string{
		{"meta/gadget.yaml", currentGadgetYaml},
	})
	// gadget we're remodeling to is identical
	info := snaptest.MockSnapWithFiles(c, remodelSnapYaml, &snap.SideInfo{Revision: snap.R(1)}, [][]string{
		{"meta/gadget.yaml", newGadgetYaml},
	})
	snapf, err := snapfile.Open(info.MountDir())
	c.Assert(err, IsNil)

	s.setupBrands()
	// model assertion in device context
	oldModel := fakeMyModel(map[string]interface{}{
		"architecture": "amd64",
		"gadget":       "new-gadget",
		"kernel":       "krnl",
	})
	model := fakeMyModel(map[string]interface{}{
		"architecture": "amd64",
		"gadget":       "new-gadget",
		"kernel":       "krnl",
	})
	remodelCtx := &snapstatetest.TrivialDeviceContext{DeviceModel: model, Remodeling: true, OldDeviceModel: oldModel}

	err = devicestate.CheckGadgetRemodelCompatible(s.state, info, currInfo, snapf, snapstate.Flags{}, remodelCtx)
	if expErr == "" {
		c.Check(err, IsNil)
	} else {
		c.Check(err, ErrorMatches, expErr)
	}

}

func (s *deviceMgrRemodelSuite) TestCheckGadgetRemodelCompatibleWithYamlHappy(c *C) {
	s.testCheckGadgetRemodelCompatibleWithYaml(c, compatibleTestMockOkGadget, compatibleTestMockOkGadget, "")
}

func (s *deviceMgrRemodelSuite) TestCheckGadgetRemodelCompatibleWithYamlBad(c *C) {
	mockBadGadgetYaml := `
type: gadget
name: gadget
volumes:
  volume:
    schema: gpt
    bootloader: grub
    structure:
      - name: foo
        size: 20M
        type: 00000000-0000-0000-0000-0000deadbeef
`

	errMatch := `cannot remodel to an incompatible gadget: incompatible layout change: incompatible structure #0 \("foo"\) change: new valid structure size range \[20971520, 20971520\] is not compatible with current \(\[10485760, 10485760\]\)`
	s.testCheckGadgetRemodelCompatibleWithYaml(c, compatibleTestMockOkGadget, mockBadGadgetYaml, errMatch)
}

func (s *deviceMgrRemodelSuite) mockTasksNopHandler(kinds ...string) {
	nopHandler := func(task *state.Task, _ *tomb.Tomb) error { return nil }
	for _, kind := range kinds {
		s.o.TaskRunner().AddHandler(kind, nopHandler, nil)
	}
}

func asOffsetPtr(offs quantity.Offset) *quantity.Offset {
	goff := offs
	return &goff
}

func (s *deviceMgrRemodelSuite) TestRemodelGadgetAssetsUpdate(c *C) {
	var currentGadgetYaml = `
volumes:
  pc:
    bootloader: grub
    structure:
       - name: foo
         type: 00000000-0000-0000-0000-0000deadcafe
         filesystem: ext4
         size: 10M
         content:
            - source: foo-content
              target: /
       - name: bare-one
         type: bare
         size: 1M
         content:
            - image: bare.img
`

	var remodelGadgetYaml = `
volumes:
  pc:
    bootloader: grub
    structure:
       - name: foo
         type: 00000000-0000-0000-0000-0000deadcafe
         filesystem: ext4
         size: 10M
         content:
            - source: new-foo-content
              target: /
       - name: bare-one
         type: bare
         size: 1M
         content:
            - image: new-bare-content.img
`

	s.state.Lock()
	s.state.Set("seeded", true)
	s.state.Set("refresh-privacy-key", "some-privacy-key")

	s.mockTasksNopHandler("fake-download", "validate-snap", "set-model")

	// set a model assertion we remodel from
	s.makeModelAssertionInState(c, "canonical", "pc-model", map[string]interface{}{
		"architecture": "amd64",
		"kernel":       "pc-kernel",
		"gadget":       "pc",
		"base":         "core18",
	})
	s.makeSerialAssertionInState(c, "canonical", "pc-model", "serial")
	devicestatetest.SetDevice(s.state, &auth.DeviceState{
		Brand:  "canonical",
		Model:  "pc-model",
		Serial: "serial",
	})

	const required = true
	kernelInfo := snapstatetest.InstallSnap(c, s.state, "name: pc-kernel\nversion: 1\ntype: kernel\n", nil, required, &snap.SideInfo{
		SnapID:   snaptest.AssertedSnapID("pc-kernel"),
		Revision: snap.R(1),
		RealName: "pc-kernel",
	})

	snapstatetest.InstallSnap(c, s.state, "name: core18\nversion: 1\ntype: base\n", nil, required, &snap.SideInfo{
		SnapID:   snaptest.AssertedSnapID("core18"),
		Revision: snap.R(1),
		RealName: "core18",
	})

	devicestate.SetBootRevisionsUpdated(s.mgr, true)

	// the target model
	new := s.brands.Model("canonical", "pc-model", map[string]interface{}{
		"architecture": "amd64",
		"kernel":       "pc-kernel",
		"base":         "core18",
		"revision":     "1",
		// remodel to new gadget
		"gadget": "new-gadget",
	})

	// current gadget
	siModelGadget := &snap.SideInfo{
		RealName: "pc",
		Revision: snap.R(33),
		SnapID:   "foo-id",
	}
	currentGadgetInfo := snaptest.MockSnapWithFiles(c, snapYaml, siModelGadget, [][]string{
		{"meta/gadget.yaml", currentGadgetYaml},
	})
	snapstate.Set(s.state, "pc", &snapstate.SnapState{
		SnapType: "gadget",
		Sequence: snapstatetest.NewSequenceFromSnapSideInfos([]*snap.SideInfo{siModelGadget}),
		Current:  siModelGadget.Revision,
		Active:   true,
	})

	// new gadget snap
	siNewModelGadget := &snap.SideInfo{
		RealName: "new-gadget",
		Revision: snap.R(34),
	}
	newGadgetInfo := snaptest.MockSnapWithFiles(c, snapYaml, siNewModelGadget, [][]string{
		{"meta/gadget.yaml", remodelGadgetYaml},
	})

	restore := devicestate.MockSnapstateInstallWithDeviceContext(func(ctx context.Context, st *state.State, name string, opts *snapstate.RevisionOptions, userID int, flags snapstate.Flags, prqt snapstate.PrereqTracker, deviceCtx snapstate.DeviceContext, fromChange string) (*state.TaskSet, error) {
		tDownload := s.state.NewTask("fake-download", fmt.Sprintf("Download %s", name))
		tValidate := s.state.NewTask("validate-snap", fmt.Sprintf("Validate %s", name))
		tValidate.WaitFor(tDownload)
		tGadgetUpdate := s.state.NewTask("update-gadget-assets", fmt.Sprintf("Update gadget %s", name))
		tGadgetUpdate.Set("snap-setup", &snapstate.SnapSetup{
			SideInfo: siNewModelGadget,
			Type:     snap.TypeGadget,
		})
		tGadgetUpdate.WaitFor(tValidate)
		ts := state.NewTaskSet(tDownload, tValidate, tGadgetUpdate)
		ts.MarkEdge(tValidate, snapstate.LastBeforeLocalModificationsEdge)
		return ts, nil
	})
	defer restore()
	restore = release.MockOnClassic(false)
	defer restore()

	gadgetUpdateCalled := false
	restore = devicestate.MockGadgetUpdate(func(model gadget.Model, current, update gadget.GadgetData, path string, policy gadget.UpdatePolicyFunc, _ gadget.ContentUpdateObserver) error {
		gadgetUpdateCalled = true
		c.Check(policy, NotNil)
		c.Check(reflect.ValueOf(policy).Pointer(), Equals, reflect.ValueOf(gadget.RemodelUpdatePolicy).Pointer())
		gd := gadget.GadgetData{
			Info: &gadget.Info{
				Volumes: map[string]*gadget.Volume{
					"pc": {
						Name:       "pc",
						Bootloader: "grub",
						Schema:     "gpt",
						Structure: []gadget.VolumeStructure{{
							VolumeName: "pc",
							Name:       "foo",
							Type:       "00000000-0000-0000-0000-0000deadcafe",
							Offset:     asOffsetPtr(gadget.NonMBRStartOffset),
							MinSize:    10 * quantity.SizeMiB,
							Size:       10 * quantity.SizeMiB,
							Filesystem: "ext4",
							Content: []gadget.VolumeContent{
								{UnresolvedSource: "foo-content", Target: "/"},
							},
							YamlIndex:       0,
							EnclosingVolume: &gadget.Volume{},
						}, {
							VolumeName: "pc",
							Name:       "bare-one",
							Type:       "bare",
							Offset:     asOffsetPtr(gadget.NonMBRStartOffset + 10*quantity.OffsetMiB),
							MinSize:    quantity.SizeMiB,
							Size:       quantity.SizeMiB,
							Content: []gadget.VolumeContent{
								{Image: "bare.img"},
							},
							YamlIndex:       1,
							EnclosingVolume: &gadget.Volume{},
						}},
					},
				},
			},
			RootDir:       currentGadgetInfo.MountDir(),
			KernelRootDir: kernelInfo.MountDir(),
		}
		gadget.SetEnclosingVolumeInStructs(gd.Info.Volumes)
		c.Check(current, DeepEquals, gd)
		gd = gadget.GadgetData{
			Info: &gadget.Info{
				Volumes: map[string]*gadget.Volume{
					"pc": {
						Name:       "pc",
						Bootloader: "grub",
						Schema:     "gpt",
						Structure: []gadget.VolumeStructure{{
							VolumeName: "pc",
							Name:       "foo",
							Type:       "00000000-0000-0000-0000-0000deadcafe",
							Offset:     asOffsetPtr(gadget.NonMBRStartOffset),
							MinSize:    10 * quantity.SizeMiB,
							Size:       10 * quantity.SizeMiB,
							Filesystem: "ext4",
							Content: []gadget.VolumeContent{
								{UnresolvedSource: "new-foo-content", Target: "/"},
							},
							YamlIndex: 0,
						}, {
							VolumeName: "pc",
							Name:       "bare-one",
							Type:       "bare",
							Offset:     asOffsetPtr(gadget.NonMBRStartOffset + 10*quantity.OffsetMiB),
							MinSize:    quantity.SizeMiB,
							Size:       quantity.SizeMiB,
							Content: []gadget.VolumeContent{
								{Image: "new-bare-content.img"},
							},
							YamlIndex: 1,
						}},
					},
				},
			},
			RootDir:       newGadgetInfo.MountDir(),
			KernelRootDir: kernelInfo.MountDir(),
		}
		gadget.SetEnclosingVolumeInStructs(gd.Info.Volumes)
		c.Check(update, DeepEquals, gd)
		return nil
	})
	defer restore()

	chg, err := devicestate.Remodel(s.state, new, nil, nil, devicestate.RemodelOptions{})
	c.Assert(err, IsNil)
	s.state.Unlock()

	s.settle(c)

	s.state.Lock()
	defer s.state.Unlock()

	// simulate restart
	s.mockRestartAndSettle(c, s.state, chg)

	c.Check(chg.IsReady(), Equals, true)
	c.Check(chg.Err(), IsNil)
	c.Check(gadgetUpdateCalled, Equals, true)
	c.Check(s.restartRequests, DeepEquals, []restart.RestartType{restart.RestartSystem})
}

func (s *deviceMgrRemodelSuite) TestRemodelGadgetAssetsParanoidCheck(c *C) {
	s.state.Lock()
	s.state.Set("seeded", true)
	s.state.Set("refresh-privacy-key", "some-privacy-key")

	s.mockTasksNopHandler("fake-download", "validate-snap", "set-model")

	// set a model assertion we remodel from
	s.makeModelAssertionInState(c, "canonical", "pc-model", map[string]interface{}{
		"architecture": "amd64",
		"kernel":       "pc-kernel",
		"gadget":       "pc",
		"base":         "core18",
	})
	s.makeSerialAssertionInState(c, "canonical", "pc-model", "serial")
	devicestatetest.SetDevice(s.state, &auth.DeviceState{
		Brand:  "canonical",
		Model:  "pc-model",
		Serial: "serial",
	})

	const required = true
	snapstatetest.InstallSnap(c, s.state, "name: pc-kernel\nversion: 1\ntype: kernel\n", nil, required, &snap.SideInfo{
		SnapID:   snaptest.AssertedSnapID("pc-kernel"),
		Revision: snap.R(1),
		RealName: "pc-kernel",
	})

	snapstatetest.InstallSnap(c, s.state, "name: core18\nversion: 1\ntype: base\n", nil, required, &snap.SideInfo{
		SnapID:   snaptest.AssertedSnapID("core18"),
		Revision: snap.R(1),
		RealName: "core18",
	})

	devicestate.SetBootRevisionsUpdated(s.mgr, true)

	// the target model
	new := s.brands.Model("canonical", "pc-model", map[string]interface{}{
		"architecture": "amd64",
		"kernel":       "pc-kernel",
		"base":         "core18",
		"revision":     "1",
		// remodel to new gadget
		"gadget": "new-gadget",
	})

	// current gadget
	siModelGadget := &snap.SideInfo{
		RealName: "pc",
		Revision: snap.R(33),
		SnapID:   "foo-id",
	}
	snapstate.Set(s.state, "pc", &snapstate.SnapState{
		SnapType: "gadget",
		Sequence: snapstatetest.NewSequenceFromSnapSideInfos([]*snap.SideInfo{siModelGadget}),
		Current:  siModelGadget.Revision,
		Active:   true,
	})

	// new gadget snap, name does not match the new model
	siUnexpectedModelGadget := &snap.SideInfo{
		RealName: "new-gadget-unexpected",
		Revision: snap.R(34),
	}
	restore := devicestate.MockSnapstateInstallWithDeviceContext(func(ctx context.Context, st *state.State, name string, opts *snapstate.RevisionOptions, userID int, flags snapstate.Flags, prqt snapstate.PrereqTracker, deviceCtx snapstate.DeviceContext, fromChange string) (*state.TaskSet, error) {
		tDownload := s.state.NewTask("fake-download", fmt.Sprintf("Download %s", name))
		tValidate := s.state.NewTask("validate-snap", fmt.Sprintf("Validate %s", name))
		tValidate.WaitFor(tDownload)
		tGadgetUpdate := s.state.NewTask("update-gadget-assets", fmt.Sprintf("Update gadget %s", name))
		tGadgetUpdate.Set("snap-setup", &snapstate.SnapSetup{
			SideInfo: siUnexpectedModelGadget,
			Type:     snap.TypeGadget,
		})
		tGadgetUpdate.WaitFor(tValidate)
		ts := state.NewTaskSet(tDownload, tValidate, tGadgetUpdate)
		ts.MarkEdge(tValidate, snapstate.LastBeforeLocalModificationsEdge)
		return ts, nil
	})
	defer restore()
	restore = release.MockOnClassic(false)
	defer restore()

	gadgetUpdateCalled := false
	restore = devicestate.MockGadgetUpdate(func(model gadget.Model, current, update gadget.GadgetData, path string, policy gadget.UpdatePolicyFunc, _ gadget.ContentUpdateObserver) error {
		return errors.New("unexpected call")
	})
	defer restore()

	chg, err := devicestate.Remodel(s.state, new, nil, nil, devicestate.RemodelOptions{})
	c.Assert(err, IsNil)
	s.state.Unlock()

	s.settle(c)

	s.state.Lock()
	defer s.state.Unlock()
	c.Check(chg.IsReady(), Equals, true)
	c.Assert(chg.Err(), ErrorMatches, `(?s).*\(cannot apply gadget assets update from non-model gadget snap "new-gadget-unexpected", expected "new-gadget" snap\)`)
	c.Check(gadgetUpdateCalled, Equals, false)
	c.Check(s.restartRequests, HasLen, 0)
}

func (s *deviceMgrSuite) TestRemodelSwitchBaseIncompatibleGadget(c *C) {
	s.state.Lock()
	defer s.state.Unlock()
	s.state.Set("seeded", true)
	s.state.Set("refresh-privacy-key", "some-privacy-key")

	snapstatetest.InstallEssentialSnaps(c, s.state, "core18", nil, nil)

	var testDeviceCtx snapstate.DeviceContext

	restore := devicestate.MockSnapstateInstallWithDeviceContext(func(ctx context.Context, st *state.State, name string, opts *snapstate.RevisionOptions, userID int, flags snapstate.Flags, prqt snapstate.PrereqTracker, deviceCtx snapstate.DeviceContext, fromChange string) (*state.TaskSet, error) {
		c.Check(name, Equals, "core20")

		tDownload := s.state.NewTask("fake-download", fmt.Sprintf("Download %s", name))
		tValidate := s.state.NewTask("validate-snap", fmt.Sprintf("Validate %s", name))
		tValidate.WaitFor(tDownload)
		tInstall := s.state.NewTask("fake-install", fmt.Sprintf("Install %s", name))
		tInstall.WaitFor(tValidate)
		ts := state.NewTaskSet(tDownload, tValidate, tInstall)
		ts.MarkEdge(tValidate, snapstate.LastBeforeLocalModificationsEdge)
		return ts, nil
	})
	defer restore()

	// set a model assertion
	current := s.brands.Model("canonical", "pc-model", map[string]interface{}{
		"architecture": "amd64",
		"kernel":       "pc-kernel",
		"gadget":       "pc",
		"base":         "core18",
	})
	err := assertstate.Add(s.state, current)
	c.Assert(err, IsNil)
	devicestatetest.SetDevice(s.state, &auth.DeviceState{
		Brand: "canonical",
		Model: "pc-model",
	})

	new := s.brands.Model("canonical", "pc-model", map[string]interface{}{
		"architecture": "amd64",
		"kernel":       "pc-kernel",
		"gadget":       "pc",
		"base":         "core20",
		"revision":     "1",
	})

	testDeviceCtx = &snapstatetest.TrivialDeviceContext{Remodeling: true, DeviceModel: new, OldDeviceModel: current}

	_, err = devicestate.RemodelTasks(context.Background(), s.state, current, new, testDeviceCtx, "99", nil, nil, devicestate.RemodelOptions{})
	c.Assert(err, ErrorMatches, `cannot remodel with gadget snap that has a different base than the model: "core18" \!= "core20"`)
}

func (s *deviceMgrSuite) TestRemodelSwitchBase(c *C) {
	s.state.Lock()
	defer s.state.Unlock()
	s.state.Set("seeded", true)
	s.state.Set("refresh-privacy-key", "some-privacy-key")

	snapstatetest.InstallEssentialSnaps(c, s.state, "core18", nil, nil)

	var testDeviceCtx snapstate.DeviceContext

	var snapstateInstallWithDeviceContextCalled int
	restore := devicestate.MockSnapstateInstallWithDeviceContext(func(ctx context.Context, st *state.State, name string, opts *snapstate.RevisionOptions, userID int, flags snapstate.Flags, prqt snapstate.PrereqTracker, deviceCtx snapstate.DeviceContext, fromChange string) (*state.TaskSet, error) {
		snapstateInstallWithDeviceContextCalled++
		switch name {
		case "core20", "pc-20":
		default:
			c.Errorf("unexpected snap name %q", name)
		}

		tDownload := s.state.NewTask("fake-download", fmt.Sprintf("Download %s", name))
		tValidate := s.state.NewTask("validate-snap", fmt.Sprintf("Validate %s", name))
		tValidate.WaitFor(tDownload)
		tInstall := s.state.NewTask("fake-install", fmt.Sprintf("Install %s", name))
		tInstall.WaitFor(tValidate)
		ts := state.NewTaskSet(tDownload, tValidate, tInstall)
		ts.MarkEdge(tValidate, snapstate.LastBeforeLocalModificationsEdge)
		return ts, nil
	})
	defer restore()

	// set a model assertion
	current := s.brands.Model("canonical", "pc-model", map[string]interface{}{
		"architecture": "amd64",
		"kernel":       "pc-kernel",
		"gadget":       "pc",
		"base":         "core18",
	})
	err := assertstate.Add(s.state, current)
	c.Assert(err, IsNil)
	devicestatetest.SetDevice(s.state, &auth.DeviceState{
		Brand: "canonical",
		Model: "pc-model",
	})

	new := s.brands.Model("canonical", "pc-model", map[string]interface{}{
		"architecture": "amd64",
		"kernel":       "pc-kernel",
		"gadget":       "pc-20",
		"base":         "core20",
		"revision":     "1",
	})

	testDeviceCtx = &snapstatetest.TrivialDeviceContext{Remodeling: true, DeviceModel: new, OldDeviceModel: current}

	tss, err := devicestate.RemodelTasks(context.Background(), s.state, current, new, testDeviceCtx, "99", nil, nil, devicestate.RemodelOptions{})
	c.Assert(err, IsNil)
	// 1 switch to a new base, 1 switch to new gadget, plus the remodel task
	c.Assert(tss, HasLen, 3)
	// API was hit
	c.Assert(snapstateInstallWithDeviceContextCalled, Equals, 2)
}

func (s *deviceMgrRemodelSuite) TestRemodelUC20RequiredSnapsAndRecoverySystem(c *C) {
	s.state.Lock()
	defer s.state.Unlock()
	s.state.Set("seeded", true)
	s.state.Set("refresh-privacy-key", "some-privacy-key")

	restore := devicestate.MockSnapstateInstallWithDeviceContext(func(ctx context.Context, st *state.State, name string, opts *snapstate.RevisionOptions, userID int, flags snapstate.Flags, prqt snapstate.PrereqTracker, deviceCtx snapstate.DeviceContext, fromChange string) (*state.TaskSet, error) {
		c.Check(flags.Required, Equals, true)
		c.Check(deviceCtx, NotNil)
		c.Check(deviceCtx.ForRemodeling(), Equals, true)

		tDownload := s.state.NewTask("fake-download", fmt.Sprintf("Download %s", name))
		tDownload.Set("snap-setup", &snapstate.SnapSetup{
			SideInfo: &snap.SideInfo{
				RealName: name,
			},
		})
		tValidate := s.state.NewTask("validate-snap", fmt.Sprintf("Validate %s", name))
		tValidate.WaitFor(tDownload)
		tInstall := s.state.NewTask("fake-install", fmt.Sprintf("Install %s", name))
		tInstall.WaitFor(tValidate)
		ts := state.NewTaskSet(tDownload, tValidate, tInstall)
		ts.MarkEdge(tValidate, snapstate.LastBeforeLocalModificationsEdge)
		return ts, nil
	})
	defer restore()

	restore = devicestate.MockSnapstateUpdateWithDeviceContext(func(st *state.State, name string, opts *snapstate.RevisionOptions, userID int, flags snapstate.Flags, prqt snapstate.PrereqTracker, deviceCtx snapstate.DeviceContext, fromChange string) (*state.TaskSet, error) {
		c.Check(flags.Required, Equals, false)
		c.Check(flags.NoReRefresh, Equals, true)
		c.Check(deviceCtx, NotNil)

		tDownload := s.state.NewTask("fake-download", fmt.Sprintf("Download %s from track %s", name, opts.Channel))
		tDownload.Set("snap-setup", &snapstate.SnapSetup{
			SideInfo: &snap.SideInfo{
				RealName: name,
			},
		})
		tValidate := s.state.NewTask("validate-snap", fmt.Sprintf("Validate %s", name))
		tValidate.WaitFor(tDownload)
		tUpdate := s.state.NewTask("fake-update", fmt.Sprintf("Update %s to track %s", name, opts.Channel))
		tUpdate.WaitFor(tValidate)
		ts := state.NewTaskSet(tDownload, tValidate, tUpdate)
		ts.MarkEdge(tValidate, snapstate.LastBeforeLocalModificationsEdge)
		return ts, nil
	})
	defer restore()

	now := time.Now()
	restore = devicestate.MockTimeNow(func() time.Time { return now })
	defer restore()

	// set a model assertion
	s.makeModelAssertionInState(c, "canonical", "pc-model", map[string]interface{}{
		"architecture": "amd64",
		"base":         "core20",
		"grade":        "dangerous",
		"snaps": []interface{}{
			map[string]interface{}{
				"name":            "pc-kernel",
				"id":              snaptest.AssertedSnapID("pc-kernel"),
				"type":            "kernel",
				"default-channel": "20",
			},
			map[string]interface{}{
				"name":            "pc",
				"id":              snaptest.AssertedSnapID("pc"),
				"type":            "gadget",
				"default-channel": "20",
			},
			map[string]interface{}{
				"name":            "snapd",
				"id":              snaptest.AssertedSnapID("snapd"),
				"type":            "snapd",
				"default-channel": "latest",
			},
		},
	})
	s.makeSerialAssertionInState(c, "canonical", "pc-model", "serial")
	devicestatetest.SetDevice(s.state, &auth.DeviceState{
		Brand:  "canonical",
		Model:  "pc-model",
		Serial: "serial",
	})
	// current gadget
	siModelGadget := &snap.SideInfo{
		RealName: "pc",
		Revision: snap.R(33),
		SnapID:   snaptest.AssertedSnapID("pc"),
	}
	snapstate.Set(s.state, "pc", &snapstate.SnapState{
		SnapType:        "gadget",
		Sequence:        snapstatetest.NewSequenceFromSnapSideInfos([]*snap.SideInfo{siModelGadget}),
		Current:         siModelGadget.Revision,
		Active:          true,
		TrackingChannel: "20/stable",
	})
	// current kernel
	siModelKernel := &snap.SideInfo{
		RealName: "pc-kernel",
		Revision: snap.R(32),
		SnapID:   snaptest.AssertedSnapID("pc-kernel"),
	}
	snapstate.Set(s.state, "pc-kernel", &snapstate.SnapState{
		SnapType:        "kernel",
		Sequence:        snapstatetest.NewSequenceFromSnapSideInfos([]*snap.SideInfo{siModelKernel}),
		Current:         siModelKernel.Revision,
		Active:          true,
		TrackingChannel: "20/stable",
	})
	// current base
	siModelBase := &snap.SideInfo{
		RealName: "core20",
		Revision: snap.R(31),
		SnapID:   snaptest.AssertedSnapID("core20"),
	}
	snapstate.Set(s.state, "core20", &snapstate.SnapState{
		SnapType:        "base",
		Sequence:        snapstatetest.NewSequenceFromSnapSideInfos([]*snap.SideInfo{siModelBase}),
		Current:         siModelBase.Revision,
		Active:          true,
		TrackingChannel: "latest/stable",
	})
	// and snapd
	siModelSnapd := &snap.SideInfo{
		RealName: "snapd",
		Revision: snap.R(55),
		SnapID:   snaptest.AssertedSnapID("snapd"),
	}
	snapstate.Set(s.state, "snapd", &snapstate.SnapState{
		SnapType:        "snapd",
		Sequence:        snapstatetest.NewSequenceFromSnapSideInfos([]*snap.SideInfo{siModelSnapd}),
		Current:         siModelSnapd.Revision,
		Active:          true,
		TrackingChannel: "latest/stable",
	})

	// New model, that changes snapd tracking channel and with 2 new required snaps
	new := s.brands.Model("canonical", "pc-model", map[string]interface{}{
		"architecture": "amd64",
		"base":         "core20",
		"grade":        "dangerous",
		"revision":     "1",
		"snaps": []interface{}{
			map[string]interface{}{
				"name":            "pc-kernel",
				"id":              snaptest.AssertedSnapID("pc-kernel"),
				"type":            "kernel",
				"default-channel": "20",
			},
			map[string]interface{}{
				"name":            "pc",
				"id":              snaptest.AssertedSnapID("pc"),
				"type":            "gadget",
				"default-channel": "20",
			},
			map[string]interface{}{
				"name":            "snapd",
				"id":              snaptest.AssertedSnapID("snapd"),
				"type":            "snapd",
				"default-channel": "latest/edge",
			},
			map[string]interface{}{
				"name":     "new-required-snap-1",
				"id":       snaptest.AssertedSnapID("new-required-snap-1"),
				"presence": "required",
			},
			map[string]interface{}{
				"name":     "new-required-snap-2",
				"id":       snaptest.AssertedSnapID("new-required-snap-2"),
				"presence": "required",
			},
			map[string]interface{}{
				"name":     "new-optional-snap-1",
				"id":       snaptest.AssertedSnapID("new-optional-snap-1"),
				"presence": "optional",
			},
		},
	})
	chg, err := devicestate.Remodel(s.state, new, nil, nil, devicestate.RemodelOptions{})
	c.Assert(err, IsNil)
	c.Assert(chg.Summary(), Equals, "Refresh model assertion from revision 0 to 1")

	tl := chg.Tasks()
	// 3 snaps (3 tasks for each) + recovery system (2 tasks) + set-model
	c.Assert(tl, HasLen, 3*3+2+1)

	deviceCtx, err := devicestate.DeviceCtx(s.state, tl[0], nil)
	c.Assert(err, IsNil)
	// deviceCtx is actually a remodelContext here
	remodCtx, ok := deviceCtx.(devicestate.RemodelContext)
	c.Assert(ok, Equals, true)
	c.Check(remodCtx.ForRemodeling(), Equals, true)
	c.Check(remodCtx.Kind(), Equals, devicestate.UpdateRemodel)
	c.Check(remodCtx.Model(), DeepEquals, new)
	c.Check(remodCtx.Store(), IsNil)

	// check the tasks
	tDownloadSnap1 := tl[0]
	tValidateSnap1 := tl[1]
	tInstallSnap1 := tl[2]
	tDownloadSnap2 := tl[3]
	tValidateSnap2 := tl[4]
	tInstallSnap2 := tl[5]
	tDownloadSnap3 := tl[6]
	tValidateSnap3 := tl[7]
	tInstallSnap3 := tl[8]
	tCreateRecovery := tl[9]
	tFinalizeRecovery := tl[10]
	tSetModel := tl[11]

	// check the tasks

	c.Assert(tDownloadSnap1.Kind(), Equals, "fake-download")
	c.Assert(tDownloadSnap1.Summary(), Equals, "Download snapd from track latest/edge")
	c.Assert(tValidateSnap1.Kind(), Equals, "validate-snap")
	c.Assert(tValidateSnap1.Summary(), Equals, "Validate snapd")

	c.Assert(tDownloadSnap2.Kind(), Equals, "fake-download")
	c.Assert(tDownloadSnap2.Summary(), Equals, "Download new-required-snap-1")
	c.Assert(tValidateSnap2.Kind(), Equals, "validate-snap")
	c.Assert(tValidateSnap2.Summary(), Equals, "Validate new-required-snap-1")

	c.Assert(tDownloadSnap3.Kind(), Equals, "fake-download")
	c.Assert(tDownloadSnap3.Summary(), Equals, "Download new-required-snap-2")
	c.Assert(tValidateSnap3.Kind(), Equals, "validate-snap")
	c.Assert(tValidateSnap3.Summary(), Equals, "Validate new-required-snap-2")

	expectedLabel := now.Format("20060102")
	c.Assert(tCreateRecovery.Kind(), Equals, "create-recovery-system")
	c.Assert(tCreateRecovery.Summary(), Equals, fmt.Sprintf("Create recovery system with label %q", expectedLabel))
	c.Assert(tFinalizeRecovery.Kind(), Equals, "finalize-recovery-system")
	c.Assert(tFinalizeRecovery.Summary(), Equals, fmt.Sprintf("Finalize recovery system with label %q", expectedLabel))

	// check the ordering, download/validate everything first, then install

	c.Assert(tDownloadSnap1.WaitTasks(), HasLen, 0)
	c.Assert(tValidateSnap1.WaitTasks(), DeepEquals, []*state.Task{
		tDownloadSnap1,
	})
	c.Assert(tInstallSnap1.WaitTasks(), DeepEquals, []*state.Task{
		tValidateSnap1,
		tValidateSnap3,
		// wait for recovery system to be created
		tCreateRecovery,
		// and then finalized
		tFinalizeRecovery,
	})

	// snap2 downloads wait for the downloads of snap1
	c.Assert(tDownloadSnap2.WaitTasks(), DeepEquals, []*state.Task{
		tValidateSnap1,
	})
	c.Assert(tValidateSnap2.WaitTasks(), DeepEquals, []*state.Task{
		tDownloadSnap2,
	})
	c.Assert(tInstallSnap2.WaitTasks(), DeepEquals, []*state.Task{
		tValidateSnap2,
		tInstallSnap1,
	})
	c.Assert(tInstallSnap3.WaitTasks(), DeepEquals, []*state.Task{
		tValidateSnap3,
		// previous install chain
		tInstallSnap2,
	})
	c.Assert(tCreateRecovery.WaitTasks(), DeepEquals, []*state.Task{
		// last snap of the download chain
		tValidateSnap3,
	})
	c.Assert(tFinalizeRecovery.WaitTasks(), DeepEquals, []*state.Task{
		// recovery system being created
		tCreateRecovery,
		// last snap of the download chain (added later)
		tValidateSnap3,
	})

	c.Assert(tSetModel.Kind(), Equals, "set-model")
	c.Assert(tSetModel.Summary(), Equals, "Set new model assertion")
	// setModel waits for everything in the change
	c.Assert(tSetModel.WaitTasks(), DeepEquals, []*state.Task{
		tDownloadSnap1, tValidateSnap1, tInstallSnap1,
		tDownloadSnap2, tValidateSnap2, tInstallSnap2,
		tDownloadSnap3, tValidateSnap3, tInstallSnap3,
		tCreateRecovery, tFinalizeRecovery,
	})

	// verify recovery system setup data on appropriate tasks
	var systemSetupData map[string]interface{}
	err = tCreateRecovery.Get("recovery-system-setup", &systemSetupData)
	c.Assert(err, IsNil)
	c.Assert(systemSetupData, DeepEquals, map[string]interface{}{
		"label":            expectedLabel,
		"directory":        filepath.Join(boot.InitramfsUbuntuSeedDir, "systems", expectedLabel),
		"snap-setup-tasks": []interface{}{tDownloadSnap1.ID(), tDownloadSnap2.ID(), tDownloadSnap3.ID()},
	})
	// cross references of to recovery system setup data
	for _, tsk := range []*state.Task{tFinalizeRecovery, tSetModel} {
		var otherTaskID string
		// finalize-recovery-system points to create-recovery-system
		err = tsk.Get("recovery-system-setup-task", &otherTaskID)
		c.Assert(err, IsNil, Commentf("recovery system setup task ID missing in %s", tsk.Kind()))
		c.Assert(otherTaskID, Equals, tCreateRecovery.ID())
	}
}

func (s *deviceMgrRemodelSuite) TestRemodelUC20SwitchKernelGadgetBaseSnaps(c *C) {
	s.testRemodelUC20SwitchKernelGadgetBaseSnaps(c, &prepareRemodelFlags{})
}

func (s *deviceMgrRemodelSuite) TestRemodelUC20SwitchKernelGadgetBaseSnapsLocalSnaps(c *C) {
	s.testRemodelUC20SwitchKernelGadgetBaseSnaps(c, &prepareRemodelFlags{localSnaps: true})
}

func (s *deviceMgrRemodelSuite) TestRemodelUC20SwitchKernelGadgetBaseSnapsLocalSnapsFails(c *C) {
	s.testRemodelUC20SwitchKernelGadgetBaseSnaps(c,
		&prepareRemodelFlags{localSnaps: true, missingSnap: true})
}

type prepareRemodelFlags struct {
	localSnaps  bool
	missingSnap bool
}

func (s *deviceMgrRemodelSuite) testRemodelUC20SwitchKernelGadgetBaseSnaps(c *C, testFlags *prepareRemodelFlags) {
	s.state.Lock()
	defer s.state.Unlock()
	s.state.Set("seeded", true)
	s.state.Set("refresh-privacy-key", "some-privacy-key")

	restore := devicestate.MockSnapstateUpdateWithDeviceContext(func(st *state.State, name string, opts *snapstate.RevisionOptions, userID int, flags snapstate.Flags, prqt snapstate.PrereqTracker, deviceCtx snapstate.DeviceContext, fromChange string) (*state.TaskSet, error) {
		c.Check(flags.Required, Equals, false)
		c.Check(flags.NoReRefresh, Equals, true)
		c.Check(deviceCtx, NotNil)
		c.Check(testFlags.localSnaps, Equals, false)

		// This task would not really be added if we have a local snap,
		// but we keep it anyway to simplify the checks we do at the end.
		tDownload := s.state.NewTask("fake-download", fmt.Sprintf("Download %s from track %s", name, opts.Channel))
		tDownload.Set("snap-setup", &snapstate.SnapSetup{
			SideInfo: &snap.SideInfo{
				RealName: name,
			},
		})
		tValidate := s.state.NewTask("validate-snap", fmt.Sprintf("Validate %s", name))
		tValidate.WaitFor(tDownload)
		tUpdate := s.state.NewTask("fake-update", fmt.Sprintf("Update %s to track %s", name, opts.Channel))
		tUpdate.WaitFor(tValidate)
		ts := state.NewTaskSet(tDownload, tValidate, tUpdate)
		ts.MarkEdge(tValidate, snapstate.LastBeforeLocalModificationsEdge)
		return ts, nil
	})
	defer restore()

	restore = devicestate.MockSnapstateUpdatePathWithDeviceContext(func(st *state.State, si *snap.SideInfo, path, name string, opts *snapstate.RevisionOptions, userID int, flags snapstate.Flags, prqt snapstate.PrereqTracker, deviceCtx snapstate.DeviceContext, fromChange string) (*state.TaskSet, error) {
		c.Check(flags.Required, Equals, false)
		c.Check(flags.NoReRefresh, Equals, true)
		c.Check(deviceCtx, NotNil)
		c.Check(si, NotNil)
		c.Check(si.RealName, Equals, name)

		// This task would not really be added if we have a local snap,
		// but we keep it anyway to simplify the checks we do at the end.
		tDownload := s.state.NewTask("fake-download", fmt.Sprintf("Download %s from track %s", name, opts.Channel))
		tDownload.Set("snap-setup", &snapstate.SnapSetup{
			SideInfo: &snap.SideInfo{
				RealName: name,
			},
		})
		tValidate := s.state.NewTask("validate-snap", fmt.Sprintf("Validate %s", name))
		tValidate.WaitFor(tDownload)
		tUpdate := s.state.NewTask("fake-update", fmt.Sprintf("Update %s to track %s", name, opts.Channel))
		tUpdate.WaitFor(tValidate)
		ts := state.NewTaskSet(tDownload, tValidate, tUpdate)
		ts.MarkEdge(tValidate, snapstate.LastBeforeLocalModificationsEdge)
		return ts, nil
	})
	defer restore()

	restore = devicestate.MockSnapstateInstallWithDeviceContext(func(ctx context.Context, st *state.State, name string, opts *snapstate.RevisionOptions, userID int, flags snapstate.Flags, prqt snapstate.PrereqTracker, deviceCtx snapstate.DeviceContext, fromChange string) (*state.TaskSet, error) {
		// snaps will be refreshed so calls go through update
		c.Errorf("unexpected call, test broken")
		return nil, fmt.Errorf("unexpected call")
	})
	defer restore()

	now := time.Now()
	restore = devicestate.MockTimeNow(func() time.Time { return now })
	defer restore()

	// set a model assertion
	s.makeModelAssertionInState(c, "canonical", "pc-model", map[string]interface{}{
		"architecture": "amd64",
		"base":         "core20",
		"grade":        "dangerous",
		"snaps": []interface{}{
			map[string]interface{}{
				"name":            "pc-kernel",
				"id":              snaptest.AssertedSnapID("pc-kernel"),
				"type":            "kernel",
				"default-channel": "20",
			},
			map[string]interface{}{
				"name":            "pc",
				"id":              snaptest.AssertedSnapID("pc"),
				"type":            "gadget",
				"default-channel": "20",
			},
		},
	})
	s.makeSerialAssertionInState(c, "canonical", "pc-model", "serial")
	devicestatetest.SetDevice(s.state, &auth.DeviceState{
		Brand:  "canonical",
		Model:  "pc-model",
		Serial: "serial",
	})

	// current gadget
	siModelGadget := &snap.SideInfo{
		RealName: "pc",
		Revision: snap.R(33),
		SnapID:   snaptest.AssertedSnapID("pc"),
	}
	snapstate.Set(s.state, "pc", &snapstate.SnapState{
		SnapType: "gadget",
		Sequence: snapstatetest.NewSequenceFromSnapSideInfos([]*snap.SideInfo{siModelGadget}),
		Current:  siModelGadget.Revision,
		Active:   true,
	})
	// current kernel
	siModelKernel := &snap.SideInfo{
		RealName: "pc-kernel",
		Revision: snap.R(32),
		SnapID:   snaptest.AssertedSnapID("pc-kernel"),
	}
	snapstate.Set(s.state, "pc-kernel", &snapstate.SnapState{
		SnapType: "kernel",
		Sequence: snapstatetest.NewSequenceFromSnapSideInfos([]*snap.SideInfo{siModelKernel}),
		Current:  siModelKernel.Revision,
		Active:   true,
	})
	// and base
	siModelBase := &snap.SideInfo{
		RealName: "core20",
		Revision: snap.R(31),
		SnapID:   snaptest.AssertedSnapID("core20"),
	}
	snapstate.Set(s.state, "core20", &snapstate.SnapState{
		SnapType:        "base",
		Sequence:        snapstatetest.NewSequenceFromSnapSideInfos([]*snap.SideInfo{siModelBase}),
		Current:         siModelBase.Revision,
		Active:          true,
		TrackingChannel: "latest/stable",
	})

	// new gadget
	newGadget := "pc"
	if testFlags.missingSnap {
		newGadget = "pc-new"
	}

	new := s.brands.Model("canonical", "pc-model", map[string]interface{}{
		"architecture": "amd64",
		"base":         "core20",
		"grade":        "dangerous",
		"revision":     "1",
		"snaps": []interface{}{
			map[string]interface{}{
				"name":            "pc-kernel",
				"id":              snaptest.AssertedSnapID("pc-kernel"),
				"type":            "kernel",
				"default-channel": "21/edge",
			},
			map[string]interface{}{
				"name":            newGadget,
				"id":              snaptest.AssertedSnapID(newGadget),
				"type":            "gadget",
				"default-channel": "21/stable",
			},
			map[string]interface{}{
				"name":            "core20",
				"id":              snaptest.AssertedSnapID("core20"),
				"type":            "base",
				"default-channel": "latest/edge",
			},
		},
	})

	var localSnaps []*snap.SideInfo
	var paths []string
	if testFlags.localSnaps {
		localSnaps = []*snap.SideInfo{siModelKernel, siModelBase}
		paths = []string{"pc-kernel_101.snap", "core20"}
		if !testFlags.missingSnap {
			localSnaps = append(localSnaps, siModelGadget)
			paths = append(paths, "pc_101.snap")
		}
	}

	chg, err := devicestate.Remodel(s.state, new, localSnaps, paths, devicestate.RemodelOptions{
		Offline: testFlags.localSnaps,
	})
	if testFlags.missingSnap {
		c.Assert(chg, IsNil)
		c.Assert(err, ErrorMatches, `no snap file provided for "pc-new"`)
		return
	}

	c.Assert(err, IsNil)
	c.Assert(chg.Summary(), Equals, "Refresh model assertion from revision 0 to 1")

	tl := chg.Tasks()
	// 3 snaps (3 tasks for each) + recovery system (2 tasks) + set-model
	c.Assert(tl, HasLen, 3*3+2+1)

	deviceCtx, err := devicestate.DeviceCtx(s.state, tl[0], nil)
	c.Assert(err, IsNil)
	// deviceCtx is actually a remodelContext here
	remodCtx, ok := deviceCtx.(devicestate.RemodelContext)
	c.Assert(ok, Equals, true)
	c.Check(remodCtx.ForRemodeling(), Equals, true)
	c.Check(remodCtx.Kind(), Equals, devicestate.UpdateRemodel)
	c.Check(remodCtx.Model(), DeepEquals, new)
	c.Check(remodCtx.Store(), IsNil)

	// check the tasks
	tDownloadKernel := tl[0]
	tValidateKernel := tl[1]
	tInstallKernel := tl[2]
	tDownloadBase := tl[3]
	tValidateBase := tl[4]
	tInstallBase := tl[5]
	tDownloadGadget := tl[6]
	tValidateGadget := tl[7]
	tInstallGadget := tl[8]
	tCreateRecovery := tl[9]
	tFinalizeRecovery := tl[10]
	tSetModel := tl[11]

	// check the tasks
	c.Assert(tDownloadKernel.Kind(), Equals, "fake-download")
	c.Assert(tDownloadKernel.Summary(), Equals, "Download pc-kernel from track 21/edge")
	c.Assert(tDownloadKernel.WaitTasks(), HasLen, 0)
	c.Assert(tValidateKernel.Kind(), Equals, "validate-snap")
	c.Assert(tValidateKernel.Summary(), Equals, "Validate pc-kernel")
	c.Assert(tDownloadBase.Kind(), Equals, "fake-download")
	c.Assert(tDownloadBase.Summary(), Equals, "Download core20 from track latest/edge")
	c.Assert(tDownloadBase.WaitTasks(), HasLen, 1)
	c.Assert(tValidateBase.Kind(), Equals, "validate-snap")
	c.Assert(tValidateBase.Summary(), Equals, "Validate core20")
	c.Assert(tDownloadGadget.Kind(), Equals, "fake-download")
	c.Assert(tDownloadGadget.Summary(), Equals, "Download pc from track 21/stable")
	c.Assert(tDownloadGadget.WaitTasks(), HasLen, 1)
	c.Assert(tValidateGadget.Kind(), Equals, "validate-snap")
	c.Assert(tValidateGadget.Summary(), Equals, "Validate pc")
	expectedLabel := now.Format("20060102")
	c.Assert(tCreateRecovery.Kind(), Equals, "create-recovery-system")
	c.Assert(tCreateRecovery.Summary(), Equals, fmt.Sprintf("Create recovery system with label %q", expectedLabel))
	c.Assert(tFinalizeRecovery.Kind(), Equals, "finalize-recovery-system")
	c.Assert(tFinalizeRecovery.Summary(), Equals, fmt.Sprintf("Finalize recovery system with label %q", expectedLabel))

	// check the ordering, download/validate everything first, then install
	// gadget downloads wait for the downloads of kernel
	c.Assert(tDownloadKernel.WaitTasks(), HasLen, 0)
	c.Assert(tValidateKernel.WaitTasks(), DeepEquals, []*state.Task{
		tDownloadKernel,
	})
	c.Assert(tInstallKernel.WaitTasks(), DeepEquals, []*state.Task{
		tValidateKernel,
		tValidateGadget,
		// wait for recovery system to be created
		tCreateRecovery,
		// and then finalized
		tFinalizeRecovery,
	})
	c.Assert(tInstallBase.WaitTasks(), DeepEquals, []*state.Task{
		tValidateBase,
		// previous install chain
		tInstallKernel,
	})
	c.Assert(tInstallGadget.WaitTasks(), DeepEquals, []*state.Task{
		tValidateGadget,
		// previous install chain
		tInstallBase,
	})
	c.Assert(tCreateRecovery.WaitTasks(), DeepEquals, []*state.Task{
		// last snap of the download chain
		tValidateGadget,
	})
	c.Assert(tFinalizeRecovery.WaitTasks(), DeepEquals, []*state.Task{
		// recovery system being created
		tCreateRecovery,
		// last snap of the download chain (added later)
		tValidateGadget,
	})

	c.Assert(tSetModel.Kind(), Equals, "set-model")
	c.Assert(tSetModel.Summary(), Equals, "Set new model assertion")
	// setModel waits for everything in the change
	c.Assert(tSetModel.WaitTasks(), DeepEquals, []*state.Task{
		tDownloadKernel, tValidateKernel, tInstallKernel,
		tDownloadBase, tValidateBase, tInstallBase,
		tDownloadGadget, tValidateGadget, tInstallGadget,
		tCreateRecovery, tFinalizeRecovery,
	})

	// verify recovery system setup data on appropriate tasks
	var systemSetupData map[string]interface{}
	err = tCreateRecovery.Get("recovery-system-setup", &systemSetupData)
	c.Assert(err, IsNil)
	c.Assert(systemSetupData, DeepEquals, map[string]interface{}{
		"label":            expectedLabel,
		"directory":        filepath.Join(boot.InitramfsUbuntuSeedDir, "systems", expectedLabel),
		"snap-setup-tasks": []interface{}{tDownloadKernel.ID(), tDownloadBase.ID(), tDownloadGadget.ID()},
	})
}

func (s *deviceMgrRemodelSuite) TestRemodelOfflineUseInstalledSnaps(c *C) {
	// remodel switches to a new set of kernel, base and gadget snaps, but some
	// of those (kernel, base) happen to be already installed and tracking the
	// right channels.
	s.state.Lock()
	defer s.state.Unlock()

	s.state.Set("seeded", true)
	s.state.Set("refresh-privacy-key", "some-privacy-key")

	restore := devicestate.MockSnapstateInstallPathWithDeviceContext(func(_ *state.State, si *snap.SideInfo, _ string, name string, opts *snapstate.RevisionOptions, _ int, _ snapstate.Flags, _ snapstate.PrereqTracker, _ snapstate.DeviceContext, _ string) (*state.TaskSet, error) {
		c.Check(si.RealName, Equals, "app-snap")

		tValidate := s.state.NewTask("validate-snap", fmt.Sprintf("Validate %s", name))
		tValidate.Set("snap-setup",
			&snapstate.SnapSetup{SideInfo: si, Channel: opts.Channel})
		tInstall := s.state.NewTask("fake-install", fmt.Sprintf("Install %s", name))
		tInstall.WaitFor(tValidate)
		ts := state.NewTaskSet(tValidate, tInstall)
		ts.MarkEdge(tValidate, snapstate.LastBeforeLocalModificationsEdge)
		return ts, nil
	})
	defer restore()

	now := time.Now()
	restore = devicestate.MockTimeNow(func() time.Time { return now })
	defer restore()

	// set a model assertion
	s.makeModelAssertionInState(c, "canonical", "pc-model", map[string]interface{}{
		"architecture": "amd64",
		"base":         "core20",
		"grade":        "dangerous",
		"snaps": []interface{}{
			map[string]interface{}{
				"name":            "pc-kernel",
				"id":              snaptest.AssertedSnapID("pc-kernel"),
				"type":            "kernel",
				"default-channel": "20/stable",
			},
			map[string]interface{}{
				"name":            "pc",
				"id":              snaptest.AssertedSnapID("pc"),
				"type":            "gadget",
				"default-channel": "20/stable",
			},
		},
	})
	s.makeSerialAssertionInState(c, "canonical", "pc-model", "serial")
	devicestatetest.SetDevice(s.state, &auth.DeviceState{
		Brand:  "canonical",
		Model:  "pc-model",
		Serial: "serial",
	})

	// install snaps for current model
	snapstatetest.InstallEssentialSnaps(c, s.state, "core20", nil)

	// install snaps that will be needed for new model
	snapstatetest.InstallSnap(c, s.state, "name: pc-new\nversion: 1\ntype: gadget\nbase: core20-new", true, &snap.SideInfo{
		SnapID:   snaptest.AssertedSnapID("pc-new"),
		Revision: snap.R(222),
		RealName: "pc-new",
		Channel:  "20/stable",
	})

	snapstatetest.InstallSnap(c, s.state, "name: pc-kernel-new\nversion: 1\ntype: kernel\n", true, &snap.SideInfo{
		SnapID:   snaptest.AssertedSnapID("pc-kernel-new"),
		Revision: snap.R(222),
		RealName: "pc-kernel-new",
		Channel:  "20/stable",
	})

	snapstatetest.InstallSnap(c, s.state, "name: core20-new\nversion: 1\ntype: base\n", true, &snap.SideInfo{
		SnapID:   snaptest.AssertedSnapID("core20-new"),
		Revision: snap.R(222),
		RealName: "core20-new",
		Channel:  "latest/stable",
	})

	// not yet installed app-snap, that will be provided as a local snap
	appSnap := &snap.SideInfo{
		RealName: "app-snap",
		Revision: snap.R(222),
		SnapID:   snaptest.AssertedSnapID("app-snap"),
		Channel:  "latest/stable",
	}
	appSnapPath, _ := snaptest.MakeTestSnapInfoWithFiles(c, "name: app-snap\nversion: 1\ntype: app\n", nil, appSnap)

	new := s.brands.Model("canonical", "pc-model", map[string]interface{}{
		"architecture": "amd64",
		// switch to a new base which is already installed
		"base":     "core20-new",
		"grade":    "dangerous",
		"revision": "1",
		"snaps": []interface{}{
			map[string]interface{}{
				// switch to a new kernel which also is already
				// installed
				"name":            "pc-kernel-new",
				"id":              snaptest.AssertedSnapID("pc-kernel-new"),
				"type":            "kernel",
				"default-channel": "20",
			},
			map[string]interface{}{
				"name":            "pc-new",
				"id":              snaptest.AssertedSnapID("pc-new"),
				"type":            "gadget",
				"default-channel": "20",
			},
			map[string]interface{}{
				"name":            "app-snap",
				"id":              snaptest.AssertedSnapID("app-snap"),
				"type":            "app",
				"default-channel": "latest/stable",
			},
		},
	})

	chg, err := devicestate.Remodel(s.state, new, []*snap.SideInfo{appSnap}, []string{appSnapPath}, devicestate.RemodelOptions{
		Offline: true,
	})
	c.Assert(err, IsNil)
	c.Assert(chg.Summary(), Equals, "Refresh model assertion from revision 0 to 1")

	tl := chg.Tasks()

	for _, t := range tl {
		c.Logf("%s: %s", t.Kind(), t.Summary())
	}

	// 3 snaps (2 tasks for each) + assets update from kernel + gadget (3 tasks) + recovery system (2 tasks) + set-model
	c.Assert(tl, HasLen, 3*2+1+3+2+1)

	deviceCtx, err := devicestate.DeviceCtx(s.state, tl[0], nil)
	c.Assert(err, IsNil)
	// deviceCtx is actually a remodelContext here
	remodCtx, ok := deviceCtx.(devicestate.RemodelContext)
	c.Assert(ok, Equals, true)
	c.Check(remodCtx.ForRemodeling(), Equals, true)
	c.Check(remodCtx.Kind(), Equals, devicestate.UpdateRemodel)
	c.Check(remodCtx.Model(), DeepEquals, new)
	c.Check(remodCtx.Store(), IsNil)

	// check the tasks
	tPrepareKernel := tl[0]
	tUpdateAssetsKernel := tl[1]
	tLinkKernel := tl[2]
	tPrepareBase := tl[3]
	tLinkBase := tl[4]
	tPrepareGadget := tl[5]
	tUpdateAssets := tl[6]
	tUpdateCmdline := tl[7]
	tValidateApp := tl[8]
	tInstallApp := tl[9]
	tCreateRecovery := tl[10]
	tFinalizeRecovery := tl[11]
	tSetModel := tl[12]

	// check the tasks
	c.Assert(tPrepareKernel.Kind(), Equals, "prepare-snap")
	c.Assert(tPrepareKernel.Summary(), Equals, `Prepare snap "pc-kernel-new" (222) for remodel`)
	c.Assert(tPrepareKernel.WaitTasks(), HasLen, 0)
	c.Assert(tLinkKernel.Kind(), Equals, "link-snap")
	c.Assert(tLinkKernel.Summary(), Equals, `Make snap "pc-kernel-new" (222) available to the system during remodel`)
	c.Assert(tUpdateAssetsKernel.Kind(), Equals, "update-gadget-assets")
	c.Assert(tUpdateAssetsKernel.Summary(), Equals, `Update assets from kernel "pc-kernel-new" (222) for remodel`)
	c.Assert(tPrepareBase.Kind(), Equals, "prepare-snap")
	c.Assert(tPrepareBase.Summary(), Equals, `Prepare snap "core20-new" (222) for remodel`)
	c.Assert(tPrepareBase.WaitTasks(), HasLen, 1)
	c.Assert(tLinkBase.Kind(), Equals, "link-snap")
	c.Assert(tLinkBase.Summary(), Equals, `Make snap "core20-new" (222) available to the system during remodel`)
	c.Assert(tPrepareGadget.Kind(), Equals, "prepare-snap")
	c.Assert(tPrepareGadget.Summary(), Equals, `Prepare snap "pc-new" (222) for remodel`)
	c.Assert(tPrepareGadget.WaitTasks(), HasLen, 1)
	c.Assert(tUpdateAssets.Kind(), Equals, "update-gadget-assets")
	c.Assert(tUpdateAssets.Summary(), Equals, `Update assets from gadget "pc-new" (222) for remodel`)
	c.Assert(tUpdateAssets.WaitTasks(), HasLen, 2)
	c.Assert(tUpdateCmdline.Kind(), Equals, "update-gadget-cmdline")
	c.Assert(tUpdateCmdline.Summary(), Equals, `Update kernel command line from gadget "pc-new" (222) for remodel`)
	c.Assert(tUpdateCmdline.WaitTasks(), HasLen, 1)
	c.Assert(tValidateApp.Kind(), Equals, "validate-snap")
	c.Assert(tValidateApp.Summary(), Equals, "Validate app-snap")
	c.Assert(tInstallApp.Kind(), Equals, "fake-install")
	c.Assert(tInstallApp.Summary(), Equals, "Install app-snap")
	expectedLabel := now.Format("20060102")
	c.Assert(tCreateRecovery.Kind(), Equals, "create-recovery-system")
	c.Assert(tCreateRecovery.Summary(), Equals, fmt.Sprintf("Create recovery system with label %q", expectedLabel))
	c.Assert(tFinalizeRecovery.Kind(), Equals, "finalize-recovery-system")
	c.Assert(tFinalizeRecovery.Summary(), Equals, fmt.Sprintf("Finalize recovery system with label %q", expectedLabel))
	c.Assert(tSetModel.Kind(), Equals, "set-model")
	c.Assert(tSetModel.Summary(), Equals, "Set new model assertion")
	// check the ordering, prepare/link are part of download edge and come first
	c.Assert(tPrepareKernel.WaitTasks(), HasLen, 0)
	c.Assert(tLinkKernel.WaitTasks(), DeepEquals, []*state.Task{
		tUpdateAssetsKernel,
	})
	c.Assert(tUpdateAssetsKernel.WaitTasks(), DeepEquals, []*state.Task{
		tPrepareKernel,
		tValidateApp,
		tCreateRecovery,
		tFinalizeRecovery,
	})
	c.Assert(tPrepareBase.WaitTasks(), DeepEquals, []*state.Task{
		tPrepareKernel,
	})
	c.Assert(tLinkBase.WaitTasks(), DeepEquals, []*state.Task{
		tPrepareBase,
		tLinkKernel,
	})
	c.Assert(tPrepareGadget.WaitTasks(), DeepEquals, []*state.Task{
		tPrepareBase,
	})
	c.Assert(tUpdateAssets.WaitTasks(), DeepEquals, []*state.Task{
		tPrepareGadget,
		tLinkBase,
	})
	c.Assert(tUpdateCmdline.WaitTasks(), DeepEquals, []*state.Task{
		tUpdateAssets,
	})
	c.Assert(tCreateRecovery.WaitTasks(), DeepEquals, []*state.Task{
		// last snap of the download chain (in this case, validate the locally
		// provided snap)
		tValidateApp,
	})
	c.Assert(tFinalizeRecovery.WaitTasks(), DeepEquals, []*state.Task{
		// recovery system being created
		tCreateRecovery,
		// last snap of the download chain (see above)
		tValidateApp,
	})
	// setModel waits for everything in the change
	c.Assert(tSetModel.WaitTasks(), DeepEquals, []*state.Task{
		tPrepareKernel, tUpdateAssetsKernel, tLinkKernel,
		tPrepareBase, tLinkBase,
		tPrepareGadget, tUpdateAssets, tUpdateCmdline,
		tValidateApp, tInstallApp,
		tCreateRecovery, tFinalizeRecovery,
	})
	// verify recovery system setup data on appropriate tasks
	var systemSetupData map[string]interface{}
	err = tCreateRecovery.Get("recovery-system-setup", &systemSetupData)
	c.Assert(err, IsNil)
	c.Assert(systemSetupData, DeepEquals, map[string]interface{}{
		"label":            expectedLabel,
		"directory":        filepath.Join(boot.InitramfsUbuntuSeedDir, "systems", expectedLabel),
		"snap-setup-tasks": []interface{}{tPrepareKernel.ID(), tPrepareBase.ID(), tPrepareGadget.ID(), tValidateApp.ID()},
	})
}

func (s *deviceMgrRemodelSuite) TestRemodelOfflineUseInstalledSnapsChannelSwitch(c *C) {
	// remodel switches to a new set of kernel, base and gadget snaps. some of
	// those (kernel, base) happen to be already installed, and the channel must
	// be switched.
	s.state.Lock()
	defer s.state.Unlock()

	s.state.Set("seeded", true)
	s.state.Set("refresh-privacy-key", "some-privacy-key")

	restore := devicestate.MockSnapstateInstallPathWithDeviceContext(func(_ *state.State, si *snap.SideInfo, _ string, name string, opts *snapstate.RevisionOptions, _ int, _ snapstate.Flags, _ snapstate.PrereqTracker, _ snapstate.DeviceContext, _ string) (*state.TaskSet, error) {
		c.Check(si.RealName, Equals, "app-snap")

		tValidate := s.state.NewTask("validate-snap", fmt.Sprintf("Validate %s", name))
		tValidate.Set("snap-setup",
			&snapstate.SnapSetup{SideInfo: si, Channel: opts.Channel})
		tInstall := s.state.NewTask("fake-install", fmt.Sprintf("Install %s", name))
		tInstall.WaitFor(tValidate)
		ts := state.NewTaskSet(tValidate, tInstall)
		ts.MarkEdge(tValidate, snapstate.LastBeforeLocalModificationsEdge)
		return ts, nil
	})
	defer restore()

	now := time.Now()
	restore = devicestate.MockTimeNow(func() time.Time { return now })
	defer restore()

	// set a model assertion
	s.makeModelAssertionInState(c, "canonical", "pc-model", map[string]interface{}{
		"architecture": "amd64",
		"base":         "core20",
		"grade":        "dangerous",
		"snaps": []interface{}{
			map[string]interface{}{
				"name":            "pc-kernel",
				"id":              snaptest.AssertedSnapID("pc-kernel"),
				"type":            "kernel",
				"default-channel": "20/stable",
			},
			map[string]interface{}{
				"name":            "pc",
				"id":              snaptest.AssertedSnapID("pc"),
				"type":            "gadget",
				"default-channel": "20/stable",
			},
		},
	})
	s.makeSerialAssertionInState(c, "canonical", "pc-model", "serial")
	devicestatetest.SetDevice(s.state, &auth.DeviceState{
		Brand:  "canonical",
		Model:  "pc-model",
		Serial: "serial",
	})

	// install snaps for current model
	snapstatetest.InstallEssentialSnaps(c, s.state, "core20", nil)

	// install snaps that will be needed for new model
	snapstatetest.InstallSnap(c, s.state, "name: pc-new\nversion: 1\ntype: gadget\nbase: core20-new", true, &snap.SideInfo{
		SnapID:   snaptest.AssertedSnapID("pc-new"),
		Revision: snap.R(222),
		RealName: "pc-new",
		Channel:  "20/stable",
	})

	snapstatetest.InstallSnap(c, s.state, "name: pc-kernel-new\nversion: 1\ntype: kernel\n", true, &snap.SideInfo{
		SnapID:   snaptest.AssertedSnapID("pc-kernel-new"),
		Revision: snap.R(222),
		RealName: "pc-kernel-new",
		Channel:  "20/stable",
	})

	snapstatetest.InstallSnap(c, s.state, "name: core20-new\nversion: 1\ntype: base\n", true, &snap.SideInfo{
		SnapID:   snaptest.AssertedSnapID("core20-new"),
		Revision: snap.R(222),
		RealName: "core20-new",
		Channel:  "latest/stable",
	})

	// not yet installed app-snap, that will be provided as a local snap
	appSnap := &snap.SideInfo{
		RealName: "app-snap",
		Revision: snap.R(222),
		SnapID:   snaptest.AssertedSnapID("app-snap"),
		Channel:  "latest/stable",
	}
	appSnapPath, _ := snaptest.MakeTestSnapInfoWithFiles(c, "name: app-snap\nversion: 1\ntype: app\n", nil, appSnap)

	new := s.brands.Model("canonical", "pc-model", map[string]interface{}{
		"architecture": "amd64",
		// switch to a new base which is already installed
		"base":     "core20-new",
		"grade":    "dangerous",
		"revision": "1",
		"snaps": []interface{}{
			map[string]interface{}{
				// switch to a new kernel which also is already
				// installed
				"name":            "pc-kernel-new",
				"id":              snaptest.AssertedSnapID("pc-kernel-new"),
				"type":            "kernel",
				"default-channel": "20/edge",
			},
			map[string]interface{}{
				"name":            "pc-new",
				"id":              snaptest.AssertedSnapID("pc-new"),
				"type":            "gadget",
				"default-channel": "20/edge",
			},
			map[string]interface{}{
				"name":            "app-snap",
				"id":              snaptest.AssertedSnapID("app-snap"),
				"type":            "app",
				"default-channel": "latest/stable",
			},
		},
	})

	chg, err := devicestate.Remodel(s.state, new, []*snap.SideInfo{appSnap}, []string{appSnapPath}, devicestate.RemodelOptions{
		Offline: true,
	})
	c.Assert(err, IsNil)
	c.Assert(chg.Summary(), Equals, "Refresh model assertion from revision 0 to 1")

	tl := chg.Tasks()

	for _, t := range tl {
		c.Logf("%s: %s", t.Kind(), t.Summary())
	}

	// 3 snaps (2 tasks for each) + assets update from kernel + gadget (3 tasks) + recovery system (2 tasks) + set-model
	c.Assert(tl, HasLen, 3*2+1+3+2+1)

	deviceCtx, err := devicestate.DeviceCtx(s.state, tl[0], nil)
	c.Assert(err, IsNil)
	// deviceCtx is actually a remodelContext here
	remodCtx, ok := deviceCtx.(devicestate.RemodelContext)
	c.Assert(ok, Equals, true)
	c.Check(remodCtx.ForRemodeling(), Equals, true)
	c.Check(remodCtx.Kind(), Equals, devicestate.UpdateRemodel)
	c.Check(remodCtx.Model(), DeepEquals, new)
	c.Check(remodCtx.Store(), IsNil)

	// check the tasks
	tSwitchKernel := tl[0]
	tUpdateAssetsKernel := tl[1]
	tLinkKernel := tl[2]
	tPrepareBase := tl[3]
	tLinkBase := tl[4]
	tSwitchGadget := tl[5]
	tUpdateAssets := tl[6]
	tUpdateCmdline := tl[7]
	tValidateApp := tl[8]
	tInstallApp := tl[9]
	tCreateRecovery := tl[10]
	tFinalizeRecovery := tl[11]
	tSetModel := tl[12]

	// check the tasks
	c.Assert(tSwitchKernel.Kind(), Equals, "switch-snap")
	c.Assert(tSwitchKernel.Summary(), Equals, `Switch snap "pc-kernel-new" from channel "20/stable" to "20/edge"`)
	c.Assert(tSwitchKernel.WaitTasks(), HasLen, 0)
	c.Assert(tLinkKernel.Kind(), Equals, "link-snap")
	c.Assert(tLinkKernel.Summary(), Equals, `Make snap "pc-kernel-new" (222) available to the system during remodel`)
	c.Assert(tUpdateAssetsKernel.Kind(), Equals, "update-gadget-assets")
	c.Assert(tUpdateAssetsKernel.Summary(), Equals, `Update assets from kernel "pc-kernel-new" (222) for remodel`)
	c.Assert(tPrepareBase.Kind(), Equals, "prepare-snap")
	c.Assert(tPrepareBase.Summary(), Equals, `Prepare snap "core20-new" (222) for remodel`)
	c.Assert(tPrepareBase.WaitTasks(), HasLen, 1)
	c.Assert(tLinkBase.Kind(), Equals, "link-snap")
	c.Assert(tLinkBase.Summary(), Equals, `Make snap "core20-new" (222) available to the system during remodel`)
	c.Assert(tSwitchGadget.Kind(), Equals, "switch-snap")
	c.Assert(tSwitchGadget.Summary(), Equals, `Switch snap "pc-new" from channel "20/stable" to "20/edge"`)
	c.Assert(tSwitchGadget.WaitTasks(), HasLen, 1)
	c.Assert(tUpdateAssets.Kind(), Equals, "update-gadget-assets")
	c.Assert(tUpdateAssets.Summary(), Equals, `Update assets from gadget "pc-new" (222) for remodel`)
	c.Assert(tUpdateAssets.WaitTasks(), HasLen, 2)
	c.Assert(tUpdateCmdline.Kind(), Equals, "update-gadget-cmdline")
	c.Assert(tUpdateCmdline.Summary(), Equals, `Update kernel command line from gadget "pc-new" (222) for remodel`)
	c.Assert(tUpdateCmdline.WaitTasks(), HasLen, 1)
	c.Assert(tValidateApp.Kind(), Equals, "validate-snap")
	c.Assert(tValidateApp.Summary(), Equals, "Validate app-snap")
	c.Assert(tInstallApp.Kind(), Equals, "fake-install")
	c.Assert(tInstallApp.Summary(), Equals, "Install app-snap")
	expectedLabel := now.Format("20060102")
	c.Assert(tCreateRecovery.Kind(), Equals, "create-recovery-system")
	c.Assert(tCreateRecovery.Summary(), Equals, fmt.Sprintf("Create recovery system with label %q", expectedLabel))
	c.Assert(tFinalizeRecovery.Kind(), Equals, "finalize-recovery-system")
	c.Assert(tFinalizeRecovery.Summary(), Equals, fmt.Sprintf("Finalize recovery system with label %q", expectedLabel))
	c.Assert(tSetModel.Kind(), Equals, "set-model")
	c.Assert(tSetModel.Summary(), Equals, "Set new model assertion")
	// check the ordering, prepare/link are part of download edge and come first
	c.Assert(tSwitchKernel.WaitTasks(), HasLen, 0)
	c.Assert(tLinkKernel.WaitTasks(), DeepEquals, []*state.Task{
		tUpdateAssetsKernel,
	})
	c.Assert(tUpdateAssetsKernel.WaitTasks(), DeepEquals, []*state.Task{
		tSwitchKernel,
		tValidateApp,
		tCreateRecovery,
		tFinalizeRecovery,
	})
	c.Assert(tPrepareBase.WaitTasks(), DeepEquals, []*state.Task{
		tSwitchKernel,
	})
	c.Assert(tLinkBase.WaitTasks(), DeepEquals, []*state.Task{
		tPrepareBase,
		tLinkKernel,
	})
	c.Assert(tSwitchGadget.WaitTasks(), DeepEquals, []*state.Task{
		tPrepareBase,
	})
	c.Assert(tUpdateAssets.WaitTasks(), DeepEquals, []*state.Task{
		tSwitchGadget,
		tLinkBase,
	})
	c.Assert(tUpdateCmdline.WaitTasks(), DeepEquals, []*state.Task{
		tUpdateAssets,
	})
	c.Assert(tCreateRecovery.WaitTasks(), DeepEquals, []*state.Task{
		// last snap of the download chain (in this case, validate the locally
		// provided snap)
		tValidateApp,
	})
	c.Assert(tFinalizeRecovery.WaitTasks(), DeepEquals, []*state.Task{
		// recovery system being created
		tCreateRecovery,
		// last snap of the download chain (see above)
		tValidateApp,
	})
	// setModel waits for everything in the change
	c.Assert(tSetModel.WaitTasks(), DeepEquals, []*state.Task{
		tSwitchKernel, tUpdateAssetsKernel, tLinkKernel,
		tPrepareBase, tLinkBase,
		tSwitchGadget, tUpdateAssets, tUpdateCmdline,
		tValidateApp, tInstallApp,
		tCreateRecovery, tFinalizeRecovery,
	})
	// verify recovery system setup data on appropriate tasks
	var systemSetupData map[string]interface{}
	err = tCreateRecovery.Get("recovery-system-setup", &systemSetupData)
	c.Assert(err, IsNil)
	c.Assert(systemSetupData, DeepEquals, map[string]interface{}{
		"label":            expectedLabel,
		"directory":        filepath.Join(boot.InitramfsUbuntuSeedDir, "systems", expectedLabel),
		"snap-setup-tasks": []interface{}{tSwitchKernel.ID(), tPrepareBase.ID(), tSwitchGadget.ID(), tValidateApp.ID()},
	})
}

func (s *deviceMgrRemodelSuite) TestRemodelUC20SwitchKernelBaseGadgetSnapsInstalledSnaps(c *C) {
	// remodel switches to a new set of kernel, base and gadget snaps, but
	// those happen to be already installed and tracking the right channels,
	// this scenario can happen when the system has gone through many
	// remodels and the new gadget, kernel, base snaps were required by one
	// of the prior models
	s.state.Lock()
	defer s.state.Unlock()
	s.state.Set("seeded", true)
	s.state.Set("refresh-privacy-key", "some-privacy-key")

	restore := devicestate.MockSnapstateUpdateWithDeviceContext(func(st *state.State, name string, opts *snapstate.RevisionOptions, userID int, flags snapstate.Flags, prqt snapstate.PrereqTracker, deviceCtx snapstate.DeviceContext, fromChange string) (*state.TaskSet, error) {
		// no snaps are getting updated
		c.Errorf("unexpected call, test broken")
		return nil, fmt.Errorf("unexpected call")
	})
	defer restore()

	restore = devicestate.MockSnapstateInstallWithDeviceContext(func(ctx context.Context, st *state.State, name string, opts *snapstate.RevisionOptions, userID int, flags snapstate.Flags, prqt snapstate.PrereqTracker, deviceCtx snapstate.DeviceContext, fromChange string) (*state.TaskSet, error) {
		// no snaps are getting installed
		c.Errorf("unexpected call, test broken")
		return nil, fmt.Errorf("unexpected call")
	})
	defer restore()

	now := time.Now()
	restore = devicestate.MockTimeNow(func() time.Time { return now })
	defer restore()

	// set a model assertion
	s.makeModelAssertionInState(c, "canonical", "pc-model", map[string]interface{}{
		"architecture": "amd64",
		"base":         "core20",
		"grade":        "dangerous",
		"snaps": []interface{}{
			map[string]interface{}{
				"name":            "pc-kernel",
				"id":              snaptest.AssertedSnapID("pc-kernel"),
				"type":            "kernel",
				"default-channel": "20",
			},
			map[string]interface{}{
				"name":            "pc",
				"id":              snaptest.AssertedSnapID("pc"),
				"type":            "gadget",
				"default-channel": "20",
			},
		},
	})
	s.makeSerialAssertionInState(c, "canonical", "pc-model", "serial")
	devicestatetest.SetDevice(s.state, &auth.DeviceState{
		Brand:  "canonical",
		Model:  "pc-model",
		Serial: "serial",
	})

	// current gadget
	siModelGadget := &snap.SideInfo{
		RealName: "pc",
		Revision: snap.R(33),
		SnapID:   snaptest.AssertedSnapID("pc"),
	}
	snapstate.Set(s.state, "pc", &snapstate.SnapState{
		SnapType:        "gadget",
		Sequence:        snapstatetest.NewSequenceFromSnapSideInfos([]*snap.SideInfo{siModelGadget}),
		Current:         siModelGadget.Revision,
		Active:          true,
		TrackingChannel: "20/stable",
	})
	// current kernel
	siModelKernel := &snap.SideInfo{
		RealName: "pc-kernel",
		Revision: snap.R(32),
		SnapID:   snaptest.AssertedSnapID("pc-kernel"),
	}
	snapstate.Set(s.state, "pc-kernel", &snapstate.SnapState{
		SnapType:        "kernel",
		Sequence:        snapstatetest.NewSequenceFromSnapSideInfos([]*snap.SideInfo{siModelKernel}),
		Current:         siModelKernel.Revision,
		Active:          true,
		TrackingChannel: "20/stable",
	})
	// new gadget, base and kernel which are already installed
	for _, alreadyInstalledName := range []string{"pc-new", "pc-kernel-new", "core20-new"} {
		snapYaml := "name: pc-kernel-new\nversion: 1\ntype: kernel\n"
		channel := "20/stable"
		switch alreadyInstalledName {
		case "core20-new":
			snapYaml = "name: core20-new\nversion: 1\ntype: base\n"
			channel = "latest/stable"
		case "pc-new":
			snapYaml = "name: pc-new\nversion: 1\ntype: gadget\nbase: core20-new\n"
		}
		si := &snap.SideInfo{
			RealName: alreadyInstalledName,
			Revision: snap.R(222),
			SnapID:   snaptest.AssertedSnapID(alreadyInstalledName),
		}
		info := snaptest.MakeSnapFileAndDir(c, snapYaml, nil, si)
		snapstate.Set(s.state, alreadyInstalledName, &snapstate.SnapState{
			SnapType:        string(info.Type()),
			Sequence:        snapstatetest.NewSequenceFromSnapSideInfos([]*snap.SideInfo{si}),
			Current:         si.Revision,
			Active:          true,
			TrackingChannel: channel,
		})
	}

	new := s.brands.Model("canonical", "pc-model", map[string]interface{}{
		"architecture": "amd64",
		// switch to a new base which is already installed
		"base":     "core20-new",
		"grade":    "dangerous",
		"revision": "1",
		"snaps": []interface{}{
			map[string]interface{}{
				// switch to a new kernel which also is already
				// installed
				"name":            "pc-kernel-new",
				"id":              snaptest.AssertedSnapID("pc-kernel-new"),
				"type":            "kernel",
				"default-channel": "20/stable",
			},
			map[string]interface{}{
				"name":            "pc-new",
				"id":              snaptest.AssertedSnapID("pc-new"),
				"type":            "gadget",
				"default-channel": "20",
			},
		},
	})
	chg, err := devicestate.Remodel(s.state, new, nil, nil, devicestate.RemodelOptions{})
	c.Assert(err, IsNil)
	c.Assert(chg.Summary(), Equals, "Refresh model assertion from revision 0 to 1")

	tl := chg.Tasks()
	// 2 snaps (2 tasks for each) + assets update from kernel + gadget (3 tasks) + recovery system (2 tasks) + set-model
	c.Assert(tl, HasLen, 2*2+1+3+2+1)

	deviceCtx, err := devicestate.DeviceCtx(s.state, tl[0], nil)
	c.Assert(err, IsNil)
	// deviceCtx is actually a remodelContext here
	remodCtx, ok := deviceCtx.(devicestate.RemodelContext)
	c.Assert(ok, Equals, true)
	c.Check(remodCtx.ForRemodeling(), Equals, true)
	c.Check(remodCtx.Kind(), Equals, devicestate.UpdateRemodel)
	c.Check(remodCtx.Model(), DeepEquals, new)
	c.Check(remodCtx.Store(), IsNil)

	// check the tasks
	tPrepareKernel := tl[0]
	tUpdateAssetsKernel := tl[1]
	tLinkKernel := tl[2]
	tPrepareBase := tl[3]
	tLinkBase := tl[4]
	tPrepareGadget := tl[5]
	tUpdateAssets := tl[6]
	tUpdateCmdline := tl[7]
	tCreateRecovery := tl[8]
	tFinalizeRecovery := tl[9]
	tSetModel := tl[10]

	// check the tasks
	c.Assert(tPrepareKernel.Kind(), Equals, "prepare-snap")
	c.Assert(tPrepareKernel.Summary(), Equals, `Prepare snap "pc-kernel-new" (222) for remodel`)
	c.Assert(tPrepareKernel.WaitTasks(), HasLen, 0)
	c.Assert(tLinkKernel.Kind(), Equals, "link-snap")
	c.Assert(tLinkKernel.Summary(), Equals, `Make snap "pc-kernel-new" (222) available to the system during remodel`)
	c.Assert(tUpdateAssetsKernel.Kind(), Equals, "update-gadget-assets")
	c.Assert(tUpdateAssetsKernel.Summary(), Equals, `Update assets from kernel "pc-kernel-new" (222) for remodel`)
	c.Assert(tPrepareBase.Kind(), Equals, "prepare-snap")
	c.Assert(tPrepareBase.Summary(), Equals, `Prepare snap "core20-new" (222) for remodel`)
	c.Assert(tPrepareBase.WaitTasks(), HasLen, 1)
	c.Assert(tLinkBase.Kind(), Equals, "link-snap")
	c.Assert(tLinkBase.Summary(), Equals, `Make snap "core20-new" (222) available to the system during remodel`)
	c.Assert(tPrepareGadget.Kind(), Equals, "prepare-snap")
	c.Assert(tPrepareGadget.Summary(), Equals, `Prepare snap "pc-new" (222) for remodel`)
	c.Assert(tPrepareGadget.WaitTasks(), HasLen, 1)
	c.Assert(tUpdateAssets.Kind(), Equals, "update-gadget-assets")
	c.Assert(tUpdateAssets.Summary(), Equals, `Update assets from gadget "pc-new" (222) for remodel`)
	c.Assert(tUpdateAssets.WaitTasks(), HasLen, 2)
	c.Assert(tUpdateCmdline.Kind(), Equals, "update-gadget-cmdline")
	c.Assert(tUpdateCmdline.Summary(), Equals, `Update kernel command line from gadget "pc-new" (222) for remodel`)
	c.Assert(tUpdateCmdline.WaitTasks(), HasLen, 1)
	expectedLabel := now.Format("20060102")
	c.Assert(tCreateRecovery.Kind(), Equals, "create-recovery-system")
	c.Assert(tCreateRecovery.Summary(), Equals, fmt.Sprintf("Create recovery system with label %q", expectedLabel))
	c.Assert(tFinalizeRecovery.Kind(), Equals, "finalize-recovery-system")
	c.Assert(tFinalizeRecovery.Summary(), Equals, fmt.Sprintf("Finalize recovery system with label %q", expectedLabel))
	c.Assert(tSetModel.Kind(), Equals, "set-model")
	c.Assert(tSetModel.Summary(), Equals, "Set new model assertion")
	// check the ordering, prepare/link are part of download edge and come first
	c.Assert(tPrepareKernel.WaitTasks(), HasLen, 0)
	c.Assert(tLinkKernel.WaitTasks(), DeepEquals, []*state.Task{
		tUpdateAssetsKernel,
	})
	c.Assert(tUpdateAssetsKernel.WaitTasks(), DeepEquals, []*state.Task{
		tPrepareKernel,
		tPrepareGadget,
		tCreateRecovery,
		tFinalizeRecovery,
	})
	c.Assert(tPrepareBase.WaitTasks(), DeepEquals, []*state.Task{
		tPrepareKernel,
	})
	c.Assert(tLinkBase.WaitTasks(), DeepEquals, []*state.Task{
		tPrepareBase,
		tLinkKernel,
	})
	c.Assert(tPrepareGadget.WaitTasks(), DeepEquals, []*state.Task{
		tPrepareBase,
	})
	c.Assert(tUpdateAssets.WaitTasks(), DeepEquals, []*state.Task{
		tPrepareGadget,
		tLinkBase,
	})
	c.Assert(tUpdateCmdline.WaitTasks(), DeepEquals, []*state.Task{
		tUpdateAssets,
	})
	c.Assert(tCreateRecovery.WaitTasks(), DeepEquals, []*state.Task{
		// last snap of the download chain (in this case prepare & link
		// for existing snaps)
		tPrepareGadget,
	})
	c.Assert(tFinalizeRecovery.WaitTasks(), DeepEquals, []*state.Task{
		// recovery system being created
		tCreateRecovery,
		// last snap of the download chain (see above)
		tPrepareGadget,
	})
	// setModel waits for everything in the change
	c.Assert(tSetModel.WaitTasks(), DeepEquals, []*state.Task{
		tPrepareKernel, tUpdateAssetsKernel, tLinkKernel,
		tPrepareBase, tLinkBase,
		tPrepareGadget, tUpdateAssets, tUpdateCmdline,
		tCreateRecovery, tFinalizeRecovery,
	})
	// verify recovery system setup data on appropriate tasks
	var systemSetupData map[string]interface{}
	err = tCreateRecovery.Get("recovery-system-setup", &systemSetupData)
	c.Assert(err, IsNil)
	c.Assert(systemSetupData, DeepEquals, map[string]interface{}{
		"label":            expectedLabel,
		"directory":        filepath.Join(boot.InitramfsUbuntuSeedDir, "systems", expectedLabel),
		"snap-setup-tasks": []interface{}{tPrepareKernel.ID(), tPrepareBase.ID(), tPrepareGadget.ID()},
	})
}

func (s *deviceMgrRemodelSuite) TestRemodelUC20SwitchKernelBaseGadgetSnapsInstalledSnapsDifferentChannelThanNew(c *C) {
	s.testRemodelUC20SwitchKernelBaseGadgetSnapsInstalledSnapsDifferentChannelThanNew(
		c, &switchDifferentChannelThanNew{})
}

func (s *deviceMgrRemodelSuite) TestRemodelUC20SwitchKernelBaseGadgetSnapsInstalledSnapsDifferentChannelThanNewLocal(c *C) {
	s.testRemodelUC20SwitchKernelBaseGadgetSnapsInstalledSnapsDifferentChannelThanNew(
		c, &switchDifferentChannelThanNew{localSnaps: true})
}

type switchDifferentChannelThanNew struct {
	localSnaps bool
}

func (s *deviceMgrRemodelSuite) testRemodelUC20SwitchKernelBaseGadgetSnapsInstalledSnapsDifferentChannelThanNew(
	c *C, opts *switchDifferentChannelThanNew) {
	// kernel, base and gadget snaps that are used by the new model are
	// already installed, but track a different channel from what is set in
	// the new model
	s.state.Lock()
	defer s.state.Unlock()
	s.state.Set("seeded", true)
	s.state.Set("refresh-privacy-key", "some-privacy-key")

	callsToMockedUpdate := 0
	restore := devicestate.MockSnapstateUpdateWithDeviceContext(func(st *state.State, name string, opts *snapstate.RevisionOptions, userID int, flags snapstate.Flags, prqt snapstate.PrereqTracker, deviceCtx snapstate.DeviceContext, fromChange string) (*state.TaskSet, error) {
		c.Assert(strutil.ListContains([]string{"core20-new", "pc-kernel-new", "pc-new"}, name), Equals, true,
			Commentf("unexpected snap %q", name))
		callsToMockedUpdate++
		c.Check(flags.Required, Equals, false)
		c.Check(flags.NoReRefresh, Equals, true)
		c.Check(deviceCtx, NotNil)

		// pretend the new channel has the same revision, so update is a
		// simple channel switch
		tSwitchChannel := s.state.NewTask("switch-snap-channel", fmt.Sprintf("Switch %s channel to %s", name, opts.Channel))
		typ := "kernel"
		rev := snap.R(222)
		if name == "core20-new" {
			typ = "base"
			rev = snap.R(223)
		} else if name == "pc-new" {
			typ = "gadget"
			rev = snap.R(224)
		}
		tSwitchChannel.Set("snap-setup", &snapstate.SnapSetup{
			SideInfo: &snap.SideInfo{
				RealName: name,
				Revision: rev,
				SnapID:   snaptest.AssertedSnapID(name),
			},
			Flags: snapstate.Flags{}.ForSnapSetup(),
			Type:  snap.Type(typ),
		})
		ts := state.NewTaskSet(tSwitchChannel)
		// no download-and-checks-done edge
		return ts, nil
	})
	defer restore()

	callsToMockedUpdatePath := 0
	restore = devicestate.MockSnapstateUpdatePathWithDeviceContext(func(st *state.State, si *snap.SideInfo, path, name string, opts *snapstate.RevisionOptions, userID int, flags snapstate.Flags, prqt snapstate.PrereqTracker, deviceCtx snapstate.DeviceContext, fromChange string) (*state.TaskSet, error) {
		callsToMockedUpdatePath++
		c.Assert(strutil.ListContains([]string{"core20-new", "pc-kernel-new", "pc-new"}, name), Equals, true,
			Commentf("unexpected snap %q", name))
		c.Check(flags.Required, Equals, false)
		c.Check(flags.NoReRefresh, Equals, true)
		c.Check(deviceCtx, NotNil)
		c.Check(si, NotNil)
		c.Check(si.RealName, Equals, name)

		// switch channel using SideInfo from the local snap
		tSwitchChannel := s.state.NewTask("switch-snap-channel", fmt.Sprintf("Switch %s channel to %s", name, opts.Channel))
		typ := "kernel"
		if name == "core20-new" {
			typ = "base"
		} else if name == "pc-new" {
			typ = "gadget"
		}
		tSwitchChannel.Set("snap-setup", &snapstate.SnapSetup{
			SideInfo: si,
			Flags:    snapstate.Flags{}.ForSnapSetup(),
			Type:     snap.Type(typ),
		})
		ts := state.NewTaskSet(tSwitchChannel)
		// no download-and-checks-done edge
		return ts, nil
	})
	defer restore()

	restore = devicestate.MockSnapstateInstallWithDeviceContext(func(ctx context.Context, st *state.State, name string, opts *snapstate.RevisionOptions, userID int, flags snapstate.Flags, prqt snapstate.PrereqTracker, deviceCtx snapstate.DeviceContext, fromChange string) (*state.TaskSet, error) {
		// no snaps are getting installed
		c.Errorf("unexpected call, test broken")
		return nil, fmt.Errorf("unexpected call")
	})
	defer restore()

	now := time.Now()
	restore = devicestate.MockTimeNow(func() time.Time { return now })
	defer restore()

	// set a model assertion
	s.makeModelAssertionInState(c, "canonical", "pc-model", map[string]interface{}{
		"architecture": "amd64",
		"base":         "core20",
		"grade":        "dangerous",
		"snaps": []interface{}{
			map[string]interface{}{
				"name":            "pc-kernel",
				"id":              snaptest.AssertedSnapID("pc-kernel"),
				"type":            "kernel",
				"default-channel": "20",
			},
			map[string]interface{}{
				"name":            "pc",
				"id":              snaptest.AssertedSnapID("pc"),
				"type":            "gadget",
				"default-channel": "20",
			},
		},
	})
	s.makeSerialAssertionInState(c, "canonical", "pc-model", "serial")
	devicestatetest.SetDevice(s.state, &auth.DeviceState{
		Brand:  "canonical",
		Model:  "pc-model",
		Serial: "serial",
	})

	// current gadget
	siModelGadget := &snap.SideInfo{
		RealName: "pc",
		Revision: snap.R(33),
		SnapID:   snaptest.AssertedSnapID("pc"),
	}
	snapstate.Set(s.state, "pc", &snapstate.SnapState{
		SnapType:        "gadget",
		Sequence:        snapstatetest.NewSequenceFromSnapSideInfos([]*snap.SideInfo{siModelGadget}),
		Current:         siModelGadget.Revision,
		Active:          true,
		TrackingChannel: "20/stable",
	})
	// current kernel
	siModelKernel := &snap.SideInfo{
		RealName: "pc-kernel",
		Revision: snap.R(32),
		SnapID:   snaptest.AssertedSnapID("pc-kernel"),
	}
	snapstate.Set(s.state, "pc-kernel", &snapstate.SnapState{
		SnapType:        "kernel",
		Sequence:        snapstatetest.NewSequenceFromSnapSideInfos([]*snap.SideInfo{siModelKernel}),
		Current:         siModelKernel.Revision,
		Active:          true,
		TrackingChannel: "20/stable",
	})
	// new gadget and kernel which are already installed
	for _, alreadyInstalledName := range []string{"pc-kernel-new", "core20-new", "pc-new"} {
		snapYaml := "name: pc-kernel-new\nversion: 1\ntype: kernel\n"
		channel := "other/edge"
		if alreadyInstalledName == "core20-new" {
			snapYaml = "name: core20-new\nversion: 1\ntype: base\n"
		} else if alreadyInstalledName == "pc-new" {
			snapYaml = "name: pc-new\nversion: 1\ntype: gadget\nbase: core20-new\n"
		}
		si := &snap.SideInfo{
			RealName: alreadyInstalledName,
			Revision: snap.R(222),
			SnapID:   snaptest.AssertedSnapID(alreadyInstalledName),
		}
		info := snaptest.MakeSnapFileAndDir(c, snapYaml, nil, si)
		snapstate.Set(s.state, alreadyInstalledName, &snapstate.SnapState{
			SnapType:        string(info.Type()),
			Sequence:        snapstatetest.NewSequenceFromSnapSideInfos([]*snap.SideInfo{si}),
			Current:         si.Revision,
			Active:          true,
			TrackingChannel: channel,
		})
	}

	new := s.brands.Model("canonical", "pc-model", map[string]interface{}{
		"architecture": "amd64",
		// switch to a new base which is already installed
		"base":     "core20-new",
		"grade":    "dangerous",
		"revision": "1",
		"snaps": []interface{}{
			map[string]interface{}{
				// switch to a new kernel which also is already
				// installed, but tracks a different channel
				// than what we have in snap state
				"name":            "pc-kernel-new",
				"id":              snaptest.AssertedSnapID("pc-kernel-new"),
				"type":            "kernel",
				"default-channel": "20",
			},
			map[string]interface{}{
				"name":            "pc-new",
				"id":              snaptest.AssertedSnapID("pc-new"),
				"type":            "gadget",
				"default-channel": "20",
			},
			map[string]interface{}{
				// similar case for the base snap
				"name":            "core20-new",
				"id":              snaptest.AssertedSnapID("core20-new"),
				"type":            "base",
				"default-channel": "latest/stable",
			},
		},
	})

	var localSnaps []*snap.SideInfo
	var paths []string
	if opts.localSnaps {
		for i, name := range []string{"pc-kernel-new", "core20-new", "pc-new"} {
			si, path := createLocalSnap(c, name, snaptest.AssertedSnapID(name), 222+i)
			localSnaps = append(localSnaps, si)
			paths = append(paths, path)
		}
	}

	chg, err := devicestate.Remodel(s.state, new, localSnaps, paths, devicestate.RemodelOptions{
		Offline: opts.localSnaps,
	})
	c.Assert(err, IsNil)
	c.Assert(chg.Summary(), Equals, "Refresh model assertion from revision 0 to 1")
	if opts.localSnaps {
		c.Check(callsToMockedUpdate, Equals, 0)
		c.Check(callsToMockedUpdatePath, Equals, 3)
	} else {
		c.Check(callsToMockedUpdate, Equals, 3)
		c.Check(callsToMockedUpdatePath, Equals, 0)
	}

	tl := chg.Tasks()
	// 2 snaps with (snap switch channel + link snap) + gadget assets update
	// for the kernel snap + gadget snap (switch channel, assets update, cmdline update) +
	// recovery system (2 tasks) + set-model
	c.Assert(tl, HasLen, 2*2+1+3+2+1)

	deviceCtx, err := devicestate.DeviceCtx(s.state, tl[0], nil)
	c.Assert(err, IsNil)
	// deviceCtx is actually a remodelContext here
	remodCtx, ok := deviceCtx.(devicestate.RemodelContext)
	c.Assert(ok, Equals, true)
	c.Check(remodCtx.ForRemodeling(), Equals, true)
	c.Check(remodCtx.Kind(), Equals, devicestate.UpdateRemodel)
	c.Check(remodCtx.Model(), DeepEquals, new)
	c.Check(remodCtx.Store(), IsNil)

	// check the tasks
	tSwitchChannelKernel := tl[0]
	tUpdateAssetsFromKernel := tl[1]
	tLinkKernel := tl[2]
	tSwitchChannelBase := tl[3]
	tLinkBase := tl[4]
	tSwitchChannelGadget := tl[5]
	tUpdateAssetsFromGadget := tl[6]
	tUpdateCmdlineFromGadget := tl[7]
	tCreateRecovery := tl[8]
	tFinalizeRecovery := tl[9]
	tSetModel := tl[10]

	// check the tasks
	c.Assert(tSwitchChannelKernel.Kind(), Equals, "switch-snap-channel")
	c.Assert(tSwitchChannelKernel.Summary(), Equals, `Switch pc-kernel-new channel to 20/stable`)
	c.Assert(tSwitchChannelKernel.WaitTasks(), HasLen, 0)
	c.Assert(tUpdateAssetsFromKernel.Kind(), Equals, "update-gadget-assets")
	c.Assert(tUpdateAssetsFromKernel.Summary(), Equals, `Update assets from kernel "pc-kernel-new" (222) for remodel`)
	c.Assert(tLinkKernel.Kind(), Equals, "link-snap")
	c.Assert(tLinkKernel.Summary(), Equals, `Make snap "pc-kernel-new" (222) available to the system during remodel`)
	c.Assert(tSwitchChannelBase.Kind(), Equals, "switch-snap-channel")
	c.Assert(tSwitchChannelBase.Summary(), Equals, `Switch core20-new channel to latest/stable`)
	c.Assert(tLinkBase.Kind(), Equals, "link-snap")
	c.Assert(tLinkBase.Summary(), Equals, `Make snap "core20-new" (223) available to the system during remodel`)
	c.Assert(tSwitchChannelGadget.Kind(), Equals, "switch-snap-channel")
	c.Assert(tSwitchChannelGadget.Summary(), Equals, `Switch pc-new channel to 20/stable`)
	c.Assert(tUpdateAssetsFromGadget.Kind(), Equals, "update-gadget-assets")
	c.Assert(tUpdateAssetsFromGadget.Summary(), Equals, `Update assets from gadget "pc-new" (224) for remodel`)
	c.Assert(tUpdateCmdlineFromGadget.Kind(), Equals, "update-gadget-cmdline")
	c.Assert(tUpdateCmdlineFromGadget.Summary(), Equals, `Update kernel command line from gadget "pc-new" (224) for remodel`)
	expectedLabel := now.Format("20060102")
	c.Assert(tCreateRecovery.Kind(), Equals, "create-recovery-system")
	c.Assert(tCreateRecovery.Summary(), Equals, fmt.Sprintf("Create recovery system with label %q", expectedLabel))
	c.Assert(tFinalizeRecovery.Kind(), Equals, "finalize-recovery-system")
	c.Assert(tFinalizeRecovery.Summary(), Equals, fmt.Sprintf("Finalize recovery system with label %q", expectedLabel))
	c.Assert(tSetModel.Kind(), Equals, "set-model")
	c.Assert(tSetModel.Summary(), Equals, "Set new model assertion")
	// check the ordering, prepare/link are part of download edge and come first
	c.Assert(tSwitchChannelKernel.WaitTasks(), HasLen, 0)
	c.Assert(tSwitchChannelBase.WaitTasks(), DeepEquals, []*state.Task{
		tSwitchChannelKernel,
	})
	c.Assert(tSwitchChannelGadget.WaitTasks(), DeepEquals, []*state.Task{
		tSwitchChannelBase,
	})
	c.Assert(tCreateRecovery.WaitTasks(), DeepEquals, []*state.Task{
		tSwitchChannelGadget,
	})
	c.Assert(tFinalizeRecovery.WaitTasks(), DeepEquals, []*state.Task{
		// recovery system being created
		tCreateRecovery,
		tSwitchChannelGadget,
	})
	c.Check(tUpdateAssetsFromKernel.WaitTasks(), DeepEquals, []*state.Task{
		tSwitchChannelKernel, tSwitchChannelGadget,
		tCreateRecovery, tFinalizeRecovery,
	})
	c.Check(tLinkKernel.WaitTasks(), DeepEquals, []*state.Task{
		tUpdateAssetsFromKernel,
	})
	c.Assert(tLinkBase.WaitTasks(), DeepEquals, []*state.Task{
		tSwitchChannelBase, tLinkKernel,
	})
	// setModel waits for everything in the change
	c.Assert(tSetModel.WaitTasks(), DeepEquals, []*state.Task{
		tSwitchChannelKernel, tUpdateAssetsFromKernel, tLinkKernel,
		tSwitchChannelBase, tLinkBase,
		tSwitchChannelGadget, tUpdateAssetsFromGadget, tUpdateCmdlineFromGadget,
		tCreateRecovery, tFinalizeRecovery,
	})
	// verify recovery system setup data on appropriate tasks
	var systemSetupData map[string]interface{}
	err = tCreateRecovery.Get("recovery-system-setup", &systemSetupData)
	c.Assert(err, IsNil)
	c.Assert(systemSetupData, DeepEquals, map[string]interface{}{
		"label":     expectedLabel,
		"directory": filepath.Join(boot.InitramfsUbuntuSeedDir, "systems", expectedLabel),
		// tasks carrying snap-setup are tracked
		"snap-setup-tasks": []interface{}{
			tSwitchChannelKernel.ID(),
			tSwitchChannelBase.ID(),
			tSwitchChannelGadget.ID(),
		},
	})
}

func (s *deviceMgrRemodelSuite) TestRemodelUC20SwitchKernelBaseSnapsInstalledSnapsWithUpdates(c *C) {
	s.state.Lock()
	defer s.state.Unlock()
	s.state.Set("seeded", true)
	s.state.Set("refresh-privacy-key", "some-privacy-key")

	restore := devicestate.MockSnapstateUpdateWithDeviceContext(func(st *state.State, name string, opts *snapstate.RevisionOptions, userID int, flags snapstate.Flags, prqt snapstate.PrereqTracker, deviceCtx snapstate.DeviceContext, fromChange string) (*state.TaskSet, error) {
		c.Check(flags.Required, Equals, false)
		c.Check(flags.NoReRefresh, Equals, true)
		c.Check(deviceCtx, NotNil)

		tDownload := s.state.NewTask("fake-download", fmt.Sprintf("Download %s from track %s", name, opts.Channel))
		tValidate := s.state.NewTask("validate-snap", fmt.Sprintf("Validate %s", name))
		tValidate.WaitFor(tDownload)
		tUpdate := s.state.NewTask("fake-update", fmt.Sprintf("Update %s to track %s", name, opts.Channel))
		tUpdate.WaitFor(tValidate)
		ts := state.NewTaskSet(tDownload, tValidate, tUpdate)
		ts.MarkEdge(tValidate, snapstate.LastBeforeLocalModificationsEdge)
		return ts, nil
	})
	defer restore()

	restore = devicestate.MockSnapstateInstallWithDeviceContext(func(ctx context.Context, st *state.State, name string, opts *snapstate.RevisionOptions, userID int, flags snapstate.Flags, prqt snapstate.PrereqTracker, deviceCtx snapstate.DeviceContext, fromChange string) (*state.TaskSet, error) {
		// no snaps are getting installed
		c.Errorf("unexpected call, test broken")
		return nil, fmt.Errorf("unexpected call")
	})
	defer restore()

	now := time.Now()
	restore = devicestate.MockTimeNow(func() time.Time { return now })
	defer restore()

	// set a model assertion
	s.makeModelAssertionInState(c, "canonical", "pc-model", map[string]interface{}{
		"architecture": "amd64",
		"base":         "core20",
		"grade":        "dangerous",
		"snaps": []interface{}{
			map[string]interface{}{
				"name":            "pc-kernel",
				"id":              snaptest.AssertedSnapID("pc-kernel"),
				"type":            "kernel",
				"default-channel": "20",
			},
			map[string]interface{}{
				"name":            "pc",
				"id":              snaptest.AssertedSnapID("pc"),
				"type":            "gadget",
				"default-channel": "20",
			},
		},
	})
	s.makeSerialAssertionInState(c, "canonical", "pc-model", "serial")
	devicestatetest.SetDevice(s.state, &auth.DeviceState{
		Brand:  "canonical",
		Model:  "pc-model",
		Serial: "serial",
	})

	// current gadget
	siModelGadget := &snap.SideInfo{
		RealName: "pc",
		Revision: snap.R(33),
		SnapID:   snaptest.AssertedSnapID("pc"),
	}
	snapstate.Set(s.state, "pc", &snapstate.SnapState{
		SnapType:        "gadget",
		Sequence:        snapstatetest.NewSequenceFromSnapSideInfos([]*snap.SideInfo{siModelGadget}),
		Current:         siModelGadget.Revision,
		Active:          true,
		TrackingChannel: "20/stable",
	})
	// current kernel
	siModelKernel := &snap.SideInfo{
		RealName: "pc-kernel",
		Revision: snap.R(32),
		SnapID:   snaptest.AssertedSnapID("pc-kernel"),
	}
	snapstate.Set(s.state, "pc-kernel", &snapstate.SnapState{
		SnapType:        "kernel",
		Sequence:        snapstatetest.NewSequenceFromSnapSideInfos([]*snap.SideInfo{siModelKernel}),
		Current:         siModelKernel.Revision,
		Active:          true,
		TrackingChannel: "20/stable",
	})
	// new gadget and kernel which are already installed
	for _, alreadyInstalledName := range []string{"pc-kernel-new", "core20-new"} {
		snapYaml := "name: pc-kernel-new\nversion: 1\ntype: kernel\n"
		channel := "kernel/stable"
		if alreadyInstalledName == "core20-new" {
			snapYaml = "name: core20-new\nversion: 1\ntype: base\n"
			channel = "base/stable"
		}
		si := &snap.SideInfo{
			RealName: alreadyInstalledName,
			Revision: snap.R(222),
			SnapID:   snaptest.AssertedSnapID(alreadyInstalledName),
		}
		info := snaptest.MakeSnapFileAndDir(c, snapYaml, nil, si)
		snapstate.Set(s.state, alreadyInstalledName, &snapstate.SnapState{
			SnapType:        string(info.Type()),
			Sequence:        snapstatetest.NewSequenceFromSnapSideInfos([]*snap.SideInfo{si}),
			Current:         si.Revision,
			Active:          true,
			TrackingChannel: channel,
		})
	}

	// new kernel and base are already installed, but using a different channel
	new := s.brands.Model("canonical", "pc-model", map[string]interface{}{
		"architecture": "amd64",
		// switch to a new base which is already installed
		"base":     "core20-new",
		"grade":    "dangerous",
		"revision": "1",
		"snaps": []interface{}{
			map[string]interface{}{
				"name":            "pc-kernel-new",
				"id":              snaptest.AssertedSnapID("pc-kernel-new"),
				"type":            "kernel",
				"default-channel": "kernel/edge",
			},
			map[string]interface{}{
				"name":            "pc",
				"id":              snaptest.AssertedSnapID("pc"),
				"type":            "gadget",
				"default-channel": "20",
			},
			map[string]interface{}{
				"name":            "core20-new",
				"id":              snaptest.AssertedSnapID("core20-new"),
				"type":            "base",
				"default-channel": "base/edge",
			},
		},
	})
	chg, err := devicestate.Remodel(s.state, new, nil, nil, devicestate.RemodelOptions{})
	c.Assert(err, IsNil)
	c.Assert(chg.Summary(), Equals, "Refresh model assertion from revision 0 to 1")

	tl := chg.Tasks()
	// 2 snaps (3 tasks for each) + recovery system (2 tasks) + set-model
	c.Assert(tl, HasLen, 2*3+2+1)

	deviceCtx, err := devicestate.DeviceCtx(s.state, tl[0], nil)
	c.Assert(err, IsNil)
	// deviceCtx is actually a remodelContext here
	remodCtx, ok := deviceCtx.(devicestate.RemodelContext)
	c.Assert(ok, Equals, true)
	c.Check(remodCtx.ForRemodeling(), Equals, true)
	c.Check(remodCtx.Kind(), Equals, devicestate.UpdateRemodel)
	c.Check(remodCtx.Model(), DeepEquals, new)
	c.Check(remodCtx.Store(), IsNil)

	// check the tasks
	tDownloadKernel := tl[0]
	tValidateKernel := tl[1]
	tInstallKernel := tl[2]
	tDownloadBase := tl[3]
	tValidateBase := tl[4]
	tInstallBase := tl[5]
	tCreateRecovery := tl[6]
	tFinalizeRecovery := tl[7]
	tSetModel := tl[8]

	// check the tasks
	expectedLabel := now.Format("20060102")
	c.Assert(tDownloadKernel.Kind(), Equals, "fake-download")
	c.Assert(tDownloadKernel.Summary(), Equals, "Download pc-kernel-new from track kernel/edge")
	c.Assert(tDownloadKernel.WaitTasks(), HasLen, 0)
	c.Assert(tValidateKernel.Kind(), Equals, "validate-snap")
	c.Assert(tValidateKernel.Summary(), Equals, "Validate pc-kernel-new")
	c.Assert(tDownloadBase.Kind(), Equals, "fake-download")
	c.Assert(tDownloadBase.Summary(), Equals, "Download core20-new from track base/edge")
	c.Assert(tDownloadBase.WaitTasks(), HasLen, 1)
	c.Assert(tValidateBase.Kind(), Equals, "validate-snap")
	c.Assert(tValidateBase.Summary(), Equals, "Validate core20-new")
	c.Assert(tCreateRecovery.Kind(), Equals, "create-recovery-system")
	c.Assert(tCreateRecovery.Summary(), Equals, fmt.Sprintf("Create recovery system with label %q", expectedLabel))
	c.Assert(tFinalizeRecovery.Kind(), Equals, "finalize-recovery-system")
	c.Assert(tFinalizeRecovery.Summary(), Equals, fmt.Sprintf("Finalize recovery system with label %q", expectedLabel))
	c.Assert(tSetModel.Kind(), Equals, "set-model")
	c.Assert(tSetModel.Summary(), Equals, "Set new model assertion")
	// check the ordering, prepare/link are part of download edge and come first
	c.Assert(tDownloadKernel.WaitTasks(), HasLen, 0)
	c.Assert(tValidateKernel.WaitTasks(), DeepEquals, []*state.Task{
		tDownloadKernel,
	})
	c.Assert(tInstallKernel.WaitTasks(), DeepEquals, []*state.Task{
		tValidateKernel,
		tValidateBase,
		// wait for recovery system to be created
		tCreateRecovery,
		// and then finalized
		tFinalizeRecovery,
	})
	c.Assert(tInstallBase.WaitTasks(), DeepEquals, []*state.Task{
		tValidateBase,
		// previous install chain
		tInstallKernel,
	})
	c.Assert(tCreateRecovery.WaitTasks(), DeepEquals, []*state.Task{
		// last snap of the download chain
		tValidateBase,
	})
	c.Assert(tFinalizeRecovery.WaitTasks(), DeepEquals, []*state.Task{
		// recovery system being created
		tCreateRecovery,
		// last snap of the download chain (added later)
		tValidateBase,
	})

	c.Assert(tSetModel.Kind(), Equals, "set-model")
	c.Assert(tSetModel.Summary(), Equals, "Set new model assertion")
	// setModel waits for everything in the change
	c.Assert(tSetModel.WaitTasks(), DeepEquals, []*state.Task{
		tDownloadKernel, tValidateKernel, tInstallKernel,
		tDownloadBase, tValidateBase, tInstallBase,
		tCreateRecovery, tFinalizeRecovery,
	})

	// verify recovery system setup data on appropriate tasks
	var systemSetupData map[string]interface{}
	err = tCreateRecovery.Get("recovery-system-setup", &systemSetupData)
	c.Assert(err, IsNil)
	c.Assert(systemSetupData, DeepEquals, map[string]interface{}{
		"label":            expectedLabel,
		"directory":        filepath.Join(boot.InitramfsUbuntuSeedDir, "systems", expectedLabel),
		"snap-setup-tasks": []interface{}{tDownloadKernel.ID(), tDownloadBase.ID()},
	})
}

func (s *deviceMgrRemodelSuite) TestRemodelUC20EssentialSnapsTrackingDifferentChannelThanDefaultSameAsNew(c *C) {
	// essential snaps from new model are already installed and track
	// channels different than declared in the old model, but already the
	// same as in the new one
	s.state.Lock()
	defer s.state.Unlock()
	s.state.Set("seeded", true)
	s.state.Set("refresh-privacy-key", "some-privacy-key")

	restore := devicestate.MockSnapstateUpdateWithDeviceContext(func(st *state.State, name string, opts *snapstate.RevisionOptions, userID int, flags snapstate.Flags, prqt snapstate.PrereqTracker, deviceCtx snapstate.DeviceContext, fromChange string) (*state.TaskSet, error) {
		// no snaps are getting updated
		return nil, fmt.Errorf("unexpected update call")
	})
	defer restore()

	restore = devicestate.MockSnapstateInstallWithDeviceContext(func(ctx context.Context, st *state.State, name string, opts *snapstate.RevisionOptions, userID int, flags snapstate.Flags, prqt snapstate.PrereqTracker, deviceCtx snapstate.DeviceContext, fromChange string) (*state.TaskSet, error) {
		// no snaps are getting installed
		return nil, fmt.Errorf("unexpected install call")
	})
	defer restore()

	now := time.Now()
	restore = devicestate.MockTimeNow(func() time.Time { return now })
	defer restore()

	// set a model assertion
	s.makeModelAssertionInState(c, "canonical", "pc-model", map[string]interface{}{
		"architecture": "amd64",
		"base":         "core20",
		"grade":        "dangerous",
		"snaps": []interface{}{
			map[string]interface{}{
				"name":            "pc-kernel",
				"id":              snaptest.AssertedSnapID("pc-kernel"),
				"type":            "kernel",
				"default-channel": "20",
			},
			map[string]interface{}{
				"name":            "pc",
				"id":              snaptest.AssertedSnapID("pc"),
				"type":            "gadget",
				"default-channel": "20",
			},
		},
	})
	s.makeSerialAssertionInState(c, "canonical", "pc-model", "serial")
	devicestatetest.SetDevice(s.state, &auth.DeviceState{
		Brand:  "canonical",
		Model:  "pc-model",
		Serial: "serial",
	})

	// base, kernel & gadget snaps already track the default channels
	// declared in new model

	// current gadget
	siModelGadget := &snap.SideInfo{
		RealName: "pc",
		Revision: snap.R(33),
		SnapID:   snaptest.AssertedSnapID("pc"),
	}
	snapstate.Set(s.state, "pc", &snapstate.SnapState{
		SnapType:        "gadget",
		Sequence:        snapstatetest.NewSequenceFromSnapSideInfos([]*snap.SideInfo{siModelGadget}),
		Current:         siModelGadget.Revision,
		Active:          true,
		TrackingChannel: "20/edge",
	})
	// current kernel
	siModelKernel := &snap.SideInfo{
		RealName: "pc-kernel",
		Revision: snap.R(32),
		SnapID:   snaptest.AssertedSnapID("pc-kernel"),
	}
	snapstate.Set(s.state, "pc-kernel", &snapstate.SnapState{
		SnapType:        "kernel",
		Sequence:        snapstatetest.NewSequenceFromSnapSideInfos([]*snap.SideInfo{siModelKernel}),
		Current:         siModelKernel.Revision,
		Active:          true,
		TrackingChannel: "20/edge",
	})
	// current base
	siModelBase := &snap.SideInfo{
		RealName: "core20",
		Revision: snap.R(32),
		SnapID:   snaptest.AssertedSnapID("core20"),
	}
	snapstate.Set(s.state, "core20", &snapstate.SnapState{
		SnapType:        "base",
		Sequence:        snapstatetest.NewSequenceFromSnapSideInfos([]*snap.SideInfo{siModelBase}),
		Current:         siModelBase.Revision,
		Active:          true,
		TrackingChannel: "20/edge",
	})

	// new kernel and base are already installed, but using a different channel
	new := s.brands.Model("canonical", "pc-model", map[string]interface{}{
		"architecture": "amd64",
		"base":         "core20",
		"grade":        "dangerous",
		"revision":     "1",
		"snaps": []interface{}{
			map[string]interface{}{
				"name":            "pc-kernel",
				"id":              snaptest.AssertedSnapID("pc-kernel"),
				"type":            "kernel",
				"default-channel": "20/edge",
			},
			map[string]interface{}{
				"name":            "pc",
				"id":              snaptest.AssertedSnapID("pc"),
				"type":            "gadget",
				"default-channel": "20/edge",
			},
			map[string]interface{}{
				"name":            "core20",
				"id":              snaptest.AssertedSnapID("core20"),
				"type":            "base",
				"default-channel": "20/edge",
			},
		},
	})
	chg, err := devicestate.Remodel(s.state, new, nil, nil, devicestate.RemodelOptions{})
	c.Assert(err, IsNil)
	c.Assert(chg.Summary(), Equals, "Refresh model assertion from revision 0 to 1")

	tl := chg.Tasks()
	// recovery system (2 tasks) + set-model
	c.Assert(tl, HasLen, 3)

	deviceCtx, err := devicestate.DeviceCtx(s.state, tl[0], nil)
	c.Assert(err, IsNil)
	// deviceCtx is actually a remodelContext here
	remodCtx, ok := deviceCtx.(devicestate.RemodelContext)
	c.Assert(ok, Equals, true)
	c.Check(remodCtx.ForRemodeling(), Equals, true)
	c.Check(remodCtx.Kind(), Equals, devicestate.UpdateRemodel)
	c.Check(remodCtx.Model(), DeepEquals, new)
	c.Check(remodCtx.Store(), IsNil)

	// check the tasks
	tCreateRecovery := tl[0]
	tFinalizeRecovery := tl[1]
	tSetModel := tl[2]

	// check the tasks
	expectedLabel := now.Format("20060102")
	c.Assert(tCreateRecovery.Kind(), Equals, "create-recovery-system")
	c.Assert(tCreateRecovery.Summary(), Equals, fmt.Sprintf("Create recovery system with label %q", expectedLabel))
	c.Assert(tFinalizeRecovery.Kind(), Equals, "finalize-recovery-system")
	c.Assert(tFinalizeRecovery.Summary(), Equals, fmt.Sprintf("Finalize recovery system with label %q", expectedLabel))
	c.Assert(tSetModel.Kind(), Equals, "set-model")
	c.Assert(tSetModel.Summary(), Equals, "Set new model assertion")
	c.Assert(tCreateRecovery.WaitTasks(), HasLen, 0)
	c.Assert(tFinalizeRecovery.WaitTasks(), DeepEquals, []*state.Task{
		// recovery system being created
		tCreateRecovery,
	})

	c.Assert(tSetModel.Kind(), Equals, "set-model")
	c.Assert(tSetModel.Summary(), Equals, "Set new model assertion")
	// setModel waits for everything in the change
	c.Assert(tSetModel.WaitTasks(), DeepEquals, []*state.Task{
		tCreateRecovery, tFinalizeRecovery,
	})

	// verify recovery system setup data on appropriate tasks
	var systemSetupData map[string]interface{}
	err = tCreateRecovery.Get("recovery-system-setup", &systemSetupData)
	c.Assert(err, IsNil)
	c.Assert(systemSetupData, DeepEquals, map[string]interface{}{
		"label":            expectedLabel,
		"directory":        filepath.Join(boot.InitramfsUbuntuSeedDir, "systems", expectedLabel),
		"snap-setup-tasks": nil,
	})
}

func (s *deviceMgrRemodelSuite) TestRemodelFailWhenUsingUnassertedSnapForSpecificRevision(c *C) {
	// remodel when the essential snaps declared in new model are already
	// installed, but have a local revision
	s.state.Lock()
	defer s.state.Unlock()
	s.state.Set("seeded", true)
	s.state.Set("refresh-privacy-key", "some-privacy-key")

	restore := devicestate.MockSnapstateUpdateWithDeviceContext(func(st *state.State, name string, opts *snapstate.RevisionOptions, userID int, flags snapstate.Flags, prqt snapstate.PrereqTracker, deviceCtx snapstate.DeviceContext, fromChange string) (*state.TaskSet, error) {
		// no snaps are getting updated
		return nil, fmt.Errorf("unexpected update call")
	})
	defer restore()

	restore = devicestate.MockSnapstateInstallWithDeviceContext(func(ctx context.Context, st *state.State, name string, opts *snapstate.RevisionOptions, userID int, flags snapstate.Flags, prqt snapstate.PrereqTracker, deviceCtx snapstate.DeviceContext, fromChange string) (*state.TaskSet, error) {
		// no snaps are getting installed
		return nil, fmt.Errorf("unexpected install call")
	})
	defer restore()

	now := time.Now()
	restore = devicestate.MockTimeNow(func() time.Time { return now })
	defer restore()

	// set a model assertion
	s.makeModelAssertionInState(c, "canonical", "pc-model", map[string]interface{}{
		"architecture": "amd64",
		"base":         "core20",
		"grade":        "dangerous",
		"snaps": []interface{}{
			map[string]interface{}{
				"name":            "pc-kernel",
				"id":              snaptest.AssertedSnapID("pc-kernel"),
				"type":            "kernel",
				"default-channel": "20",
			},
			map[string]interface{}{
				"name":            "pc",
				"id":              snaptest.AssertedSnapID("pc"),
				"type":            "gadget",
				"default-channel": "20",
			},
		},
	})
	s.makeSerialAssertionInState(c, "canonical", "pc-model", "serial")
	devicestatetest.SetDevice(s.state, &auth.DeviceState{
		Brand:  "canonical",
		Model:  "pc-model",
		Serial: "serial",
	})

	// base, kernel & gadget snaps are already present but are unasserted
	// and have local revisions

	// current gadget
	siModelGadget := &snap.SideInfo{
		RealName: "pc",
		Revision: snap.R(-33),
	}
	snapstate.Set(s.state, "pc", &snapstate.SnapState{
		SnapType:        "gadget",
		Sequence:        snapstatetest.NewSequenceFromSnapSideInfos([]*snap.SideInfo{siModelGadget}),
		Current:         siModelGadget.Revision,
		Active:          true,
		TrackingChannel: "",
	})
	// current kernel
	siModelKernel := &snap.SideInfo{
		RealName: "pc-kernel",
		Revision: snap.R(-32),
	}
	snapstate.Set(s.state, "pc-kernel", &snapstate.SnapState{
		SnapType:        "kernel",
		Sequence:        snapstatetest.NewSequenceFromSnapSideInfos([]*snap.SideInfo{siModelKernel}),
		Current:         siModelKernel.Revision,
		Active:          true,
		TrackingChannel: "",
	})
	// current base
	siModelBase := &snap.SideInfo{
		RealName: "core20",
		Revision: snap.R(-32),
	}
	snapstate.Set(s.state, "core20", &snapstate.SnapState{
		SnapType:        "base",
		Sequence:        snapstatetest.NewSequenceFromSnapSideInfos([]*snap.SideInfo{siModelBase}),
		Current:         siModelBase.Revision,
		Active:          true,
		TrackingChannel: "",
	})

	vset, err := s.brands.Signing("canonical").Sign(asserts.ValidationSetType, map[string]interface{}{
		"type":         "validation-set",
		"authority-id": "canonical",
		"series":       "16",
		"account-id":   "canonical",
		"name":         "vset-1",
		"sequence":     "1",
		"snaps": []interface{}{
			map[string]interface{}{
				"name":     "pc-kernel",
				"id":       snaptest.AssertedSnapID("pc-kernel"),
				"revision": "10",
				"presence": "required",
			},
		},
		"timestamp": time.Now().UTC().Format(time.RFC3339),
	}, nil, "")
	c.Assert(err, IsNil)

	err = s.storeSigning.Add(vset)
	c.Assert(err, IsNil)

	// new kernel and base are already installed, but kernel needs a new
	// revision and base is a new channel
	new := s.brands.Model("canonical", "pc-model", map[string]interface{}{
		"architecture": "amd64",
		"base":         "core20",
		"grade":        "dangerous",
		"revision":     "1",
		"validation-sets": []interface{}{
			map[string]interface{}{
				"account-id": "canonical",
				"name":       "vset-1",
				"mode":       "enforce",
			},
		},
		"snaps": []interface{}{
			map[string]interface{}{
				"name":            "pc-kernel",
				"id":              snaptest.AssertedSnapID("pc-kernel"),
				"type":            "kernel",
				"default-channel": "20",
			},
			map[string]interface{}{
				"name":            "pc",
				"id":              snaptest.AssertedSnapID("pc"),
				"type":            "gadget",
				"default-channel": "20/edge",
			},
			map[string]interface{}{
				"name":            "core20",
				"id":              snaptest.AssertedSnapID("core20"),
				"type":            "base",
				"default-channel": "20/edge",
			},
		},
	})

	_, err = devicestate.Remodel(s.state, new, nil, nil, devicestate.RemodelOptions{})
	c.Assert(err, ErrorMatches, "cannot determine if unasserted snap revision matches required revision")
}

func (s *deviceMgrRemodelSuite) TestRemodelUC20BaseNoDownloadSimpleChannelSwitch(c *C) {
	// remodel when a channel declared in new model carries the same
	// revision as already installed, so there is no full fledged, but a
	// simple channel switch
	s.state.Lock()
	defer s.state.Unlock()
	s.state.Set("seeded", true)
	s.state.Set("refresh-privacy-key", "some-privacy-key")

	restore := devicestate.MockSnapstateUpdateWithDeviceContext(func(st *state.State, name string, opts *snapstate.RevisionOptions, userID int, flags snapstate.Flags, prqt snapstate.PrereqTracker, deviceCtx snapstate.DeviceContext, fromChange string) (*state.TaskSet, error) {
		// expecting an update call for the base snap
		c.Assert(name, Equals, "core20")
		c.Check(flags.Required, Equals, false)
		c.Check(flags.NoReRefresh, Equals, true)
		c.Check(deviceCtx, NotNil)

		tSwitchChannel := s.state.NewTask("switch-snap-channel", fmt.Sprintf("Switch %s channel to %s", name, opts.Channel))
		ts := state.NewTaskSet(tSwitchChannel)
		// no download-and-checks-done edge
		return ts, nil
	})
	defer restore()

	restore = devicestate.MockSnapstateInstallWithDeviceContext(func(ctx context.Context, st *state.State, name string, opts *snapstate.RevisionOptions, userID int, flags snapstate.Flags, prqt snapstate.PrereqTracker, deviceCtx snapstate.DeviceContext, fromChange string) (*state.TaskSet, error) {
		// no snaps are getting installed
		return nil, fmt.Errorf("unexpected install call")
	})
	defer restore()

	now := time.Now()
	restore = devicestate.MockTimeNow(func() time.Time { return now })
	defer restore()

	// set a model assertion
	s.makeModelAssertionInState(c, "canonical", "pc-model", map[string]interface{}{
		"architecture": "amd64",
		"base":         "core20",
		"grade":        "dangerous",
		"snaps": []interface{}{
			map[string]interface{}{
				"name":            "pc-kernel",
				"id":              snaptest.AssertedSnapID("pc-kernel"),
				"type":            "kernel",
				"default-channel": "20",
			},
			map[string]interface{}{
				"name":            "pc",
				"id":              snaptest.AssertedSnapID("pc"),
				"type":            "gadget",
				"default-channel": "20",
			},
		},
	})
	s.makeSerialAssertionInState(c, "canonical", "pc-model", "serial")
	devicestatetest.SetDevice(s.state, &auth.DeviceState{
		Brand:  "canonical",
		Model:  "pc-model",
		Serial: "serial",
	})

	// current gadget
	siModelGadget := &snap.SideInfo{
		RealName: "pc",
		Revision: snap.R(33),
		SnapID:   snaptest.AssertedSnapID("pc"),
	}
	snapstate.Set(s.state, "pc", &snapstate.SnapState{
		SnapType:        "gadget",
		Sequence:        snapstatetest.NewSequenceFromSnapSideInfos([]*snap.SideInfo{siModelGadget}),
		Current:         siModelGadget.Revision,
		Active:          true,
		TrackingChannel: "20/stable",
	})
	// current kernel
	siModelKernel := &snap.SideInfo{
		RealName: "pc-kernel",
		Revision: snap.R(32),
		SnapID:   snaptest.AssertedSnapID("pc-kernel"),
	}
	snapstate.Set(s.state, "pc-kernel", &snapstate.SnapState{
		SnapType:        "kernel",
		Sequence:        snapstatetest.NewSequenceFromSnapSideInfos([]*snap.SideInfo{siModelKernel}),
		Current:         siModelKernel.Revision,
		Active:          true,
		TrackingChannel: "20/stable",
	})
	// current base
	siModelBase := &snap.SideInfo{
		RealName: "core20",
		Revision: snap.R(32),
		SnapID:   snaptest.AssertedSnapID("core20"),
	}
	snapstate.Set(s.state, "core20", &snapstate.SnapState{
		SnapType: "base",
		Sequence: snapstatetest.NewSequenceFromSnapSideInfos([]*snap.SideInfo{siModelBase}),
		Current:  siModelBase.Revision,
		Active:   true,
		// the same channel as in the current model
		TrackingChannel: "latest/stable",
	})

	// base uses a new default channel
	new := s.brands.Model("canonical", "pc-model", map[string]interface{}{
		"architecture": "amd64",
		"base":         "core20",
		"grade":        "dangerous",
		"revision":     "1",
		"snaps": []interface{}{
			map[string]interface{}{
				"name":            "pc-kernel",
				"id":              snaptest.AssertedSnapID("pc-kernel"),
				"type":            "kernel",
				"default-channel": "20",
			},
			map[string]interface{}{
				"name":            "pc",
				"id":              snaptest.AssertedSnapID("pc"),
				"type":            "gadget",
				"default-channel": "20",
			},
			map[string]interface{}{
				"name":            "core20",
				"id":              snaptest.AssertedSnapID("core20"),
				"type":            "base",
				"default-channel": "latest/edge",
			},
		},
	})
	chg, err := devicestate.Remodel(s.state, new, nil, nil, devicestate.RemodelOptions{})
	c.Assert(err, IsNil)
	c.Assert(chg.Summary(), Equals, "Refresh model assertion from revision 0 to 1")

	tl := chg.Tasks()
	// 1 switch channel + recovery system (2 tasks) + set-model
	c.Assert(tl, HasLen, 4)

	deviceCtx, err := devicestate.DeviceCtx(s.state, tl[0], nil)
	c.Assert(err, IsNil)
	// deviceCtx is actually a remodelContext here
	remodCtx, ok := deviceCtx.(devicestate.RemodelContext)
	c.Assert(ok, Equals, true)
	c.Check(remodCtx.ForRemodeling(), Equals, true)
	c.Check(remodCtx.Kind(), Equals, devicestate.UpdateRemodel)
	c.Check(remodCtx.Model(), DeepEquals, new)
	c.Check(remodCtx.Store(), IsNil)

	// check the tasks
	tSwitchChannel := tl[0]
	tCreateRecovery := tl[1]
	tFinalizeRecovery := tl[2]
	tSetModel := tl[3]

	// check the tasks
	expectedLabel := now.Format("20060102")
	// added by mock
	c.Assert(tSwitchChannel.Kind(), Equals, "switch-snap-channel")
	c.Assert(tSwitchChannel.Summary(), Equals, "Switch core20 channel to latest/edge")
	c.Assert(tCreateRecovery.Kind(), Equals, "create-recovery-system")
	c.Assert(tCreateRecovery.Summary(), Equals, fmt.Sprintf("Create recovery system with label %q", expectedLabel))
	c.Assert(tFinalizeRecovery.Kind(), Equals, "finalize-recovery-system")
	c.Assert(tFinalizeRecovery.Summary(), Equals, fmt.Sprintf("Finalize recovery system with label %q", expectedLabel))
	c.Assert(tSetModel.Kind(), Equals, "set-model")
	c.Assert(tSetModel.Summary(), Equals, "Set new model assertion")
	c.Assert(tCreateRecovery.WaitTasks(), HasLen, 0)
	c.Assert(tFinalizeRecovery.WaitTasks(), DeepEquals, []*state.Task{
		// recovery system being created
		tCreateRecovery,
	})

	c.Assert(tSetModel.Kind(), Equals, "set-model")
	c.Assert(tSetModel.Summary(), Equals, "Set new model assertion")
	// setModel waits for everything in the change
	c.Assert(tSetModel.WaitTasks(), DeepEquals, []*state.Task{
		tSwitchChannel, tCreateRecovery, tFinalizeRecovery,
	})

	// verify recovery system setup data on appropriate tasks
	var systemSetupData map[string]interface{}
	err = tCreateRecovery.Get("recovery-system-setup", &systemSetupData)
	c.Assert(err, IsNil)
	c.Assert(systemSetupData, DeepEquals, map[string]interface{}{
		"label":            expectedLabel,
		"directory":        filepath.Join(boot.InitramfsUbuntuSeedDir, "systems", expectedLabel),
		"snap-setup-tasks": nil,
	})
}

func (s *deviceMgrRemodelSuite) TestRemodelUC20EssentialNoDownloadSimpleChannelSwitch(c *C) {
	// remodel when a non-essential snap in the new model specifies a new
	// channel, but the revision is already installed. so there is no full
	// fledged install, but a simple channel switch
	s.state.Lock()
	defer s.state.Unlock()
	s.state.Set("seeded", true)
	s.state.Set("refresh-privacy-key", "some-privacy-key")

	restore := devicestate.MockSnapstateUpdateWithDeviceContext(func(st *state.State, name string, opts *snapstate.RevisionOptions, userID int, flags snapstate.Flags, prqt snapstate.PrereqTracker, deviceCtx snapstate.DeviceContext, fromChange string) (*state.TaskSet, error) {
		// expecting an update call for the base snap
		c.Assert(name, Equals, "snap-1")
		c.Check(flags.Required, Equals, false)
		c.Check(flags.NoReRefresh, Equals, true)
		c.Check(deviceCtx, NotNil)

		tSwitchChannel := s.state.NewTask("switch-snap-channel", fmt.Sprintf("Switch %s channel to %s", name, opts.Channel))
		ts := state.NewTaskSet(tSwitchChannel)
		// no download-and-checks-done edge
		return ts, nil
	})
	defer restore()

	restore = devicestate.MockSnapstateInstallWithDeviceContext(func(ctx context.Context, st *state.State, name string, opts *snapstate.RevisionOptions, userID int, flags snapstate.Flags, prqt snapstate.PrereqTracker, deviceCtx snapstate.DeviceContext, fromChange string) (*state.TaskSet, error) {
		// no snaps are getting installed
		return nil, fmt.Errorf("unexpected install call")
	})
	defer restore()

	// set a model assertion
	s.makeModelAssertionInState(c, "canonical", "pc-model", map[string]interface{}{
		"architecture": "amd64",
		"base":         "core20",
		"grade":        "dangerous",
		"snaps": []interface{}{
			map[string]interface{}{
				"name":            "pc-kernel",
				"id":              snaptest.AssertedSnapID("pc-kernel"),
				"type":            "kernel",
				"default-channel": "20",
			},
			map[string]interface{}{
				"name":            "pc",
				"id":              snaptest.AssertedSnapID("pc"),
				"type":            "gadget",
				"default-channel": "20",
			},
			map[string]interface{}{
				"name":            "snap-1",
				"id":              snaptest.AssertedSnapID("snap-1"),
				"type":            "app",
				"default-channel": "latest/stable",
			},
			map[string]interface{}{
				"name":            "snap-1-base",
				"id":              snaptest.AssertedSnapID("snap-1-base"),
				"type":            "base",
				"default-channel": "latest/stable",
			},
		},
	})
	s.makeSerialAssertionInState(c, "canonical", "pc-model", "serial")
	devicestatetest.SetDevice(s.state, &auth.DeviceState{
		Brand:  "canonical",
		Model:  "pc-model",
		Serial: "serial",
	})

	// current gadget
	siModelGadget := &snap.SideInfo{
		RealName: "pc",
		Revision: snap.R(33),
		SnapID:   snaptest.AssertedSnapID("pc"),
	}
	snapstate.Set(s.state, "pc", &snapstate.SnapState{
		SnapType:        "gadget",
		Sequence:        snapstatetest.NewSequenceFromSnapSideInfos([]*snap.SideInfo{siModelGadget}),
		Current:         siModelGadget.Revision,
		Active:          true,
		TrackingChannel: "20/stable",
	})
	// current kernel
	siModelKernel := &snap.SideInfo{
		RealName: "pc-kernel",
		Revision: snap.R(32),
		SnapID:   snaptest.AssertedSnapID("pc-kernel"),
	}
	snapstate.Set(s.state, "pc-kernel", &snapstate.SnapState{
		SnapType:        "kernel",
		Sequence:        snapstatetest.NewSequenceFromSnapSideInfos([]*snap.SideInfo{siModelKernel}),
		Current:         siModelKernel.Revision,
		Active:          true,
		TrackingChannel: "20/stable",
	})
	// current base
	siModelBase := &snap.SideInfo{
		RealName: "core20",
		Revision: snap.R(32),
		SnapID:   snaptest.AssertedSnapID("core20"),
	}
	snapstate.Set(s.state, "core20", &snapstate.SnapState{
		SnapType:        "base",
		Sequence:        snapstatetest.NewSequenceFromSnapSideInfos([]*snap.SideInfo{siModelBase}),
		Current:         siModelBase.Revision,
		Active:          true,
		TrackingChannel: "latest/stable",
	})
	// current snap-1-base
	appBase := &snap.SideInfo{
		RealName: "snap-1-base",
		Revision: snap.R(32),
		SnapID:   snaptest.AssertedSnapID("snap-1-base"),
	}
	snapstate.Set(s.state, "snap-1-base", &snapstate.SnapState{
		SnapType:        "base",
		Sequence:        snapstatetest.NewSequenceFromSnapSideInfos([]*snap.SideInfo{appBase}),
		Current:         appBase.Revision,
		Active:          true,
		TrackingChannel: "latest/stable",
	})
	// current snap-1 app
	appSnapBase := &snap.SideInfo{
		RealName: "snap-1",
		Revision: snap.R(12),
		SnapID:   snaptest.AssertedSnapID("snap-1"),
	}

	const appYaml = `
name: snap-1
version: 1
base: snap-1-base
`

	info := snaptest.MakeSnapFileAndDir(c, appYaml, nil, appSnapBase)

	snapstate.Set(s.state, "snap-1", &snapstate.SnapState{
		SnapType: "app",
		Sequence: snapstatetest.NewSequenceFromSnapSideInfos([]*snap.SideInfo{&info.SideInfo}),
		Current:  info.Revision,
		Active:   true,
		// the same channel as in the current model
		TrackingChannel: "latest/stable",
	})

	// snap-1 uses a new default channel
	new := s.brands.Model("canonical", "pc-model", map[string]interface{}{
		"architecture": "amd64",
		"base":         "core20",
		"grade":        "dangerous",
		"revision":     "1",
		"snaps": []interface{}{
			map[string]interface{}{
				"name":            "pc-kernel",
				"id":              snaptest.AssertedSnapID("pc-kernel"),
				"type":            "kernel",
				"default-channel": "20",
			},
			map[string]interface{}{
				"name":            "pc",
				"id":              snaptest.AssertedSnapID("pc"),
				"type":            "gadget",
				"default-channel": "20",
			},
			map[string]interface{}{
				"name":            "snap-1",
				"id":              snaptest.AssertedSnapID("snap-1"),
				"type":            "app",
				"default-channel": "latest/edge",
			},
			map[string]interface{}{
				"name":            "snap-1-base",
				"id":              snaptest.AssertedSnapID("snap-1-base"),
				"type":            "app",
				"default-channel": "latest/stable",
			},
		},
	})
	chg, err := devicestate.Remodel(s.state, new, nil, nil, devicestate.RemodelOptions{})
	c.Assert(err, IsNil)
	c.Assert(chg.Summary(), Equals, "Refresh model assertion from revision 0 to 1")

	tl := chg.Tasks()
	// 1 switch channel + recovery system (2 tasks) + set-model
	c.Assert(tl, HasLen, 4)

	deviceCtx, err := devicestate.DeviceCtx(s.state, tl[0], nil)
	c.Assert(err, IsNil)
	// deviceCtx is actually a remodelContext here
	remodCtx, ok := deviceCtx.(devicestate.RemodelContext)
	c.Assert(ok, Equals, true)
	c.Check(remodCtx.ForRemodeling(), Equals, true)
	c.Check(remodCtx.Kind(), Equals, devicestate.UpdateRemodel)
	c.Check(remodCtx.Model(), DeepEquals, new)
	c.Check(remodCtx.Store(), IsNil)

	// check the tasks
	tSwitchChannel := tl[0]
	tCreateRecovery := tl[1]
	tFinalizeRecovery := tl[2]
	tSetModel := tl[3]

	// check the tasks
	c.Assert(tSwitchChannel.Kind(), Equals, "switch-snap-channel")
	c.Assert(tSwitchChannel.Summary(), Equals, "Switch snap-1 channel to latest/edge")
	c.Assert(tCreateRecovery.Kind(), Equals, "create-recovery-system")
	c.Assert(tFinalizeRecovery.Kind(), Equals, "finalize-recovery-system")
	c.Assert(tSetModel.Kind(), Equals, "set-model")
	c.Assert(tCreateRecovery.WaitTasks(), HasLen, 0)
	c.Assert(tFinalizeRecovery.WaitTasks(), DeepEquals, []*state.Task{
		// recovery system being created
		tCreateRecovery,
	})
}

type remodelUC20LabelConflictsTestCase struct {
	now              time.Time
	breakPermissions bool
	expectedErr      string
}

func (s *deviceMgrRemodelSuite) testRemodelUC20LabelConflicts(c *C, tc remodelUC20LabelConflictsTestCase) {
	s.state.Lock()
	defer s.state.Unlock()
	s.state.Set("seeded", true)
	s.state.Set("refresh-privacy-key", "some-privacy-key")

	restore := devicestate.MockSnapstateInstallWithDeviceContext(func(ctx context.Context, st *state.State, name string, opts *snapstate.RevisionOptions, userID int, flags snapstate.Flags, prqt snapstate.PrereqTracker, deviceCtx snapstate.DeviceContext, fromChange string) (*state.TaskSet, error) {
		c.Errorf("unexpected call, test broken")
		return nil, fmt.Errorf("unexpected call")
	})
	defer restore()

	restore = devicestate.MockTimeNow(func() time.Time { return tc.now })
	defer restore()

	// set a model assertion
	s.makeModelAssertionInState(c, "canonical", "pc-model", map[string]interface{}{
		"architecture": "amd64",
		"base":         "core20",
		"grade":        "dangerous",
		"snaps": []interface{}{
			map[string]interface{}{
				"name":            "pc-kernel",
				"id":              snaptest.AssertedSnapID("pc-kernel"),
				"type":            "kernel",
				"default-channel": "20",
			},
			map[string]interface{}{
				"name":            "pc",
				"id":              snaptest.AssertedSnapID("pc"),
				"type":            "gadget",
				"default-channel": "20",
			},
		},
	})
	s.makeSerialAssertionInState(c, "canonical", "pc-model", "serial")
	devicestatetest.SetDevice(s.state, &auth.DeviceState{
		Brand:  "canonical",
		Model:  "pc-model",
		Serial: "serial",
	})
	// current gadget
	siModelGadget := &snap.SideInfo{
		RealName: "pc",
		Revision: snap.R(33),
		SnapID:   snaptest.AssertedSnapID("pc"),
	}
	snapstate.Set(s.state, "pc", &snapstate.SnapState{
		SnapType:        "gadget",
		Sequence:        snapstatetest.NewSequenceFromSnapSideInfos([]*snap.SideInfo{siModelGadget}),
		Current:         siModelGadget.Revision,
		Active:          true,
		TrackingChannel: "20/stable",
	})
	// current kernel
	siModelKernel := &snap.SideInfo{
		RealName: "pc-kernel",
		Revision: snap.R(32),
		SnapID:   snaptest.AssertedSnapID("pc-kernel"),
	}
	snapstate.Set(s.state, "pc-kernel", &snapstate.SnapState{
		SnapType:        "kernel",
		Sequence:        snapstatetest.NewSequenceFromSnapSideInfos([]*snap.SideInfo{siModelKernel}),
		Current:         siModelKernel.Revision,
		Active:          true,
		TrackingChannel: "20/stable",
	})
	// and base
	siModelBase := &snap.SideInfo{
		RealName: "core20",
		Revision: snap.R(31),
		SnapID:   snaptest.AssertedSnapID("core20"),
	}
	snapstate.Set(s.state, "core20", &snapstate.SnapState{
		SnapType:        "base",
		Sequence:        snapstatetest.NewSequenceFromSnapSideInfos([]*snap.SideInfo{siModelBase}),
		Current:         siModelBase.Revision,
		Active:          true,
		TrackingChannel: "latest/stable",
	})

	new := s.brands.Model("canonical", "pc-model", map[string]interface{}{
		"architecture": "amd64",
		"base":         "core20",
		"grade":        "dangerous",
		"revision":     "1",
		"snaps": []interface{}{
			map[string]interface{}{
				"name":            "pc-kernel",
				"id":              snaptest.AssertedSnapID("pc-kernel"),
				"type":            "kernel",
				"default-channel": "20",
			},
			map[string]interface{}{
				"name":            "pc",
				"id":              snaptest.AssertedSnapID("pc"),
				"type":            "gadget",
				"default-channel": "20",
			},
		},
	})

	labelBase := tc.now.Format("20060102")
	// create a conflict with base label
	err := os.MkdirAll(filepath.Join(boot.InitramfsUbuntuSeedDir, "systems", labelBase), 0755)
	c.Assert(err, IsNil)
	for i := 0; i < 5; i++ {
		// create conflicting labels with numerical suffices
		l := fmt.Sprintf("%s-%d", labelBase, i)
		err := os.MkdirAll(filepath.Join(boot.InitramfsUbuntuSeedDir, "systems", l), 0755)
		c.Assert(err, IsNil)
	}
	// and some confusing labels
	for _, suffix := range []string{"--", "-abc", "-abc-1", "foo", "-"} {
		err := os.MkdirAll(filepath.Join(boot.InitramfsUbuntuSeedDir, "systems", labelBase+suffix), 0755)
		c.Assert(err, IsNil)
	}
	// and a label that will force a max number
	err = os.MkdirAll(filepath.Join(boot.InitramfsUbuntuSeedDir, "systems", labelBase+"-990"), 0755)
	c.Assert(err, IsNil)

	if tc.breakPermissions {
		systemsDir := filepath.Join(boot.InitramfsUbuntuSeedDir, "systems")
		c.Assert(os.Chmod(systemsDir, 0000), IsNil)
		defer os.Chmod(systemsDir, 0755)
	}

	chg, err := devicestate.Remodel(s.state, new, nil, nil, devicestate.RemodelOptions{})
	if tc.expectedErr == "" {
		c.Assert(err, IsNil)
		c.Assert(chg, NotNil)

		var tCreateRecovery *state.Task
		for _, tsk := range chg.Tasks() {
			if tsk.Kind() == "create-recovery-system" {
				tCreateRecovery = tsk
				break
			}
		}
		happyLabel := labelBase + "-991"
		c.Assert(tCreateRecovery, NotNil)
		c.Assert(tCreateRecovery.Summary(), Equals, fmt.Sprintf("Create recovery system with label %q", happyLabel))
		var systemSetupData map[string]interface{}
		err = tCreateRecovery.Get("recovery-system-setup", &systemSetupData)
		c.Assert(err, IsNil)
		c.Assert(systemSetupData["label"], Equals, happyLabel)
	} else {
		c.Assert(err, ErrorMatches, tc.expectedErr)
		c.Assert(chg, IsNil)
	}
}

func (s *deviceMgrRemodelSuite) TestRemodelUC20LabelConflictsHappy(c *C) {
	now := time.Now()
	s.testRemodelUC20LabelConflicts(c, remodelUC20LabelConflictsTestCase{now: now})
}

func (s *deviceMgrRemodelSuite) TestRemodelUC20LabelConflictsError(c *C) {
	if os.Geteuid() == 0 {
		c.Skip("the test cannot be executed by the root user")
	}
	now := time.Now()
	nowLabel := now.Format("20060102")
	s.testRemodelUC20LabelConflicts(c, remodelUC20LabelConflictsTestCase{
		now:              now,
		breakPermissions: true,
		expectedErr:      fmt.Sprintf(`cannot select non-conflicting label for recovery system "%[1]s": stat .*/run/mnt/ubuntu-seed/systems/%[1]s: permission denied`, nowLabel),
	})
}

type uc20RemodelSetModelTestCase struct {
	// errors on consecutive reseals
	resealErr    []error
	taskLogMatch string
	logMatch     string
}

func (s *deviceMgrRemodelSuite) testUC20RemodelSetModel(c *C, tc uc20RemodelSetModelTestCase) {
	s.state.Lock()
	defer s.state.Unlock()
	s.state.Set("seeded", true)
	s.state.Set("refresh-privacy-key", "some-privacy-key")

	devicestate.SetBootOkRan(s.mgr, true)
	devicestate.SetBootRevisionsUpdated(s.mgr, true)

	c.Assert(os.MkdirAll(filepath.Join(boot.InitramfsUbuntuBootDir, "device"), 0755), IsNil)

	s.mockTasksNopHandler("fake-download", "validate-snap", "fake-install",
		// create recovery system requests are boot, which is not done here
		"create-recovery-system", "finalize-recovery-system")

	// set a model assertion we remodel from
	model := s.makeModelAssertionInState(c, "canonical", "pc-model", map[string]interface{}{
		"architecture": "amd64",
		"base":         "core20",
		"grade":        "dangerous",
		"snaps": []interface{}{
			map[string]interface{}{
				"name":            "pc-kernel",
				"id":              snaptest.AssertedSnapID("pc-kernel"),
				"type":            "kernel",
				"default-channel": "20",
			},
			map[string]interface{}{
				"name":            "pc",
				"id":              snaptest.AssertedSnapID("pc"),
				"type":            "gadget",
				"default-channel": "20",
			},
		},
	})
	s.makeSerialAssertionInState(c, "canonical", "pc-model", "serial")
	devicestatetest.SetDevice(s.state, &auth.DeviceState{
		Brand:  "canonical",
		Model:  "pc-model",
		Serial: "serial",
	})

	oldSeededTs := time.Now().AddDate(0, 0, -1)
	s.state.Set("seeded-systems", []devicestate.SeededSystem{
		{
			System:    "0000",
			Model:     model.Model(),
			BrandID:   model.BrandID(),
			Timestamp: model.Timestamp(),
			SeedTime:  oldSeededTs,
		},
	})
	// current gadget
	siModelGadget := &snap.SideInfo{
		RealName: "pc",
		Revision: snap.R(1),
		SnapID:   snaptest.AssertedSnapID("pc"),
	}
	snapstate.Set(s.state, "pc", &snapstate.SnapState{
		SnapType:        "gadget",
		Sequence:        snapstatetest.NewSequenceFromSnapSideInfos([]*snap.SideInfo{siModelGadget}),
		Current:         siModelGadget.Revision,
		Active:          true,
		TrackingChannel: "20/stable",
	})
	// current kernel
	siModelKernel := &snap.SideInfo{
		RealName: "pc-kernel",
		Revision: snap.R(1),
		SnapID:   snaptest.AssertedSnapID("pc-kernel"),
	}
	snapstate.Set(s.state, "pc-kernel", &snapstate.SnapState{
		SnapType:        "kernel",
		Sequence:        snapstatetest.NewSequenceFromSnapSideInfos([]*snap.SideInfo{siModelKernel}),
		Current:         siModelKernel.Revision,
		Active:          true,
		TrackingChannel: "20/stable",
	})
	// and base
	siModelBase := &snap.SideInfo{
		RealName: "core20",
		Revision: snap.R(31),
		SnapID:   snaptest.AssertedSnapID("core20"),
	}
	snapstate.Set(s.state, "core20", &snapstate.SnapState{
		SnapType:        "base",
		Sequence:        snapstatetest.NewSequenceFromSnapSideInfos([]*snap.SideInfo{siModelBase}),
		Current:         siModelBase.Revision,
		Active:          true,
		TrackingChannel: "latest/stable",
	})

	// the target model
	new := s.brands.Model("canonical", "pc-model", map[string]interface{}{
		"architecture": "amd64",
		"base":         "core20",
		"grade":        "dangerous",
		"revision":     "1",
		"snaps": []interface{}{
			map[string]interface{}{
				"name":            "pc-kernel",
				"id":              snaptest.AssertedSnapID("pc-kernel"),
				"type":            "kernel",
				"default-channel": "20",
			},
			map[string]interface{}{
				"name":            "pc",
				"id":              snaptest.AssertedSnapID("pc"),
				"type":            "gadget",
				"default-channel": "20",
			},
		},
	})

	restore := devicestate.MockSnapstateInstallWithDeviceContext(func(ctx context.Context, st *state.State, name string, opts *snapstate.RevisionOptions, userID int, flags snapstate.Flags, prqt snapstate.PrereqTracker, deviceCtx snapstate.DeviceContext, fromChange string) (*state.TaskSet, error) {
		tDownload := s.state.NewTask("fake-download", fmt.Sprintf("Download %s", name))
		tValidate := s.state.NewTask("validate-snap", fmt.Sprintf("Validate %s", name))
		tValidate.WaitFor(tDownload)
		tInstall := s.state.NewTask("fake-install", fmt.Sprintf("Install %s", name))
		tInstall.WaitFor(tValidate)
		ts := state.NewTaskSet(tDownload, tValidate, tInstall)
		ts.MarkEdge(tValidate, snapstate.LastBeforeLocalModificationsEdge)
		return ts, nil
	})
	defer restore()
	restore = release.MockOnClassic(false)
	defer restore()

	buf, restore := logger.MockLogger()
	defer restore()

	m := boot.Modeenv{
		Mode: "run",

		GoodRecoverySystems:    []string{"0000"},
		CurrentRecoverySystems: []string{"0000"},

		Model:          model.Model(),
		BrandID:        model.BrandID(),
		Grade:          string(model.Grade()),
		ModelSignKeyID: model.SignKeyID(),
	}
	c.Assert(m.WriteTo(""), IsNil)

	now := time.Now()
	expectedLabel := now.Format("20060102")
	restore = devicestate.MockTimeNow(func() time.Time { return now })
	defer restore()
	s.state.Set("tried-systems", []string{expectedLabel})

	resealKeyCalls := 0
	restore = boot.MockResealKeyToModeenv(func(rootdir string, modeenv *boot.Modeenv, expectReseal bool, u boot.Unlocker) error {
		resealKeyCalls++
		c.Assert(len(tc.resealErr) >= resealKeyCalls, Equals, true)
		c.Check(modeenv.GoodRecoverySystems, DeepEquals, []string{"0000", expectedLabel})
		c.Check(modeenv.CurrentRecoverySystems, DeepEquals, []string{"0000", expectedLabel})
		return tc.resealErr[resealKeyCalls-1]
	})
	defer restore()

	chg, err := devicestate.Remodel(s.state, new, nil, nil, devicestate.RemodelOptions{})
	c.Assert(err, IsNil)
	var setModelTask *state.Task
	for _, tsk := range chg.Tasks() {
		if tsk.Kind() == "set-model" {
			setModelTask = tsk
			break
		}
	}
	s.state.Unlock()

	s.settle(c)

	s.state.Lock()
	c.Check(chg.IsReady(), Equals, true)
	c.Assert(chg.Err(), IsNil)
	c.Check(resealKeyCalls, Equals, len(tc.resealErr))
	// even if errors occur during reseal, set-model is a point of no return
	c.Check(setModelTask.Status(), Equals, state.DoneStatus)
	var seededSystems []devicestate.SeededSystem
	c.Assert(s.state.Get("seeded-systems", &seededSystems), IsNil)
	hasError := false
	for _, err := range tc.resealErr {
		if err != nil {
			hasError = true
			break
		}
	}
	if !hasError {
		c.Check(setModelTask.Log(), HasLen, 0)

		c.Assert(seededSystems, HasLen, 2)
		// the system was seeded after our mocked 'now' or at the same
		// time if clock resolution is very low, but not before it
		c.Check(seededSystems[0].SeedTime.Before(now), Equals, false)
		seededSystems[0].SeedTime = time.Time{}
		c.Check(seededSystems[1].SeedTime.Equal(oldSeededTs), Equals, true)
		seededSystems[1].SeedTime = time.Time{}
		c.Check(seededSystems, DeepEquals, []devicestate.SeededSystem{
			{
				System:    expectedLabel,
				Model:     new.Model(),
				BrandID:   new.BrandID(),
				Revision:  new.Revision(),
				Timestamp: new.Timestamp(),
			},
			{
				System:    "0000",
				Model:     model.Model(),
				BrandID:   model.BrandID(),
				Timestamp: model.Timestamp(),
				Revision:  model.Revision(),
			},
		})
	} else {
		// however, error is still logged, both to the task and the logger
		c.Check(strings.Join(setModelTask.Log(), "\n"), Matches, tc.taskLogMatch)
		c.Check(buf.String(), Matches, tc.logMatch)

		c.Assert(seededSystems, HasLen, 1)
		c.Check(seededSystems[0].SeedTime.Equal(oldSeededTs), Equals, true)
		seededSystems[0].SeedTime = time.Time{}
		c.Check(seededSystems, DeepEquals, []devicestate.SeededSystem{
			{
				System:    "0000",
				Model:     model.Model(),
				BrandID:   model.BrandID(),
				Timestamp: model.Timestamp(),
				Revision:  model.Revision(),
			},
		})
	}
}

func (s *deviceMgrRemodelSuite) TestUC20RemodelLocalNonEssentialInstall(c *C) {
	s.testUC20RemodelLocalNonEssential(c,
		&uc20RemodelLocalNonEssentialCase{isUpdate: false})
}

func (s *deviceMgrRemodelSuite) TestUC20RemodelLocalNonEssentialUpdate(c *C) {
	s.testUC20RemodelLocalNonEssential(c,
		&uc20RemodelLocalNonEssentialCase{isUpdate: true})
}

func (s *deviceMgrRemodelSuite) TestUC20RemodelLocalNonEssentialInstallNoSerial(c *C) {
	s.testUC20RemodelLocalNonEssential(c,
		&uc20RemodelLocalNonEssentialCase{isUpdate: false, noSerial: true})
}

func (s *deviceMgrRemodelSuite) TestUC20RemodelLocalNonEssentialUpdateNoSerial(c *C) {
	s.testUC20RemodelLocalNonEssential(c,
		&uc20RemodelLocalNonEssentialCase{isUpdate: true, noSerial: true})
}

func (s *deviceMgrRemodelSuite) TestUC20RemodelLocalNonEssentialInstallExtraSnap(c *C) {
	// We check that it is fine to pass down a snap that is not used,
	// although we might change the behavior in the future.
	s.testUC20RemodelLocalNonEssential(c,
		&uc20RemodelLocalNonEssentialCase{isUpdate: false, notUsedSnap: true})
}

func (s *deviceMgrRemodelSuite) TestUC20RemodelLocalNonEssentialUpdateExtraSnap(c *C) {
	// We check that it is fine to pass down a snap that is not used,
	// although we might change the behavior in the future.
	s.testUC20RemodelLocalNonEssential(c,
		&uc20RemodelLocalNonEssentialCase{isUpdate: true, notUsedSnap: true})
}

type uc20RemodelLocalNonEssentialCase struct {
	isUpdate    bool
	notUsedSnap bool
	noSerial    bool
}

func (s *deviceMgrRemodelSuite) testUC20RemodelLocalNonEssential(c *C, tc *uc20RemodelLocalNonEssentialCase) {
	s.state.Lock()
	defer s.state.Unlock()
	s.state.Set("seeded", true)
	s.state.Set("refresh-privacy-key", "some-privacy-key")

	devicestate.SetBootOkRan(s.mgr, true)
	devicestate.SetBootRevisionsUpdated(s.mgr, true)

	c.Assert(os.MkdirAll(filepath.Join(boot.InitramfsUbuntuBootDir, "device"), 0755), IsNil)

	s.mockTasksNopHandler("fake-download", "validate-snap", "fake-install",
		// create recovery system requests are boot, which is not done here
		"create-recovery-system", "finalize-recovery-system")

	// set a model assertion we remodel from
	essentialSnaps := []interface{}{
		map[string]interface{}{
			"name":            "pc-kernel",
			"id":              snaptest.AssertedSnapID("pc-kernel"),
			"type":            "kernel",
			"default-channel": "20",
		},
		map[string]interface{}{
			"name":            "pc",
			"id":              snaptest.AssertedSnapID("pc"),
			"type":            "gadget",
			"default-channel": "20",
		},
	}
	snaps := essentialSnaps
	if tc.isUpdate {
		snaps = append(snaps, map[string]interface{}{
			"name":            "some-snap",
			"id":              snaptest.AssertedSnapID("some-snap"),
			"type":            "app",
			"default-channel": "latest",
		})
	}
	model := s.makeModelAssertionInState(c, "canonical", "pc-model", map[string]interface{}{
		"architecture": "amd64",
		"base":         "core20",
		"grade":        "dangerous",
		"snaps":        snaps,
	})
	s.makeSerialAssertionInState(c, "canonical", "pc-model", "serial")
	deviceState := auth.DeviceState{
		Brand:  "canonical",
		Model:  "pc-model",
		Serial: "serial",
	}
	if tc.noSerial {
		deviceState.Serial = ""
		deviceState.KeyID = "device-key-id"
	}
	devicestatetest.SetDevice(s.state, &deviceState)

	oldSeededTs := time.Now().AddDate(0, 0, -1)
	s.state.Set("seeded-systems", []devicestate.SeededSystem{
		{
			System:    "0000",
			Model:     model.Model(),
			BrandID:   model.BrandID(),
			Timestamp: model.Timestamp(),
			SeedTime:  oldSeededTs,
		},
	})
	// current gadget
	siModelGadget := &snap.SideInfo{
		RealName: "pc",
		Revision: snap.R(1),
		SnapID:   snaptest.AssertedSnapID("pc"),
	}
	snapstate.Set(s.state, "pc", &snapstate.SnapState{
		SnapType:        "gadget",
		Sequence:        snapstatetest.NewSequenceFromSnapSideInfos([]*snap.SideInfo{siModelGadget}),
		Current:         siModelGadget.Revision,
		Active:          true,
		TrackingChannel: "20/stable",
	})
	// current kernel
	siModelKernel := &snap.SideInfo{
		RealName: "pc-kernel",
		Revision: snap.R(1),
		SnapID:   snaptest.AssertedSnapID("pc-kernel"),
	}
	snapstate.Set(s.state, "pc-kernel", &snapstate.SnapState{
		SnapType:        "kernel",
		Sequence:        snapstatetest.NewSequenceFromSnapSideInfos([]*snap.SideInfo{siModelKernel}),
		Current:         siModelKernel.Revision,
		Active:          true,
		TrackingChannel: "20/stable",
	})
	// base
	siModelBase := &snap.SideInfo{
		RealName: "core20",
		Revision: snap.R(31),
		SnapID:   snaptest.AssertedSnapID("core20"),
	}
	snapstate.Set(s.state, "core20", &snapstate.SnapState{
		SnapType:        "base",
		Sequence:        snapstatetest.NewSequenceFromSnapSideInfos([]*snap.SideInfo{siModelBase}),
		Current:         siModelBase.Revision,
		Active:          true,
		TrackingChannel: "latest/stable",
	})
	// extra snap
	if tc.isUpdate {
		siSomeSnap := &snap.SideInfo{
			RealName: "some-snap",
			Revision: snap.R(1),
			SnapID:   snaptest.AssertedSnapID("some-snap"),
		}
		snapstate.Set(s.state, "some-snap", &snapstate.SnapState{
			SnapType:        "app",
			Sequence:        snapstatetest.NewSequenceFromSnapSideInfos([]*snap.SideInfo{siSomeSnap}),
			Current:         siSomeSnap.Revision,
			Active:          true,
			TrackingChannel: "latest/stable",
		})
	}

	newModelSnaps := essentialSnaps
	newModelSnaps = append(newModelSnaps, map[string]interface{}{
		"name":            "some-snap",
		"id":              snaptest.AssertedSnapID("some-snap"),
		"type":            "app",
		"default-channel": "new-channel",
	})

	new := s.brands.Model("canonical", "pc-model", map[string]interface{}{
		"architecture": "amd64",
		"base":         "core20",
		"grade":        "dangerous",
		"revision":     "1",
		"snaps":        newModelSnaps,
	})

	installWithDeviceContextCalled := 0
	restore := devicestate.MockSnapstateInstallPathWithDeviceContext(func(st *state.State, si *snap.SideInfo, path, name string, opts *snapstate.RevisionOptions, userID int, flags snapstate.Flags, prqt snapstate.PrereqTracker, deviceCtx snapstate.DeviceContext, fromChange string) (*state.TaskSet, error) {
		installWithDeviceContextCalled++
		c.Check(si, NotNil)
		c.Check(si.RealName, Equals, name)
		c.Check(si.RealName, Not(Equals), "not-used-snap")

		tValidate := s.state.NewTask("validate-snap", fmt.Sprintf("Validate %s", name))
		tValidate.Set("snap-setup",
			&snapstate.SnapSetup{SideInfo: si, Channel: opts.Channel})
		tInstall := s.state.NewTask("fake-install", fmt.Sprintf("Install %s", name))
		tInstall.WaitFor(tValidate)
		ts := state.NewTaskSet(tValidate, tInstall)
		ts.MarkEdge(tValidate, snapstate.LastBeforeLocalModificationsEdge)
		return ts, nil
	})
	defer restore()

	updateWithDeviceContextCalled := 0
	restore = devicestate.MockSnapstateUpdatePathWithDeviceContext(func(st *state.State, si *snap.SideInfo, path, name string, opts *snapstate.RevisionOptions, userID int, flags snapstate.Flags, prqt snapstate.PrereqTracker, deviceCtx snapstate.DeviceContext, fromChange string) (*state.TaskSet, error) {
		updateWithDeviceContextCalled++
		c.Check(flags.Required, Equals, false)
		c.Check(flags.NoReRefresh, Equals, true)
		c.Check(deviceCtx, NotNil)
		c.Check(si, NotNil)
		c.Check(si.RealName, Equals, name)
		c.Check(si.RealName, Not(Equals), "not-used-snap")

		tValidate := s.state.NewTask("validate-snap", fmt.Sprintf("Validate %s", name))
		tValidate.Set("snap-setup",
			&snapstate.SnapSetup{SideInfo: si, Channel: opts.Channel})
		tInstall := s.state.NewTask("fake-install", fmt.Sprintf("Install %s", name))
		tInstall.WaitFor(tValidate)
		ts := state.NewTaskSet(tValidate, tInstall)
		ts.MarkEdge(tValidate, snapstate.LastBeforeLocalModificationsEdge)
		return ts, nil
	})
	defer restore()

	restore = release.MockOnClassic(false)
	defer restore()

	m := boot.Modeenv{
		Mode: "run",

		GoodRecoverySystems:    []string{"0000"},
		CurrentRecoverySystems: []string{"0000"},

		Model:          model.Model(),
		BrandID:        model.BrandID(),
		Grade:          string(model.Grade()),
		ModelSignKeyID: model.SignKeyID(),
	}
	c.Assert(m.WriteTo(""), IsNil)

	now := time.Now()
	expectedLabel := now.Format("20060102")
	restore = devicestate.MockTimeNow(func() time.Time { return now })
	defer restore()
	s.state.Set("tried-systems", []string{expectedLabel})

	resealKeyCalls := 0
	restore = boot.MockResealKeyToModeenv(func(rootdir string, modeenv *boot.Modeenv, expectReseal bool, u boot.Unlocker) error {
		resealKeyCalls++
		c.Check(modeenv.GoodRecoverySystems, DeepEquals, []string{"0000", expectedLabel})
		c.Check(modeenv.CurrentRecoverySystems, DeepEquals, []string{"0000", expectedLabel})
		return nil
	})
	defer restore()

	siSomeSnapNew, path := createLocalSnap(c, "some-snap", snaptest.AssertedSnapID("some-snap"), 3)
	localSnaps := []*snap.SideInfo{siSomeSnapNew}
	paths := []string{path}
	if tc.notUsedSnap {
		siNotUsed, pathNotUsed := createLocalSnap(c, "not-used-snap", snaptest.AssertedSnapID("not-used-snap"), 3)
		localSnaps = append(localSnaps, siNotUsed)
		paths = append(paths, pathNotUsed)
	}

	chg, err := devicestate.Remodel(s.state, new, localSnaps, paths, devicestate.RemodelOptions{
		Offline: true,
	})
	c.Assert(err, IsNil)
	if tc.isUpdate {
		c.Check(installWithDeviceContextCalled, Equals, 0)
		c.Check(updateWithDeviceContextCalled, Equals, 1)
	} else {
		c.Check(installWithDeviceContextCalled, Equals, 1)
		c.Check(updateWithDeviceContextCalled, Equals, 0)
	}
	var setModelTask *state.Task
	for _, tsk := range chg.Tasks() {
		if tsk.Kind() == "set-model" {
			setModelTask = tsk
			break
		}
	}
	s.state.Unlock()

	s.settle(c)

	s.state.Lock()
	c.Check(chg.IsReady(), Equals, true)
	c.Assert(chg.Err(), IsNil)
	// even if errors occur during reseal, set-model is a point of no return
	c.Check(setModelTask.Status(), Equals, state.DoneStatus)
	var seededSystems []devicestate.SeededSystem
	c.Assert(s.state.Get("seeded-systems", &seededSystems), IsNil)

	c.Check(setModelTask.Log(), HasLen, 0)

	c.Assert(seededSystems, HasLen, 2)
	// the system was seeded after our mocked 'now' or at the same
	// time if clock resolution is very low, but not before it
	c.Check(seededSystems[0].SeedTime.Before(now), Equals, false)
	seededSystems[0].SeedTime = time.Time{}
	c.Check(seededSystems[1].SeedTime.Equal(oldSeededTs), Equals, true)
	seededSystems[1].SeedTime = time.Time{}
	c.Check(seededSystems, DeepEquals, []devicestate.SeededSystem{
		{
			System:    expectedLabel,
			Model:     new.Model(),
			BrandID:   new.BrandID(),
			Revision:  new.Revision(),
			Timestamp: new.Timestamp(),
		},
		{
			System:    "0000",
			Model:     model.Model(),
			BrandID:   model.BrandID(),
			Timestamp: model.Timestamp(),
			Revision:  model.Revision(),
		},
	})
}

func (s *deviceMgrRemodelSuite) TestUC20RemodelSetModelHappy(c *C) {
	s.testUC20RemodelSetModel(c, uc20RemodelSetModelTestCase{
		resealErr: []error{
			nil, // promote recovery system
			nil, // device change pre model write
			nil, // device change post model write
		},
	})
}

func (s *deviceMgrRemodelSuite) TestUC20RemodelSetModelErr(c *C) {
	s.testUC20RemodelSetModel(c, uc20RemodelSetModelTestCase{
		resealErr: []error{
			nil, // promote tried recovery system
			// keep this comment so that gofmt does not complain
			fmt.Errorf("mock reseal error"), // device change pre model write
		},
		taskLogMatch: `.* cannot complete remodel: \[cannot switch device: mock reseal error\]`,
		logMatch:     `(?s).* cannot complete remodel: \[cannot switch device: mock reseal error\].`,
	})
}

func (s *deviceMgrRemodelSuite) TestUC20RemodelSetModelWithReboot(c *C) {
	// check that set-model does the right thing even if it is restarted
	// after an unexpected reboot; this gets complicated as we cannot
	// panic() at a random place in the task runner, so we set up the state
	// such that the set-model task completes once and is re-run again

	s.state.Lock()
	defer s.state.Unlock()
	s.state.Set("seeded", true)
	s.state.Set("refresh-privacy-key", "some-privacy-key")

	devicestate.SetBootOkRan(s.mgr, true)
	devicestate.SetBootRevisionsUpdated(s.mgr, true)

	s.newFakeStore = func(devBE storecontext.DeviceBackend) snapstate.StoreService {
		return &freshSessionStore{}
	}

	s.mockTasksNopHandler("fake-download", "validate-snap", "fake-install",
		"check-snap", "request-serial",
		// create recovery system requests are boot, which is not done
		// here
		"create-recovery-system", "finalize-recovery-system")

	// set a model assertion we remodel from
	model := s.makeModelAssertionInState(c, "canonical", "pc-model", map[string]interface{}{
		"architecture": "amd64",
		"base":         "core20",
		"grade":        "dangerous",
		"snaps": []interface{}{
			map[string]interface{}{
				"name":            "pc-kernel",
				"id":              snaptest.AssertedSnapID("pc-kernel"),
				"type":            "kernel",
				"default-channel": "20",
			},
			map[string]interface{}{
				"name":            "pc",
				"id":              snaptest.AssertedSnapID("pc"),
				"type":            "gadget",
				"default-channel": "20",
			},
		},
	})
	writeDeviceModelToUbuntuBoot(c, model)
	// the gadget needs to be mocked
	info := snaptest.MakeSnapFileAndDir(c, "name: pc\nversion: 1\ntype: gadget\n", nil, &snap.SideInfo{
		SnapID:   snaptest.AssertedSnapID("pc"),
		Revision: snap.R(1),
		RealName: "pc",
	})
	snapstate.Set(s.state, info.InstanceName(), &snapstate.SnapState{
		SnapType: string(info.Type()),
		Active:   true,
		Sequence: snapstatetest.NewSequenceFromSnapSideInfos([]*snap.SideInfo{&info.SideInfo}),
		Current:  info.Revision,
	})

	s.makeSerialAssertionInState(c, "canonical", "pc-model", "serial")
	devicestatetest.SetDevice(s.state, &auth.DeviceState{
		Brand:  "canonical",
		Model:  "pc-model",
		Serial: "serial",
	})
	oldSeededTs := time.Now().AddDate(0, 0, -1)
	s.state.Set("seeded-systems", []devicestate.SeededSystem{
		{
			System:    "0000",
			Model:     model.Model(),
			BrandID:   model.BrandID(),
			Timestamp: model.Timestamp(),
			SeedTime:  oldSeededTs,
		},
	})
	// current gadget
	siModelGadget := &snap.SideInfo{
		RealName: "pc",
		Revision: snap.R(33),
		SnapID:   snaptest.AssertedSnapID("pc"),
	}
	snapstate.Set(s.state, "pc", &snapstate.SnapState{
		SnapType:        "gadget",
		Sequence:        snapstatetest.NewSequenceFromSnapSideInfos([]*snap.SideInfo{siModelGadget}),
		Current:         siModelGadget.Revision,
		Active:          true,
		TrackingChannel: "20/stable",
	})
	// current kernel
	siModelKernel := &snap.SideInfo{
		RealName: "pc-kernel",
		Revision: snap.R(32),
		SnapID:   snaptest.AssertedSnapID("pc-kernel"),
	}
	snapstate.Set(s.state, "pc-kernel", &snapstate.SnapState{
		SnapType:        "kernel",
		Sequence:        snapstatetest.NewSequenceFromSnapSideInfos([]*snap.SideInfo{siModelKernel}),
		Current:         siModelKernel.Revision,
		Active:          true,
		TrackingChannel: "20/stable",
	})
	// and base
	siModelBase := &snap.SideInfo{
		RealName: "core20",
		Revision: snap.R(31),
		SnapID:   snaptest.AssertedSnapID("core20"),
	}
	snapstate.Set(s.state, "core20", &snapstate.SnapState{
		SnapType:        "base",
		Sequence:        snapstatetest.NewSequenceFromSnapSideInfos([]*snap.SideInfo{siModelBase}),
		Current:         siModelBase.Revision,
		Active:          true,
		TrackingChannel: "latest/stable",
	})

	// the target model, since it's a new model altogether a reregistration
	// will be triggered
	new := s.brands.Model("canonical", "pc-new-model", map[string]interface{}{
		"architecture": "amd64",
		"base":         "core20",
		"grade":        "dangerous",
		"revision":     "1",
		"snaps": []interface{}{
			map[string]interface{}{
				"name":            "pc-kernel",
				"id":              snaptest.AssertedSnapID("pc-kernel"),
				"type":            "kernel",
				"default-channel": "20",
			},
			map[string]interface{}{
				"name":            "pc",
				"id":              snaptest.AssertedSnapID("pc"),
				"type":            "gadget",
				"default-channel": "20",
			},
		},
	})

	restore := devicestate.MockSnapstateInstallWithDeviceContext(func(ctx context.Context, st *state.State, name string, opts *snapstate.RevisionOptions, userID int, flags snapstate.Flags, prqt snapstate.PrereqTracker, deviceCtx snapstate.DeviceContext, fromChange string) (*state.TaskSet, error) {
		tDownload := s.state.NewTask("fake-download", fmt.Sprintf("Download %s", name))
		tValidate := s.state.NewTask("validate-snap", fmt.Sprintf("Validate %s", name))
		tValidate.WaitFor(tDownload)
		tInstall := s.state.NewTask("fake-install", fmt.Sprintf("Install %s", name))
		tInstall.WaitFor(tValidate)
		ts := state.NewTaskSet(tDownload, tValidate, tInstall)
		ts.MarkEdge(tValidate, snapstate.LastBeforeLocalModificationsEdge)
		return ts, nil
	})
	defer restore()
	restore = release.MockOnClassic(false)
	defer restore()

	m := boot.Modeenv{
		Mode: "run",

		GoodRecoverySystems:    []string{"0000"},
		CurrentRecoverySystems: []string{"0000"},

		Model:          model.Model(),
		BrandID:        model.BrandID(),
		Grade:          string(model.Grade()),
		ModelSignKeyID: model.SignKeyID(),
	}
	c.Assert(m.WriteTo(""), IsNil)

	now := time.Now()
	restore = devicestate.MockTimeNow(func() time.Time { return now })
	defer restore()
	expectedLabel := now.Format("20060102")
	s.state.Set("tried-systems", []string{expectedLabel})

	resealKeyCalls := 0
	restore = boot.MockResealKeyToModeenv(func(rootdir string, modeenv *boot.Modeenv, expectReseal bool, u boot.Unlocker) error {
		resealKeyCalls++
		// calls:
		// 1 - promote recovery system
		// 2 - reseal with both models
		// 3 - reseal with new model as current
		// (mocked reboot)
		// 4 - promote recovery system
		// 5 - reseal with new model as current and try; before reboot
		//     set-model changed the model in the state, the new model
		//     replaced the old one, and thus the remodel context
		//     carries the new model in ground context
		// 6 - reseal with new model as current
		c.Check(modeenv.GoodRecoverySystems, DeepEquals, []string{"0000", expectedLabel})
		c.Check(modeenv.CurrentRecoverySystems, DeepEquals, []string{"0000", expectedLabel})
		switch resealKeyCalls {
		case 2:
			c.Check(modeenv.Model, Equals, model.Model())
			c.Check(modeenv.TryModel, Equals, new.Model())
			c.Check(filepath.Join(boot.InitramfsUbuntuBootDir, "device/model"),
				testutil.FileContains, fmt.Sprintf("model: %s\n", model.Model()))
			// old model's revision is 0
			c.Check(filepath.Join(boot.InitramfsUbuntuBootDir, "device/model"),
				Not(testutil.FileContains), "revision:")
		case 3:
			c.Check(modeenv.Model, Equals, new.Model())
			c.Check(modeenv.TryModel, Equals, "")
			c.Check(filepath.Join(boot.InitramfsUbuntuBootDir, "device/model"),
				testutil.FileContains, fmt.Sprintf("model: %s\n", new.Model()))
			c.Check(filepath.Join(boot.InitramfsUbuntuBootDir, "device/model"),
				testutil.FileContains, fmt.Sprintf("revision: %v\n", new.Revision()))
		case 5:
			c.Check(modeenv.Model, Equals, model.Model())
			c.Check(modeenv.TryModel, Equals, new.Model())
			// we are in an after reboot scenario, the file contains
			// the new model
			c.Check(filepath.Join(boot.InitramfsUbuntuBootDir, "device/model"),
				testutil.FileContains, fmt.Sprintf("model: %s\n", new.Model()))
			c.Check(filepath.Join(boot.InitramfsUbuntuBootDir, "device/model"),
				testutil.FileContains, fmt.Sprintf("revision: %v\n", new.Revision()))
			// check unlocker
			u()()
		case 6:
			c.Check(modeenv.Model, Equals, new.Model())
			c.Check(modeenv.TryModel, Equals, "")
			c.Check(filepath.Join(boot.InitramfsUbuntuBootDir, "device/model"),
				testutil.FileContains, fmt.Sprintf("model: %s\n", new.Model()))
			c.Check(filepath.Join(boot.InitramfsUbuntuBootDir, "device/model"),
				testutil.FileContains, fmt.Sprintf("revision: %v\n", new.Revision()))
			// check unlocker
			u()()
		}
		if resealKeyCalls > 6 {
			c.Fatalf("unexpected #%v call to reseal key to modeenv", resealKeyCalls)
		}
		return nil
	})
	defer restore()

	chg, err := devicestate.Remodel(s.state, new, nil, nil, devicestate.RemodelOptions{})
	c.Assert(err, IsNil)

	// since we cannot panic in random place in code that runs under
	// taskrunner, we reset the task status and retry the change again, but
	// we cannot do that once a change has become ready, thus inject a task
	// that will request a reboot and keep retrying, thus stopping execution
	// and keeping the change in a not ready state
	fakeRebootCalls := 0
	fakeRebootCallsReady := false
	s.o.TaskRunner().AddHandler("fake-reboot-and-stall", func(task *state.Task, _ *tomb.Tomb) error {
		fakeRebootCalls++
		if fakeRebootCalls == 1 {
			st := task.State()
			st.Lock()
			defer st.Unlock()
			// not strictly needed, but underlines there's a reboot
			// happening
			restart.Request(st, restart.RestartSystemNow, nil)
		}
		if fakeRebootCallsReady {
			return nil
		}
		// we're not ready, so that the change does not complete yet
		return &state.Retry{}
	}, nil)
	fakeRebootTask := s.state.NewTask("fake-reboot-and-stall", "fake reboot and stalling injected by tests")
	chg.AddTask(fakeRebootTask)
	var setModelTask *state.Task
	for _, tsk := range chg.Tasks() {
		if tsk.Kind() == "set-model" {
			c.Fatalf("set-model present too early")
		}
		// make fake-reboot run after all tasks
		if tsk.Kind() != "fake-reboot-and-stall" {
			fakeRebootTask.WaitFor(tsk)
		}
	}
	s.state.Unlock()

	s.settle(c)

	s.state.Lock()
	// set model was injected by prepare-remodeling
	for _, tsk := range chg.Tasks() {
		if tsk.Kind() == "set-model" {
			setModelTask = tsk
			break
		}
	}
	c.Check(chg.IsReady(), Equals, false)
	c.Assert(chg.Err(), IsNil)
	// injected by fake restart
	c.Check(s.restartRequests, DeepEquals, []restart.RestartType{restart.RestartSystemNow})
	// 3 calls: promote tried system, old & new model, just the new model
	c.Check(resealKeyCalls, Equals, 3)
	// even if errors occur during reseal, set-model is done
	c.Check(setModelTask.Status(), Equals, state.DoneStatus)

	// reset the set-model state back to do, simulating a task restart after a reboot
	setModelTask.SetStatus(state.DoStatus)

	// the seeded systems has already been populated
	var seededSystems []devicestate.SeededSystem
	c.Assert(s.state.Get("seeded-systems", &seededSystems), IsNil)
	c.Assert(seededSystems, HasLen, 2)
	// we need to be smart about checking seed time, also verify
	// timestamps separately to avoid timezone problems
	newSeededTs := seededSystems[0].SeedTime
	// the system was seeded after our mocked 'now' or at the same
	// time if clock resolution is very low, but not before it
	c.Check(newSeededTs.Before(now), Equals, false)
	seededSystems[0].SeedTime = time.Time{}
	c.Check(seededSystems[1].SeedTime.Equal(oldSeededTs), Equals, true)
	seededSystems[1].SeedTime = time.Time{}
	expectedSeededSystems := []devicestate.SeededSystem{
		{
			System:    expectedLabel,
			Model:     new.Model(),
			BrandID:   new.BrandID(),
			Revision:  new.Revision(),
			Timestamp: new.Timestamp(),
		},
		{
			System:    "0000",
			Model:     model.Model(),
			BrandID:   model.BrandID(),
			Timestamp: model.Timestamp(),
			Revision:  model.Revision(),
		},
	}
	c.Check(seededSystems, DeepEquals, expectedSeededSystems)

	fakeRebootCallsReady = true
	// now redo the task again
	s.state.Unlock()

	s.settle(c)

	s.state.Lock()
	c.Check(chg.IsReady(), Equals, true)
	c.Check(chg.Err(), IsNil)
	c.Check(resealKeyCalls, Equals, 6)
	c.Check(setModelTask.Status(), Equals, state.DoneStatus)

	c.Assert(s.state.Get("seeded-systems", &seededSystems), IsNil)
	c.Assert(seededSystems, HasLen, 2)
	// seed time should be unchanged
	c.Check(seededSystems[0].SeedTime.Equal(newSeededTs), Equals, true)
	seededSystems[0].SeedTime = time.Time{}
	c.Check(seededSystems[1].SeedTime.Equal(oldSeededTs), Equals, true)
	seededSystems[1].SeedTime = time.Time{}
	c.Check(seededSystems, DeepEquals, []devicestate.SeededSystem{
		{
			System:    expectedLabel,
			Model:     new.Model(),
			BrandID:   new.BrandID(),
			Revision:  new.Revision(),
			Timestamp: new.Timestamp(),
		},
		{
			System:    "0000",
			Model:     model.Model(),
			BrandID:   model.BrandID(),
			Timestamp: model.Timestamp(),
			Revision:  model.Revision(),
		},
	})
}

func (s *deviceMgrRemodelSuite) testRemodelTasksSelfContainedModelMissingDep(c *C, missingWhat []string, missingWhen string) {
	s.state.Lock()
	defer s.state.Unlock()
	s.state.Set("seeded", true)
	s.state.Set("refresh-privacy-key", "some-privacy-key")

	var testDeviceCtx snapstate.DeviceContext

	// set a model assertion we remodel from
	current := s.makeModelAssertionInState(c, "canonical", "pc-model", map[string]interface{}{
		"architecture": "amd64",
		"base":         "core20",
		"grade":        "dangerous",
		"snaps": []interface{}{
			map[string]interface{}{
				"name":            "pc-kernel",
				"id":              snaptest.AssertedSnapID("pc-kernel"),
				"type":            "kernel",
				"default-channel": "20",
			},
			map[string]interface{}{
				"name":            "pc",
				"id":              snaptest.AssertedSnapID("pc"),
				"type":            "gadget",
				"default-channel": "20",
			},
		},
	})

	snapsupTemplate := &snapstate.SnapSetup{
		SideInfo: &snap.SideInfo{
			RealName: "foo-missing-deps",
			SnapID:   snaptest.AssertedSnapID("foo-missing-deps"),
			Revision: snap.R("123"),
		},
		Type: "app",
		Base: "core20",
	}
	if strutil.ListContains(missingWhat, "base") {
		snapsupTemplate.Base = "foo-base"
	}
	if strutil.ListContains(missingWhat, "content") {
		snapsupTemplate.Prereq = []string{"foo-content"}
	}

	fooYaml := `
name: foo-missing-base
version: 1
@MISSING@
`
	contentPlug := `
plugs:
  foo-content-data:
    content: foo-provided-content
    interface: content
    target: $SNAP/data-dir
    default-provider: foo-content
`
	missing := ""
	if strutil.ListContains(missingWhat, "base") {
		missing += "base: foo-base\n"
	} else {
		missing += "base: core20\n"
	}

	if strutil.ListContains(missingWhat, "content") {
		missing += contentPlug
	}
	fooYaml = strings.Replace(fooYaml, "@MISSING@", missing, 1)
	// the gadget needs to be mocked
	info := snaptest.MakeSnapFileAndDir(c, fooYaml, nil, &snap.SideInfo{
		SnapID:   snaptest.AssertedSnapID("foo-missing-deps"),
		Revision: snap.R(1),
		RealName: "foo-missing-deps",
	})

	if missingWhen != "install" {
		snapstate.Set(s.state, info.InstanceName(), &snapstate.SnapState{
			SnapType:        string(info.Type()),
			Active:          true,
			Sequence:        snapstatetest.NewSequenceFromSnapSideInfos([]*snap.SideInfo{&info.SideInfo}),
			Current:         info.Revision,
			TrackingChannel: "latest/stable",
		})
	}

	restore := devicestate.MockSnapstateInstallWithDeviceContext(func(ctx context.Context, st *state.State, name string, opts *snapstate.RevisionOptions, userID int, flags snapstate.Flags, prqt snapstate.PrereqTracker, deviceCtx snapstate.DeviceContext, fromChange string) (*state.TaskSet, error) {
		if missingWhen != "install" {
			c.Errorf("unexpected call to install for snap %q", name)
			return nil, fmt.Errorf("unexpected call")
		}
		c.Check(flags.Required, Equals, true)
		c.Check(deviceCtx, Equals, testDeviceCtx)
		c.Check(fromChange, Equals, "99")

		prqt.Add(info)

		tDownload := s.state.NewTask("fake-download", fmt.Sprintf("Download %s", name))
		tDownload.Set("snap-setup", snapsupTemplate)
		tValidate := s.state.NewTask("validate-snap", fmt.Sprintf("Validate %s", name))
		tValidate.WaitFor(tDownload)
		tInstall := s.state.NewTask("fake-install", fmt.Sprintf("Install %s", name))
		tInstall.WaitFor(tValidate)
		ts := state.NewTaskSet(tDownload, tValidate, tInstall)
		ts.MarkEdge(tValidate, snapstate.LastBeforeLocalModificationsEdge)
		return ts, nil
	})
	defer restore()

	restore = devicestate.MockSnapstateUpdateWithDeviceContext(func(st *state.State, name string, opts *snapstate.RevisionOptions, userID int, flags snapstate.Flags, prqt snapstate.PrereqTracker, deviceCtx snapstate.DeviceContext, fromChange string) (*state.TaskSet, error) {
		if missingWhen == "install" {
			c.Errorf("unexpected call to update for snap %q", name)
			return nil, fmt.Errorf("unexpected call")
		}
		c.Check(flags.Required, Equals, false)
		c.Check(flags.NoReRefresh, Equals, true)
		c.Check(deviceCtx, Equals, testDeviceCtx)
		c.Check(fromChange, Equals, "99")
		c.Check(opts.Channel, Equals, "latest/stable")

		prqt.Add(info)

		var ts *state.TaskSet
		if missingWhen == "update" {
			tDownload := s.state.NewTask("fake-download", fmt.Sprintf("Download %s to track %s", name, opts.Channel))
			tValidate := s.state.NewTask("validate-snap", fmt.Sprintf("Validate %s", name))
			tValidate.WaitFor(tDownload)
			// set snap-setup on a different task now
			tValidate.Set("snap-setup", snapsupTemplate)
			tUpdate := s.state.NewTask("fake-update", fmt.Sprintf("Update %s to track %s", name, opts.Channel))
			tUpdate.WaitFor(tValidate)
			ts = state.NewTaskSet(tDownload, tValidate, tUpdate)
			ts.MarkEdge(tValidate, snapstate.LastBeforeLocalModificationsEdge)
		} else {
			// switch-channel
			tSwitch := s.state.NewTask("fake-switch-channel", fmt.Sprintf("Switch snap %s channel to %s", name, opts.Channel))
			ts = state.NewTaskSet(tSwitch)
			// no edge
		}
		return ts, nil
	})
	defer restore()

	new := s.brands.Model("canonical", "pc-new-model", map[string]interface{}{
		"architecture": "amd64",
		"base":         "core20",
		"grade":        "dangerous",
		"revision":     "1",
		"snaps": []interface{}{
			map[string]interface{}{
				"name":            "pc-kernel",
				"id":              snaptest.AssertedSnapID("pc-kernel"),
				"type":            "kernel",
				"default-channel": "20",
			},
			map[string]interface{}{
				"name":            "pc",
				"id":              snaptest.AssertedSnapID("pc"),
				"type":            "gadget",
				"default-channel": "20",
			},
			map[string]interface{}{
				"name": "foo-missing-deps",
				"id":   snaptest.AssertedSnapID("foo-missing-deps"),
			},
		},
	})

	// current gadget
	siModelGadget := &snap.SideInfo{
		RealName: "pc",
		Revision: snap.R(33),
		SnapID:   snaptest.AssertedSnapID("pc"),
	}
	snapstate.Set(s.state, "pc", &snapstate.SnapState{
		SnapType:        "gadget",
		Sequence:        snapstatetest.NewSequenceFromSnapSideInfos([]*snap.SideInfo{siModelGadget}),
		Current:         siModelGadget.Revision,
		Active:          true,
		TrackingChannel: "20/stable",
	})
	// current kernel
	siModelKernel := &snap.SideInfo{
		RealName: "pc-kernel",
		Revision: snap.R(32),
		SnapID:   snaptest.AssertedSnapID("pc-kernel"),
	}
	snapstate.Set(s.state, "pc-kernel", &snapstate.SnapState{
		SnapType:        "kernel",
		Sequence:        snapstatetest.NewSequenceFromSnapSideInfos([]*snap.SideInfo{siModelKernel}),
		Current:         siModelKernel.Revision,
		Active:          true,
		TrackingChannel: "20/stable",
	})
	// and base
	siModelBase := &snap.SideInfo{
		RealName: "core20",
		Revision: snap.R(31),
		SnapID:   snaptest.AssertedSnapID("core20"),
	}
	snapstate.Set(s.state, "core20", &snapstate.SnapState{
		SnapType:        "base",
		Sequence:        snapstatetest.NewSequenceFromSnapSideInfos([]*snap.SideInfo{siModelBase}),
		Current:         siModelBase.Revision,
		Active:          true,
		TrackingChannel: "latest/stable",
	})

	testDeviceCtx = &snapstatetest.TrivialDeviceContext{Remodeling: true}

	tss, err := devicestate.RemodelTasks(context.Background(), s.state, current, new, testDeviceCtx, "99", nil, nil, devicestate.RemodelOptions{})

	msg := `cannot remodel to model that is not self contained:`
	if strutil.ListContains(missingWhat, "base") {
		msg += `
  - cannot use snap "foo-missing-deps": base "foo-base" is missing`
	}

	if strutil.ListContains(missingWhat, "content") {
		msg += `
  - cannot use snap "foo-missing-deps": default provider "foo-content" or any alternative provider for content "foo-provided-content" is missing`
	}

	c.Assert(err, ErrorMatches, msg)
	c.Assert(tss, IsNil)
}

func (s *deviceMgrRemodelSuite) TestRemodelTasksSelfContainedModelMissingBaseInstall(c *C) {
	s.testRemodelTasksSelfContainedModelMissingDep(c, []string{"base"}, "install")
}

func (s *deviceMgrRemodelSuite) TestRemodelTasksSelfContainedModelMissingBaseUpdate(c *C) {
	s.testRemodelTasksSelfContainedModelMissingDep(c, []string{"base"}, "update")
}

func (s *deviceMgrRemodelSuite) TestRemodelTasksSelfContainedModelMissingBaseSwitchChannel(c *C) {
	// snap is installed in the system, the update is a simple switch
	// channel operation hence no revision change; the model doesn't mention
	// the snap's base
	s.testRemodelTasksSelfContainedModelMissingDep(c, []string{"base"}, "switch-channel")
}

func (s *deviceMgrRemodelSuite) TestRemodelTasksSelfContainedModelMissingBaseExisting(c *C) {
	// a snap already exists in the system, has no updates but its base
	// isn't mentioned in the model
	s.testRemodelTasksSelfContainedModelMissingDep(c, []string{"base"}, "existing")
}

func (s *deviceMgrRemodelSuite) TestRemodelTasksSelfContainedModelMissingContentInstall(c *C) {
	s.testRemodelTasksSelfContainedModelMissingDep(c, []string{"content"}, "install")
}

func (s *deviceMgrRemodelSuite) TestRemodelTasksSelfContainedModelMissingContentExisting(c *C) {
	// a snap already exists in the system, has no updates but its default
	// content provider isn't mentioned in the model
	s.testRemodelTasksSelfContainedModelMissingDep(c, []string{"content"}, "existing")
}

func (s *deviceMgrRemodelSuite) TestRemodelTasksSelfContainedModelMissingAllInstall(c *C) {
	s.testRemodelTasksSelfContainedModelMissingDep(c, []string{"content", "base"}, "install")
}

func (s *deviceMgrRemodelSuite) TestRemodelTasksSelfContainedModelMissingDepsOfMultipleSnaps(c *C) {
	// multiple new snaps that are missing their dependencies, some
	// dependencies are shared between those snaps
	s.state.Lock()
	defer s.state.Unlock()
	s.state.Set("seeded", true)
	s.state.Set("refresh-privacy-key", "some-privacy-key")

	var testDeviceCtx snapstate.DeviceContext

	// set a model assertion we remodel from
	current := s.makeModelAssertionInState(c, "canonical", "pc-model", map[string]interface{}{
		"architecture": "amd64",
		"base":         "core20",
		"grade":        "dangerous",
		"snaps": []interface{}{
			map[string]interface{}{
				"name":            "pc-kernel",
				"id":              snaptest.AssertedSnapID("pc-kernel"),
				"type":            "kernel",
				"default-channel": "20",
			},
			map[string]interface{}{
				"name":            "pc",
				"id":              snaptest.AssertedSnapID("pc"),
				"type":            "gadget",
				"default-channel": "20",
			},
		},
	})

	// bar is missing the base, and a shared content provider which is
	// missed by foo as well
	fooYaml := `
name: foo-missing-deps
version: 1
base: foo-base
plugs:
  foo-content-data:
    content: foo-provided-content
    interface: content
    target: $SNAP/data-dir
    default-provider: foo-content
`
	fooInfo := snaptest.MakeSnapFileAndDir(c, fooYaml, nil, &snap.SideInfo{
		SnapID:   snaptest.AssertedSnapID("foo-missing-deps"),
		Revision: snap.R(1),
		RealName: "foo-missing-deps",
	})

	restore := devicestate.MockSnapstateInstallWithDeviceContext(func(ctx context.Context, st *state.State, name string, opts *snapstate.RevisionOptions, userID int, flags snapstate.Flags, prqt snapstate.PrereqTracker, deviceCtx snapstate.DeviceContext, fromChange string) (*state.TaskSet, error) {
		if name != "foo-missing-deps" {
			c.Errorf("unexpected call to install for snap %q", name)
			return nil, fmt.Errorf("unexpected call")
		}
		c.Check(flags.Required, Equals, true)
		c.Check(deviceCtx, Equals, testDeviceCtx)
		c.Check(fromChange, Equals, "99")

		prqt.Add(fooInfo)

		tDownload := s.state.NewTask("fake-download", fmt.Sprintf("Download %s", name))
		snapsupFoo := &snapstate.SnapSetup{
			SideInfo: &snap.SideInfo{
				RealName: "foo-missing-deps",
				SnapID:   snaptest.AssertedSnapID("foo-missing-deps"),
				Revision: snap.R("123"),
			},
			Type:   "app",
			Base:   "foo-base",
			Prereq: []string{"foo-content"},
		}
		tDownload.Set("snap-setup", snapsupFoo)
		tValidate := s.state.NewTask("validate-snap", fmt.Sprintf("Validate %s", name))
		tValidate.WaitFor(tDownload)
		tInstall := s.state.NewTask("fake-install", fmt.Sprintf("Install %s", name))
		tInstall.WaitFor(tValidate)
		ts := state.NewTaskSet(tDownload, tValidate, tInstall)
		ts.MarkEdge(tValidate, snapstate.LastBeforeLocalModificationsEdge)
		return ts, nil
	})
	defer restore()

	// bar is missing the base, and a shared content provider which is
	// missed by foo as well
	barYaml := `
name: bar-missing-deps
version: 1
base: bar-base
plugs:
  bar-content-data:
    content: foo-provided-content
    interface: content
    target: $SNAP/data-dir
    default-provider: foo-content
`
	// the gadget needs to be mocked
	barInfo := snaptest.MakeSnapFileAndDir(c, barYaml, nil, &snap.SideInfo{
		SnapID:   snaptest.AssertedSnapID("bar-missing-deps"),
		Revision: snap.R(1),
		RealName: "bar-missing-deps",
	})
	snapstate.Set(s.state, barInfo.InstanceName(), &snapstate.SnapState{
		SnapType:        string(barInfo.Type()),
		Active:          true,
		Sequence:        snapstatetest.NewSequenceFromSnapSideInfos([]*snap.SideInfo{&barInfo.SideInfo}),
		Current:         barInfo.Revision,
		TrackingChannel: "latest/stable",
	})

	restore = devicestate.MockSnapstateUpdateWithDeviceContext(func(st *state.State, name string, opts *snapstate.RevisionOptions, userID int, flags snapstate.Flags, prqt snapstate.PrereqTracker, deviceCtx snapstate.DeviceContext, fromChange string) (*state.TaskSet, error) {
		if name != "bar-missing-deps" {
			c.Errorf("unexpected call to update for snap %q", name)
			return nil, fmt.Errorf("unexpected call")
		}
		c.Check(flags.Required, Equals, false)
		c.Check(flags.NoReRefresh, Equals, true)
		c.Check(deviceCtx, Equals, testDeviceCtx)
		c.Check(fromChange, Equals, "99")
		c.Check(opts.Channel, Equals, "latest/stable")

		prqt.Add(barInfo)

		return state.NewTaskSet(), nil
	})
	defer restore()

	new := s.brands.Model("canonical", "pc-new-model", map[string]interface{}{
		"architecture": "amd64",
		"base":         "core20",
		"grade":        "dangerous",
		"revision":     "1",
		"snaps": []interface{}{
			map[string]interface{}{
				"name":            "pc-kernel",
				"id":              snaptest.AssertedSnapID("pc-kernel"),
				"type":            "kernel",
				"default-channel": "20",
			},
			map[string]interface{}{
				"name":            "pc",
				"id":              snaptest.AssertedSnapID("pc"),
				"type":            "gadget",
				"default-channel": "20",
			},
			map[string]interface{}{
				"name": "foo-missing-deps",
				"id":   snaptest.AssertedSnapID("foo-missing-deps"),
			},
			map[string]interface{}{
				"name": "bar-missing-deps",
				"id":   snaptest.AssertedSnapID("bar-missing-deps"),
			},
		},
	})

	// current gadget
	siModelGadget := &snap.SideInfo{
		RealName: "pc",
		Revision: snap.R(33),
		SnapID:   snaptest.AssertedSnapID("pc"),
	}
	snapstate.Set(s.state, "pc", &snapstate.SnapState{
		SnapType:        "gadget",
		Sequence:        snapstatetest.NewSequenceFromSnapSideInfos([]*snap.SideInfo{siModelGadget}),
		Current:         siModelGadget.Revision,
		Active:          true,
		TrackingChannel: "20/stable",
	})
	// current kernel
	siModelKernel := &snap.SideInfo{
		RealName: "pc-kernel",
		Revision: snap.R(32),
		SnapID:   snaptest.AssertedSnapID("pc-kernel"),
	}
	snapstate.Set(s.state, "pc-kernel", &snapstate.SnapState{
		SnapType:        "kernel",
		Sequence:        snapstatetest.NewSequenceFromSnapSideInfos([]*snap.SideInfo{siModelKernel}),
		Current:         siModelKernel.Revision,
		Active:          true,
		TrackingChannel: "20/stable",
	})
	// and base
	siModelBase := &snap.SideInfo{
		RealName: "core20",
		Revision: snap.R(31),
		SnapID:   snaptest.AssertedSnapID("core20"),
	}
	snapstate.Set(s.state, "core20", &snapstate.SnapState{
		SnapType:        "base",
		Sequence:        snapstatetest.NewSequenceFromSnapSideInfos([]*snap.SideInfo{siModelBase}),
		Current:         siModelBase.Revision,
		Active:          true,
		TrackingChannel: "latest/stable",
	})

	testDeviceCtx = &snapstatetest.TrivialDeviceContext{Remodeling: true}

	tss, err := devicestate.RemodelTasks(context.Background(), s.state, current, new, testDeviceCtx, "99", nil, nil, devicestate.RemodelOptions{})

	msg := `cannot remodel to model that is not self contained:
  - cannot use snap "foo-missing-deps": base "foo-base" is missing
  - cannot use snap "foo-missing-deps": default provider "foo-content" or any alternative provider for content "foo-provided-content" is missing
  - cannot use snap "bar-missing-deps": base "bar-base" is missing
  - cannot use snap "bar-missing-deps": default provider "foo-content" or any alternative provider for content "foo-provided-content" is missing`

	c.Assert(err, ErrorMatches, msg)
	c.Assert(tss, IsNil)
}

type fakeSequenceStore struct {
	storetest.Store

	fn func(*asserts.AssertionType, []string, int, *auth.UserState) (asserts.Assertion, error)
}

func (f *fakeSequenceStore) SeqFormingAssertion(assertType *asserts.AssertionType, sequenceKey []string, sequence int, user *auth.UserState) (asserts.Assertion, error) {
	return f.fn(assertType, sequenceKey, sequence, user)
}

func (s *deviceMgrSuite) TestRemodelUpdateFromValidationSetLatest(c *C) {
	const sequence = ""
	s.testRemodelUpdateFromValidationSet(c, sequence)
}

func (s *deviceMgrSuite) TestRemodelUpdateFromValidationSetSpecific(c *C) {
	const sequence = "1"
	s.testRemodelUpdateFromValidationSet(c, sequence)
}

func (s *deviceMgrSuite) testRemodelUpdateFromValidationSet(c *C, sequence string) {
	s.state.Lock()
	defer s.state.Unlock()
	s.state.Set("seeded", true)
	s.state.Set("refresh-privacy-key", "some-privacy-key")

	var testDeviceCtx snapstate.DeviceContext

	essentialSnapsupTemplate := &snapstate.SnapSetup{
		SideInfo: &snap.SideInfo{
			RealName: "pc",
			SnapID:   snaptest.AssertedSnapID("pc"),
			Revision: snap.R(2),
		},
		Type: "gadget",
	}

	nonEssentialSnapsupTemplate := &snapstate.SnapSetup{
		SideInfo: &snap.SideInfo{
			RealName: "snap-1",
			SnapID:   snaptest.AssertedSnapID("snap-1"),
			Revision: snap.R(2),
		},
		Type: "app",
	}

	restore := devicestate.MockSnapstateUpdateWithDeviceContext(func(st *state.State, name string, opts *snapstate.RevisionOptions, userID int, flags snapstate.Flags, prqt snapstate.PrereqTracker, deviceCtx snapstate.DeviceContext, fromChange string) (*state.TaskSet, error) {
		switch name {
		case "snap-1", "pc":
		default:
			c.Fatalf("unexpected snap update: %s", name)
		}

		c.Check(opts.Revision, Equals, snap.R(2))

		tDownload := s.state.NewTask("fake-download", fmt.Sprintf("Download %s to track %s", name, opts.Channel))
		tValidate := s.state.NewTask("validate-snap", fmt.Sprintf("Validate %s", name))
		tValidate.WaitFor(tDownload)

		switch name {
		case "snap-1":
			tValidate.Set("snap-setup", nonEssentialSnapsupTemplate)
		case "pc":
			tValidate.Set("snap-setup", essentialSnapsupTemplate)
		}

		tUpdate := s.state.NewTask("fake-update", fmt.Sprintf("Update %s to track %s", name, opts.Channel))
		tUpdate.WaitFor(tValidate)
		ts := state.NewTaskSet(tDownload, tValidate, tUpdate)
		ts.MarkEdge(tValidate, snapstate.LastBeforeLocalModificationsEdge)
		return ts, nil
	})
	defer restore()

	currentModel := s.brands.Model("canonical", "pc-model", map[string]interface{}{
		"architecture": "amd64",
		"base":         "core20",
		"snaps": []interface{}{
			map[string]interface{}{
				"name":            "pc-kernel",
				"id":              snaptest.AssertedSnapID("pc-kernel"),
				"type":            "kernel",
				"default-channel": "latest/stable",
			},
			map[string]interface{}{
				"name":            "pc",
				"id":              snaptest.AssertedSnapID("pc"),
				"type":            "gadget",
				"default-channel": "latest/stable",
			},
			map[string]interface{}{
				"name":            "snap-1",
				"id":              snaptest.AssertedSnapID("snap-1"),
				"type":            "app",
				"default-channel": "latest/stable",
			},
		},
	})
	err := assertstate.Add(s.state, currentModel)
	c.Assert(err, IsNil)

	err = devicestatetest.SetDevice(s.state, &auth.DeviceState{
		Brand: "canonical",
		Model: "pc-model",
	})
	c.Assert(err, IsNil)

	snapstate.Set(s.state, "core20", &snapstate.SnapState{
		SnapType: "base",
		Sequence: snapstatetest.NewSequenceFromSnapSideInfos([]*snap.SideInfo{{
			RealName: "core20",
			Revision: snap.R(1),
			SnapID:   snaptest.AssertedSnapID("core20"),
		}}),
		Current:         snap.R(1),
		Active:          true,
		TrackingChannel: "latest/stable",
	})

	snapstate.Set(s.state, "pc-kernel", &snapstate.SnapState{
		SnapType: "kernel",
		Sequence: snapstatetest.NewSequenceFromSnapSideInfos([]*snap.SideInfo{{
			RealName: "pc-kernel",
			Revision: snap.R(1),
			SnapID:   snaptest.AssertedSnapID("pc-kernel"),
		}}),
		Current:         snap.R(1),
		Active:          true,
		TrackingChannel: "latest/stable",
	})

	snapstate.Set(s.state, "pc", &snapstate.SnapState{
		SnapType: "gadget",
		Sequence: snapstatetest.NewSequenceFromSnapSideInfos([]*snap.SideInfo{{
			RealName: "pc",
			Revision: snap.R(1),
			SnapID:   snaptest.AssertedSnapID("pc"),
		}}),
		Current:         snap.R(1),
		Active:          true,
		TrackingChannel: "latest/stable",
	})

	snapstate.Set(s.state, "snap-1", &snapstate.SnapState{
		SnapType: "app",
		Sequence: snapstatetest.NewSequenceFromSnapSideInfos([]*snap.SideInfo{{
			RealName: "snap-1",
			Revision: snap.R(1),
			SnapID:   snaptest.AssertedSnapID("snap-1"),
		}}),
		Current:         snap.R(1),
		Active:          true,
		TrackingChannel: "latest/stable",
	})

	validationSetInModel := map[string]interface{}{
		"account-id": "canonical",
		"name":       "vset-1",
		"mode":       "enforce",
	}

	if sequence != "" {
		validationSetInModel["sequence"] = sequence
	}

	newModel := s.brands.Model("canonical", "pc-model", map[string]interface{}{
		"architecture":    "amd64",
		"base":            "core20",
		"revision":        "1",
		"validation-sets": []interface{}{validationSetInModel},
		"snaps": []interface{}{
			map[string]interface{}{
				"name":            "pc-kernel",
				"id":              snaptest.AssertedSnapID("pc-kernel"),
				"type":            "kernel",
				"default-channel": "latest/stable",
			},
			map[string]interface{}{
				"name":            "pc",
				"id":              snaptest.AssertedSnapID("pc"),
				"type":            "gadget",
				"default-channel": "latest/stable",
			},
			map[string]interface{}{
				"name":            "snap-1",
				"id":              snaptest.AssertedSnapID("snap-1"),
				"type":            "app",
				"default-channel": "latest/stable",
			},
		},
	})

	vset, err := s.brands.Signing("canonical").Sign(asserts.ValidationSetType, map[string]interface{}{
		"type":         "validation-set",
		"authority-id": "canonical",
		"series":       "16",
		"account-id":   "canonical",
		"name":         "vset-1",
		"sequence":     "1",
		"snaps": []interface{}{
			map[string]interface{}{
				"name":     "snap-1",
				"id":       snaptest.AssertedSnapID("snap-1"),
				"revision": "2",
				"presence": "required",
			},
			map[string]interface{}{
				"name":     "pc",
				"id":       snaptest.AssertedSnapID("pc"),
				"revision": "2",
				"presence": "required",
			},
		},
		"timestamp": time.Now().UTC().Format(time.RFC3339),
	}, nil, "")
	c.Assert(err, IsNil)

	testDeviceCtx = &snapstatetest.TrivialDeviceContext{
		Remodeling:     true,
		DeviceModel:    newModel,
		OldDeviceModel: currentModel,
		CtxStore: &fakeSequenceStore{
			fn: func(aType *asserts.AssertionType, key []string, seq int, _ *auth.UserState) (asserts.Assertion, error) {
				c.Check(aType, Equals, asserts.ValidationSetType)
				c.Check(key, DeepEquals, []string{"16", "canonical", "vset-1"})

				if sequence == "" {
					c.Check(seq, Equals, 0)
				} else {
					n, err := strconv.Atoi(sequence)
					c.Assert(err, IsNil)
					c.Check(seq, Equals, n)
				}

				return vset, nil
			},
		},
	}

	tss, err := devicestate.RemodelTasks(context.Background(), s.state, currentModel, newModel, testDeviceCtx, "99", nil, nil, devicestate.RemodelOptions{})
	c.Assert(err, IsNil)

	// 2*snap update, create recovery system, set model
	c.Assert(tss, HasLen, 4)
}

func (s *deviceMgrSuite) TestRemodelInvalidEssentialFromValidationSet(c *C) {
	s.testRemodelInvalidFromValidationSet(c, "pc")
}

func (s *deviceMgrSuite) TestRemodelInvalidNonEssentialFromValidationSet(c *C) {
	s.testRemodelInvalidFromValidationSet(c, "snap-1")
}

func (s *deviceMgrSuite) testRemodelInvalidFromValidationSet(c *C, invalidSnap string) {
	s.state.Lock()
	defer s.state.Unlock()
	s.state.Set("seeded", true)
	s.state.Set("refresh-privacy-key", "some-privacy-key")

	var testDeviceCtx snapstate.DeviceContext

	currentModel := s.brands.Model("canonical", "pc-model", map[string]interface{}{
		"architecture": "amd64",
		"base":         "core20",
		"snaps": []interface{}{
			map[string]interface{}{
				"name":            "pc-kernel",
				"id":              snaptest.AssertedSnapID("pc-kernel"),
				"type":            "kernel",
				"default-channel": "latest/stable",
			},
			map[string]interface{}{
				"name":            "pc",
				"id":              snaptest.AssertedSnapID("pc"),
				"type":            "gadget",
				"default-channel": "latest/stable",
			},
		},
	})
	err := assertstate.Add(s.state, currentModel)
	c.Assert(err, IsNil)

	err = devicestatetest.SetDevice(s.state, &auth.DeviceState{
		Brand: "canonical",
		Model: "pc-model",
	})
	c.Assert(err, IsNil)

	newModel := s.brands.Model("canonical", "pc-model", map[string]interface{}{
		"architecture": "amd64",
		"base":         "core20",
		"revision":     "1",
		"validation-sets": []interface{}{
			map[string]interface{}{
				"account-id": "canonical",
				"name":       "vset-1",
				"mode":       "enforce",
			},
		},
		"snaps": []interface{}{
			map[string]interface{}{
				"name":            "pc-kernel",
				"id":              snaptest.AssertedSnapID("pc-kernel"),
				"type":            "kernel",
				"default-channel": "latest/stable",
			},
			map[string]interface{}{
				"name":            "pc",
				"id":              snaptest.AssertedSnapID("pc"),
				"type":            "gadget",
				"default-channel": "latest/stable",
			},
			map[string]interface{}{
				"name":            "snap-1",
				"id":              snaptest.AssertedSnapID("snap-1"),
				"type":            "app",
				"default-channel": "latest/stable",
			},
		},
	})

	vset, err := s.brands.Signing("canonical").Sign(asserts.ValidationSetType, map[string]interface{}{
		"type":         "validation-set",
		"authority-id": "canonical",
		"series":       "16",
		"account-id":   "canonical",
		"name":         "vset-1",
		"sequence":     "1",
		"snaps": []interface{}{
			map[string]interface{}{
				"name":     invalidSnap,
				"id":       snaptest.AssertedSnapID(invalidSnap),
				"presence": "invalid",
			},
		},
		"timestamp": time.Now().UTC().Format(time.RFC3339),
	}, nil, "")
	c.Assert(err, IsNil)

	testDeviceCtx = &snapstatetest.TrivialDeviceContext{
		Remodeling:     true,
		DeviceModel:    newModel,
		OldDeviceModel: currentModel,
		CtxStore: &fakeSequenceStore{
			fn: func(aType *asserts.AssertionType, key []string, sequence int, _ *auth.UserState) (asserts.Assertion, error) {
				c.Check(aType, Equals, asserts.ValidationSetType)
				c.Check(key, DeepEquals, []string{"16", "canonical", "vset-1"})
				c.Check(sequence, Equals, 0)
				return vset, nil
			},
		},
	}

	_, err = devicestate.RemodelTasks(context.Background(), s.state, currentModel, newModel, testDeviceCtx, "99", nil, nil, devicestate.RemodelOptions{})
	c.Assert(err, ErrorMatches, fmt.Sprintf("snap presence is invalid: %s", invalidSnap))
}

func (s *deviceMgrSuite) TestOfflineRemodelPresentValidationSet(c *C) {
	const withValSet = true
	s.testOfflineRemodelValidationSet(c, withValSet)
}

func (s *deviceMgrSuite) TestOfflineRemodelMissingValidationSet(c *C) {
	const withValSet = false
	s.testOfflineRemodelValidationSet(c, withValSet)
}

func (s *deviceMgrSuite) testOfflineRemodelValidationSet(c *C, withValSet bool) {
	s.state.Lock()
	defer s.state.Unlock()
	s.state.Set("seeded", true)
	s.state.Set("refresh-privacy-key", "some-privacy-key")

	var testDeviceCtx snapstate.DeviceContext

	currentModel := s.brands.Model("canonical", "pc-model", map[string]interface{}{
		"architecture": "amd64",
		"base":         "core20",
		"snaps": []interface{}{
			map[string]interface{}{
				"name":            "pc-kernel",
				"id":              snaptest.AssertedSnapID("pc-kernel"),
				"type":            "kernel",
				"default-channel": "latest/stable",
			},
			map[string]interface{}{
				"name":            "pc",
				"id":              snaptest.AssertedSnapID("pc"),
				"type":            "gadget",
				"default-channel": "latest/stable",
			},
		},
	})
	err := assertstate.Add(s.state, currentModel)
	c.Assert(err, IsNil)

	err = devicestatetest.SetDevice(s.state, &auth.DeviceState{
		Brand: "canonical",
		Model: "pc-model",
	})
	c.Assert(err, IsNil)

	newModel := s.brands.Model("canonical", "pc-model", map[string]interface{}{
		"architecture": "amd64",
		"base":         "core20",
		"revision":     "1",
		"validation-sets": []interface{}{
			map[string]interface{}{
				"account-id": "canonical",
				"name":       "vset-1",
				"mode":       "enforce",
			},
		},
		"snaps": []interface{}{
			map[string]interface{}{
				"name":            "pc-kernel",
				"id":              snaptest.AssertedSnapID("pc-kernel"),
				"type":            "kernel",
				"default-channel": "latest/stable",
			},
			map[string]interface{}{
				"name":            "pc",
				"id":              snaptest.AssertedSnapID("pc"),
				"type":            "gadget",
				"default-channel": "latest/stable",
			},
			map[string]interface{}{
				"name":            "snap-1",
				"id":              snaptest.AssertedSnapID("snap-1"),
				"type":            "app",
				"default-channel": "latest/stable",
			},
		},
	})

	if withValSet {
		vset, err := s.brands.Signing("canonical").Sign(asserts.ValidationSetType, map[string]interface{}{
			"type":         "validation-set",
			"authority-id": "canonical",
			"series":       "16",
			"account-id":   "canonical",
			"name":         "vset-1",
			"sequence":     "1",
			"snaps": []interface{}{
				map[string]interface{}{
					"name":     "snap-1",
					"id":       snaptest.AssertedSnapID("snap-1"),
					"presence": "invalid",
				},
			},
			"timestamp": time.Now().UTC().Format(time.RFC3339),
		}, nil, "")
		c.Assert(err, IsNil)

		err = assertstate.Add(s.state, vset)
		c.Assert(err, IsNil)
	}

	testDeviceCtx = &snapstatetest.TrivialDeviceContext{
		Remodeling:     true,
		DeviceModel:    newModel,
		OldDeviceModel: currentModel,
		CtxStore: &fakeSequenceStore{
			fn: func(*asserts.AssertionType, []string, int, *auth.UserState) (asserts.Assertion, error) {
				c.Errorf("should not be called during an offline remodel")
				return nil, nil
			},
		},
	}

	// content doesn't really matter for this test, since we just use the
	// presence of local snaps to determine if this is an offline remodel
	sis := make([]*snap.SideInfo, 1)
	paths := make([]string, 1)
	sis[0], paths[0] = createLocalSnap(c, "pc", snaptest.AssertedSnapID("pc"), 1)

	_, err = devicestate.RemodelTasks(context.Background(), s.state, currentModel, newModel, testDeviceCtx, "99", sis, paths, devicestate.RemodelOptions{
		Offline: true,
	})
	if !withValSet {
		c.Assert(err, ErrorMatches, "validation-set assertion not found")
	} else {
		c.Assert(err, ErrorMatches, "snap presence is invalid: snap-1")
	}
}

func (s *deviceMgrSuite) TestOfflineRemodelMissingSnap(c *C) {
	s.state.Lock()
	defer s.state.Unlock()
	s.state.Set("seeded", true)
	s.state.Set("refresh-privacy-key", "some-privacy-key")

	var testDeviceCtx snapstate.DeviceContext

	currentModel := s.brands.Model("canonical", "pc-model", map[string]interface{}{
		"architecture": "amd64",
		"base":         "core20",
		"snaps": []interface{}{
			map[string]interface{}{
				"name":            "pc-kernel",
				"id":              snaptest.AssertedSnapID("pc-kernel"),
				"type":            "kernel",
				"default-channel": "latest/stable",
			},
			map[string]interface{}{
				"name":            "pc",
				"id":              snaptest.AssertedSnapID("pc"),
				"type":            "gadget",
				"default-channel": "latest/stable",
			},
		},
	})
	err := assertstate.Add(s.state, currentModel)
	c.Assert(err, IsNil)

	err = devicestatetest.SetDevice(s.state, &auth.DeviceState{
		Brand: "canonical",
		Model: "pc-model",
	})
	c.Assert(err, IsNil)

	newModel := s.brands.Model("canonical", "pc-model", map[string]interface{}{
		"architecture": "amd64",
		"base":         "core20",
		"revision":     "1",
		"snaps": []interface{}{
			map[string]interface{}{
				"name":            "pc-kernel",
				"id":              snaptest.AssertedSnapID("pc-kernel"),
				"type":            "kernel",
				"default-channel": "latest/stable",
			},
			map[string]interface{}{
				"name":            "pc-new",
				"id":              snaptest.AssertedSnapID("pc"),
				"type":            "gadget",
				"default-channel": "latest/stable",
			},
		},
	})

	snapstatetest.InstallEssentialSnaps(c, s.state, "core20", nil)

	_, err = devicestate.RemodelTasks(context.Background(), s.state, currentModel, newModel, testDeviceCtx, "99", nil, nil, devicestate.RemodelOptions{
		Offline: true,
	})
	c.Assert(err, ErrorMatches, `no snap file provided for "pc-new"`)
}

func (s *deviceMgrSuite) TestOfflineRemodelPreinstalledIncorrectRevision(c *C) {
	s.state.Lock()
	defer s.state.Unlock()
	s.state.Set("seeded", true)
	s.state.Set("refresh-privacy-key", "some-privacy-key")

	var testDeviceCtx snapstate.DeviceContext

	currentModel := s.brands.Model("canonical", "pc-model", map[string]interface{}{
		"architecture": "amd64",
		"base":         "core20",
		"snaps": []interface{}{
			map[string]interface{}{
				"name":            "pc-kernel",
				"id":              snaptest.AssertedSnapID("pc-kernel"),
				"type":            "kernel",
				"default-channel": "latest/stable",
			},
			map[string]interface{}{
				"name":            "pc",
				"id":              snaptest.AssertedSnapID("pc"),
				"type":            "gadget",
				"default-channel": "latest/stable",
			},
		},
	})
	err := assertstate.Add(s.state, currentModel)
	c.Assert(err, IsNil)

	err = devicestatetest.SetDevice(s.state, &auth.DeviceState{
		Brand: "canonical",
		Model: "pc-model",
	})
	c.Assert(err, IsNil)

	newModel := s.brands.Model("canonical", "pc-model", map[string]interface{}{
		"architecture": "amd64",
		"base":         "core20",
		"revision":     "1",
		"validation-sets": []interface{}{
			map[string]interface{}{
				"account-id": "canonical",
				"name":       "vset-1",
				"mode":       "enforce",
			},
		},
		"snaps": []interface{}{
			map[string]interface{}{
				"name":            "pc-kernel",
				"id":              snaptest.AssertedSnapID("pc-kernel"),
				"type":            "kernel",
				"default-channel": "latest/stable",
			},
			map[string]interface{}{
				"name":            "pc",
				"id":              snaptest.AssertedSnapID("pc"),
				"type":            "gadget",
				"default-channel": "latest/stable",
			},
		},
	})

	vset, err := s.brands.Signing("canonical").Sign(asserts.ValidationSetType, map[string]interface{}{
		"type":         "validation-set",
		"authority-id": "canonical",
		"series":       "16",
		"account-id":   "canonical",
		"name":         "vset-1",
		"sequence":     "1",
		"snaps": []interface{}{
			map[string]interface{}{
				"name":     "pc-kernel",
				"id":       snaptest.AssertedSnapID("pc-kernel"),
				"presence": "required",
				"revision": "2",
			},
		},
		"timestamp": time.Now().UTC().Format(time.RFC3339),
	}, nil, "")
	c.Assert(err, IsNil)

	err = assertstate.Add(s.state, vset)
	c.Assert(err, IsNil)

	snapstatetest.InstallEssentialSnaps(c, s.state, "core20", nil)

	_, err = devicestate.RemodelTasks(context.Background(), s.state, currentModel, newModel, testDeviceCtx, "99", nil, nil, devicestate.RemodelOptions{
		Offline: true,
	})
	c.Assert(err, ErrorMatches, `installed snap "pc-kernel" does not match revision required to be used for offline remodel: 2 != 1`)
}

func (s *deviceMgrSuite) TestRemodelRequiredSnapMissingFromModel(c *C) {
	s.state.Lock()
	defer s.state.Unlock()
	s.state.Set("seeded", true)
	s.state.Set("refresh-privacy-key", "some-privacy-key")

	var testDeviceCtx snapstate.DeviceContext

	currentModel := s.brands.Model("canonical", "pc-model", map[string]interface{}{
		"architecture": "amd64",
		"base":         "core20",
		"snaps": []interface{}{
			map[string]interface{}{
				"name":            "pc-kernel",
				"id":              snaptest.AssertedSnapID("pc-kernel"),
				"type":            "kernel",
				"default-channel": "latest/stable",
			},
			map[string]interface{}{
				"name":            "pc",
				"id":              snaptest.AssertedSnapID("pc"),
				"type":            "gadget",
				"default-channel": "latest/stable",
			},
		},
	})
	err := assertstate.Add(s.state, currentModel)
	c.Assert(err, IsNil)

	err = devicestatetest.SetDevice(s.state, &auth.DeviceState{
		Brand: "canonical",
		Model: "pc-model",
	})
	c.Assert(err, IsNil)

	newModel := s.brands.Model("canonical", "pc-model", map[string]interface{}{
		"architecture": "amd64",
		"base":         "core20",
		"revision":     "1",
		"validation-sets": []interface{}{
			map[string]interface{}{
				"account-id": "canonical",
				"name":       "vset-1",
				"mode":       "enforce",
			},
		},
		"snaps": []interface{}{
			map[string]interface{}{
				"name":            "pc-kernel",
				"id":              snaptest.AssertedSnapID("pc-kernel"),
				"type":            "kernel",
				"default-channel": "latest/stable",
			},
			map[string]interface{}{
				"name":            "pc",
				"id":              snaptest.AssertedSnapID("pc"),
				"type":            "gadget",
				"default-channel": "latest/stable",
			},
		},
	})

	vset, err := s.brands.Signing("canonical").Sign(asserts.ValidationSetType, map[string]interface{}{
		"type":         "validation-set",
		"authority-id": "canonical",
		"series":       "16",
		"account-id":   "canonical",
		"name":         "vset-1",
		"sequence":     "1",
		"snaps": []interface{}{
			map[string]interface{}{
				"name":     "snap-1",
				"id":       snaptest.AssertedSnapID("snap-1"),
				"presence": "required",
			},
		},
		"timestamp": time.Now().UTC().Format(time.RFC3339),
	}, nil, "")
	c.Assert(err, IsNil)

	testDeviceCtx = &snapstatetest.TrivialDeviceContext{
		Remodeling:     true,
		DeviceModel:    newModel,
		OldDeviceModel: currentModel,
		CtxStore: &fakeSequenceStore{
			fn: func(aType *asserts.AssertionType, key []string, sequence int, _ *auth.UserState) (asserts.Assertion, error) {
				c.Check(aType, Equals, asserts.ValidationSetType)
				c.Check(key, DeepEquals, []string{"16", "canonical", "vset-1"})
				c.Check(sequence, Equals, 0)
				return vset, nil
			},
		},
	}

	_, err = devicestate.RemodelTasks(context.Background(), s.state, currentModel, newModel, testDeviceCtx, "99", nil, nil, devicestate.RemodelOptions{})
	c.Assert(err, ErrorMatches, "missing required snap in model: snap-1")
}

func (s *deviceMgrRemodelSuite) TestRemodelVerifyOrderOfTasks(c *C) {
	s.state.Lock()
	defer s.state.Unlock()
	s.state.Set("seeded", true)
	s.state.Set("refresh-privacy-key", "some-privacy-key")

	var testDeviceCtx snapstate.DeviceContext

	// set a model assertion we remodel from
	current := s.makeModelAssertionInState(c, "canonical", "pc-model", map[string]interface{}{
		"architecture": "amd64",
		"base":         "core20",
		"grade":        "dangerous",
		"snaps": []interface{}{
			map[string]interface{}{
				"name":            "pc-kernel",
				"id":              snaptest.AssertedSnapID("pc-kernel"),
				"type":            "kernel",
				"default-channel": "20",
			},
			map[string]interface{}{
				"name":            "pc",
				"id":              snaptest.AssertedSnapID("pc"),
				"type":            "gadget",
				"default-channel": "20",
			},
		},
	})

	kernelSnapsupTemplate := &snapstate.SnapSetup{
		SideInfo: &snap.SideInfo{
			RealName: "kernel-new",
			SnapID:   snaptest.AssertedSnapID("kernel-new"),
			Revision: snap.R("123"),
		},
		Type: "kernel",
	}

	fooSnapsupTemplate := &snapstate.SnapSetup{
		SideInfo: &snap.SideInfo{
			RealName: "foo-with-base",
			SnapID:   snaptest.AssertedSnapID("foo-with-base"),
			Revision: snap.R("123"),
		},
		Type: "app",
		Base: "foo-base",
	}

	fooBaseSnapsupTemplate := &snapstate.SnapSetup{
		SideInfo: &snap.SideInfo{
			RealName: "foo-base",
			SnapID:   snaptest.AssertedSnapID("foo-base"),
			Revision: snap.R("123"),
		},
		Type: "base",
	}

	barSnapsupTemplate := &snapstate.SnapSetup{
		SideInfo: &snap.SideInfo{
			RealName: "bar-with-base",
			SnapID:   snaptest.AssertedSnapID("bar-with-base"),
			Revision: snap.R("123"),
		},
		Type: "app",
		Base: "bar-base",
	}

	barBaseSnapsupTemplate := &snapstate.SnapSetup{
		SideInfo: &snap.SideInfo{
			RealName: "bar-base",
			SnapID:   snaptest.AssertedSnapID("bar-base"),
			Revision: snap.R("123"),
		},
		Type: "base",
	}

	restore := devicestate.MockSnapstateInstallWithDeviceContext(func(ctx context.Context, st *state.State, name string, opts *snapstate.RevisionOptions, userID int, flags snapstate.Flags, prqt snapstate.PrereqTracker, deviceCtx snapstate.DeviceContext, fromChange string) (*state.TaskSet, error) {
		// currently we do not set essential snaps as required as they are
		// prevented from being removed by other means
		if name != "kernel-new" {
			c.Check(flags.Required, Equals, true)
		}
		c.Check(deviceCtx, Equals, testDeviceCtx)
		c.Check(fromChange, Equals, "99")

		tDownload := s.state.NewTask("fake-download", fmt.Sprintf("Download %s", name))
		switch name {
		case "kernel-new":
			tDownload.Set("snap-setup", kernelSnapsupTemplate)
		case "foo-with-base":
			tDownload.Set("snap-setup", fooSnapsupTemplate)
		case "bar-with-base":
			tDownload.Set("snap-setup", barSnapsupTemplate)
		case "foo-base":
			tDownload.Set("snap-setup", fooBaseSnapsupTemplate)
		case "bar-base":
			tDownload.Set("snap-setup", barBaseSnapsupTemplate)
		default:
			c.Fatalf("unexpected call to install for snap %q", name)
		}
		tValidate := s.state.NewTask("validate-snap", fmt.Sprintf("Validate %s", name))
		tValidate.WaitFor(tDownload)
		tInstall := s.state.NewTask("fake-install", fmt.Sprintf("Install %s", name))
		tInstall.WaitFor(tValidate)
		ts := state.NewTaskSet(tDownload, tValidate, tInstall)
		ts.MarkEdge(tValidate, snapstate.LastBeforeLocalModificationsEdge)
		return ts, nil
	})
	defer restore()

	new := s.brands.Model("canonical", "pc-new-model", map[string]interface{}{
		"architecture": "amd64",
		"base":         "core20",
		"grade":        "dangerous",
		"revision":     "1",
		"snaps": []interface{}{
			map[string]interface{}{
				"name":            "kernel-new",
				"id":              snaptest.AssertedSnapID("kernel-new"),
				"type":            "kernel",
				"default-channel": "20",
			},
			map[string]interface{}{
				"name":            "pc",
				"id":              snaptest.AssertedSnapID("pc"),
				"type":            "gadget",
				"default-channel": "20",
			},
			map[string]interface{}{
				"name": "foo-with-base",
				"id":   snaptest.AssertedSnapID("foo-with-base"),
			},
			map[string]interface{}{
				"name": "bar-with-base",
				"id":   snaptest.AssertedSnapID("bar-with-base"),
			},
			map[string]interface{}{
				"name": "foo-base",
				"type": "base",
				"id":   snaptest.AssertedSnapID("foo-base"),
			},
			map[string]interface{}{
				"name": "bar-base",
				"type": "base",
				"id":   snaptest.AssertedSnapID("bar-base"),
			},
		},
	})

	// current gadget
	siModelGadget := &snap.SideInfo{
		RealName: "pc",
		Revision: snap.R(33),
		SnapID:   snaptest.AssertedSnapID("pc"),
	}
	snapstate.Set(s.state, "pc", &snapstate.SnapState{
		SnapType:        "gadget",
		Sequence:        snapstatetest.NewSequenceFromSnapSideInfos([]*snap.SideInfo{siModelGadget}),
		Current:         siModelGadget.Revision,
		Active:          true,
		TrackingChannel: "20/stable",
	})

	// current kernel
	siModelKernel := &snap.SideInfo{
		RealName: "pc-kernel",
		Revision: snap.R(32),
		SnapID:   snaptest.AssertedSnapID("pc-kernel"),
	}
	snapstate.Set(s.state, "pc-kernel", &snapstate.SnapState{
		SnapType:        "kernel",
		Sequence:        snapstatetest.NewSequenceFromSnapSideInfos([]*snap.SideInfo{siModelKernel}),
		Current:         siModelKernel.Revision,
		Active:          true,
		TrackingChannel: "20/stable",
	})

	// and base
	siModelBase := &snap.SideInfo{
		RealName: "core20",
		Revision: snap.R(31),
		SnapID:   snaptest.AssertedSnapID("core20"),
	}
	snapstate.Set(s.state, "core20", &snapstate.SnapState{
		SnapType:        "base",
		Sequence:        snapstatetest.NewSequenceFromSnapSideInfos([]*snap.SideInfo{siModelBase}),
		Current:         siModelBase.Revision,
		Active:          true,
		TrackingChannel: "latest/stable",
	})

	testDeviceCtx = &snapstatetest.TrivialDeviceContext{Remodeling: true, DeviceModel: new, OldDeviceModel: current}

	tss, err := devicestate.RemodelTasks(context.Background(), s.state, current, new, testDeviceCtx, "99", nil, nil, devicestate.RemodelOptions{})
	c.Assert(err, IsNil)

	// 5 snaps + create recovery system + set model
	c.Assert(tss, HasLen, 7)

	verifyOrderOfSnapSetups(c, tss, []snap.Type{
		snap.TypeKernel, snap.TypeBase, snap.TypeBase, snap.TypeApp, snap.TypeApp,
	})
}

func verifyOrderOfSnapSetups(c *C, tss []*state.TaskSet, expectedTypes []snap.Type) {
	foundTypes := make([]snap.Type, 0, len(expectedTypes))
	for _, ts := range tss {
		snapsup := snapSetupFromTaskSet(ts)
		if snapsup == nil {
			continue
		}
		foundTypes = append(foundTypes, snapsup.Type)
	}
	c.Check(foundTypes, DeepEquals, expectedTypes)
}

func snapSetupFromTaskSet(ts *state.TaskSet) *snapstate.SnapSetup {
	for _, t := range ts.Tasks() {
		snapsup, err := snapstate.TaskSnapSetup(t)
		if err != nil {
			continue
		}
		return snapsup
	}
	return nil
}

func (s *deviceMgrRemodelSuite) TestRemodelHybridSystemSkipSeed(c *C) {
	s.state.Lock()
	defer s.state.Unlock()
	s.state.Set("seeded", true)
	s.state.Set("refresh-privacy-key", "some-privacy-key")

	restore := devicestate.MockSnapstateUpdateWithDeviceContext(func(_ *state.State, name string, opts *snapstate.RevisionOptions, userID int, flags snapstate.Flags, _ snapstate.PrereqTracker, _ snapstate.DeviceContext, _ string) (*state.TaskSet, error) {
		tDownload := s.state.NewTask("fake-download", fmt.Sprintf("Download %s from track %s", name, opts.Channel))
		tDownload.Set("snap-setup", &snapstate.SnapSetup{
			SideInfo: &snap.SideInfo{
				RealName: name,
			},
		})
		tValidate := s.state.NewTask("validate-snap", fmt.Sprintf("Validate %s", name))
		tValidate.WaitFor(tDownload)
		tUpdate := s.state.NewTask("fake-update", fmt.Sprintf("Update %s to track %s", name, opts.Channel))
		tUpdate.WaitFor(tValidate)
		ts := state.NewTaskSet(tDownload, tValidate, tUpdate)
		ts.MarkEdge(tValidate, snapstate.LastBeforeLocalModificationsEdge)
		return ts, nil
	})
	defer restore()

	// set a model assertion
	s.makeModelAssertionInState(c, "canonical", "pc-model", map[string]interface{}{
		"architecture": "amd64",
		"base":         "core20",
		"grade":        "dangerous",
		"classic":      "true",
		"distribution": "ubuntu",
		"snaps": []interface{}{
			map[string]interface{}{
				"name":            "pc-kernel",
				"id":              snaptest.AssertedSnapID("pc-kernel"),
				"type":            "kernel",
				"default-channel": "20",
			},
			map[string]interface{}{
				"name":            "pc",
				"id":              snaptest.AssertedSnapID("pc"),
				"type":            "gadget",
				"default-channel": "20",
			},
		},
	})
	s.makeSerialAssertionInState(c, "canonical", "pc-model", "serial")
	devicestatetest.SetDevice(s.state, &auth.DeviceState{
		Brand:  "canonical",
		Model:  "pc-model",
		Serial: "serial",
	})

	var gadgetYaml = `
volumes:
  pc:
    bootloader: grub
    structure:
      - name: ubuntu-seed
        role: system-seed-null
        type: EF,C12A7328-F81F-11D2-BA4B-00A0C93EC93B
        size: 1G
      - name: ubuntu-boot
        role: system-boot
        type: 83,F9E14625-EF3E-4200-AFEF-AEBD407460C4
        size: 1G
      - name: ubuntu-data
        role: system-data
        type: 83,0FC63DAF-8483-4772-8E79-3D69D8477DE4
        size: 2G
`

	gadgetFiles := [][]string{
		{"meta/gadget.yaml", gadgetYaml},
	}

	snapstatetest.InstallEssentialSnaps(c, s.state, "core20", gadgetFiles, nil)

	newModel := s.brands.Model("canonical", "pc-model", map[string]interface{}{
		"architecture": "amd64",
		"base":         "core20",
		"grade":        "dangerous",
		"revision":     "1",
		"classic":      "true",
		"distribution": "ubuntu",
		"snaps": []interface{}{
			map[string]interface{}{
				"name":            "pc-kernel",
				"id":              snaptest.AssertedSnapID("pc-kernel"),
				"type":            "kernel",
				"default-channel": "21/edge",
			},
			map[string]interface{}{
				"name":            "pc",
				"id":              snaptest.AssertedSnapID("pc"),
				"type":            "gadget",
				"default-channel": "21/stable",
			},
			map[string]interface{}{
				"name":            "core20",
				"id":              snaptest.AssertedSnapID("core20"),
				"type":            "base",
				"default-channel": "latest/edge",
			},
		},
	})

	chg, err := devicestate.Remodel(s.state, newModel, nil, nil)
	c.Assert(err, IsNil)

	c.Check(chg.Summary(), Equals, "Refresh model assertion from revision 0 to 1")

	tasks := chg.Tasks()

	// 3 snaps (3 tasks for each) + set-model
	c.Check(tasks, HasLen, 3*3+1)

	taskKinds := make([]string, 0, len(tasks))
	for _, t := range tasks {
		taskKinds = append(taskKinds, t.Kind())
	}

	// note the lack of tasks for creating a recovery system, since this model
	// has a system-seed-null partition
	c.Check(taskKinds, DeepEquals, []string{
		"fake-download", "validate-snap", "fake-update",
		"fake-download", "validate-snap", "fake-update",
		"fake-download", "validate-snap", "fake-update",
		"set-model",
	})
}

func (s *deviceMgrRemodelSuite) TestRemodelHybridSystem(c *C) {
	s.state.Lock()
	defer s.state.Unlock()
	s.state.Set("seeded", true)
	s.state.Set("refresh-privacy-key", "some-privacy-key")

	restore := devicestate.MockSnapstateUpdateWithDeviceContext(func(_ *state.State, name string, opts *snapstate.RevisionOptions, userID int, flags snapstate.Flags, _ snapstate.PrereqTracker, _ snapstate.DeviceContext, _ string) (*state.TaskSet, error) {
		tDownload := s.state.NewTask("fake-download", fmt.Sprintf("Download %s from track %s", name, opts.Channel))
		tDownload.Set("snap-setup", &snapstate.SnapSetup{
			SideInfo: &snap.SideInfo{
				RealName: name,
			},
		})
		tValidate := s.state.NewTask("validate-snap", fmt.Sprintf("Validate %s", name))
		tValidate.WaitFor(tDownload)
		tUpdate := s.state.NewTask("fake-update", fmt.Sprintf("Update %s to track %s", name, opts.Channel))
		tUpdate.WaitFor(tValidate)
		ts := state.NewTaskSet(tDownload, tValidate, tUpdate)
		ts.MarkEdge(tValidate, snapstate.LastBeforeLocalModificationsEdge)
		return ts, nil
	})
	defer restore()

	// set a model assertion
	s.makeModelAssertionInState(c, "canonical", "pc-model", map[string]interface{}{
		"architecture": "amd64",
		"base":         "core20",
		"grade":        "dangerous",
		"classic":      "true",
		"distribution": "ubuntu",
		"snaps": []interface{}{
			map[string]interface{}{
				"name":            "pc-kernel",
				"id":              snaptest.AssertedSnapID("pc-kernel"),
				"type":            "kernel",
				"default-channel": "20",
			},
			map[string]interface{}{
				"name":            "pc",
				"id":              snaptest.AssertedSnapID("pc"),
				"type":            "gadget",
				"default-channel": "20",
			},
		},
	})
	s.makeSerialAssertionInState(c, "canonical", "pc-model", "serial")
	devicestatetest.SetDevice(s.state, &auth.DeviceState{
		Brand:  "canonical",
		Model:  "pc-model",
		Serial: "serial",
	})

	var gadgetYaml = `
volumes:
  pc:
    bootloader: grub
    structure:
      - name: ubuntu-seed
        role: system-seed
        type: EF,C12A7328-F81F-11D2-BA4B-00A0C93EC93B
        size: 1G
      - name: ubuntu-data
        role: system-data
        type: 83,0FC63DAF-8483-4772-8E79-3D69D8477DE4
        size: 2G
`

	gadgetFiles := [][]string{
		{"meta/gadget.yaml", gadgetYaml},
	}

	snapstatetest.InstallEssentialSnaps(c, s.state, "core20", gadgetFiles, nil)

	newModel := s.brands.Model("canonical", "pc-model", map[string]interface{}{
		"architecture": "amd64",
		"base":         "core20",
		"grade":        "dangerous",
		"revision":     "1",
		"classic":      "true",
		"distribution": "ubuntu",
		"snaps": []interface{}{
			map[string]interface{}{
				"name":            "pc-kernel",
				"id":              snaptest.AssertedSnapID("pc-kernel"),
				"type":            "kernel",
				"default-channel": "21/edge",
			},
			map[string]interface{}{
				"name":            "pc",
				"id":              snaptest.AssertedSnapID("pc"),
				"type":            "gadget",
				"default-channel": "21/stable",
			},
			map[string]interface{}{
				"name":            "core20",
				"id":              snaptest.AssertedSnapID("core20"),
				"type":            "base",
				"default-channel": "latest/edge",
			},
		},
	})

	chg, err := devicestate.Remodel(s.state, newModel, nil, nil)
	c.Assert(err, IsNil)

	c.Check(chg.Summary(), Equals, "Refresh model assertion from revision 0 to 1")

	tasks := chg.Tasks()

	// 3 snaps (3 tasks for each) + recovery system (2 taskss) + set-model
	c.Check(tasks, HasLen, 3*3+2+1)

	taskKinds := make([]string, 0, len(tasks))
	for _, t := range tasks {
		taskKinds = append(taskKinds, t.Kind())
	}

	c.Check(taskKinds, DeepEquals, []string{
		"fake-download", "validate-snap", "fake-update",
		"fake-download", "validate-snap", "fake-update",
		"fake-download", "validate-snap", "fake-update",
		"create-recovery-system", "finalize-recovery-system",
		"set-model",
	})
}<|MERGE_RESOLUTION|>--- conflicted
+++ resolved
@@ -228,13 +228,8 @@
 		"classic":      cur["classic"],
 	})
 
-<<<<<<< HEAD
-	_, err := devicestate.Remodel(s.state, new, nil, nil)
+	_, err := devicestate.Remodel(s.state, new, nil, nil, devicestate.RemodelOptions{})
 	c.Check(err, ErrorMatches, `cannot remodel from classic \(non-hybrid\) model`)
-=======
-	_, err := devicestate.Remodel(s.state, new, nil, nil, devicestate.RemodelOptions{})
-	c.Check(err, ErrorMatches, `cannot remodel from classic model`)
->>>>>>> 933c138a
 }
 
 func (s *deviceMgrRemodelSuite) TestRemodelCheckGrade(c *C) {
@@ -2756,24 +2751,24 @@
 	})
 
 	// install snaps for current model
-	snapstatetest.InstallEssentialSnaps(c, s.state, "core20", nil)
+	snapstatetest.InstallEssentialSnaps(c, s.state, "core20", nil, nil)
 
 	// install snaps that will be needed for new model
-	snapstatetest.InstallSnap(c, s.state, "name: pc-new\nversion: 1\ntype: gadget\nbase: core20-new", true, &snap.SideInfo{
+	snapstatetest.InstallSnap(c, s.state, "name: pc-new\nversion: 1\ntype: gadget\nbase: core20-new", nil, true, &snap.SideInfo{
 		SnapID:   snaptest.AssertedSnapID("pc-new"),
 		Revision: snap.R(222),
 		RealName: "pc-new",
 		Channel:  "20/stable",
 	})
 
-	snapstatetest.InstallSnap(c, s.state, "name: pc-kernel-new\nversion: 1\ntype: kernel\n", true, &snap.SideInfo{
+	snapstatetest.InstallSnap(c, s.state, "name: pc-kernel-new\nversion: 1\ntype: kernel\n", nil, true, &snap.SideInfo{
 		SnapID:   snaptest.AssertedSnapID("pc-kernel-new"),
 		Revision: snap.R(222),
 		RealName: "pc-kernel-new",
 		Channel:  "20/stable",
 	})
 
-	snapstatetest.InstallSnap(c, s.state, "name: core20-new\nversion: 1\ntype: base\n", true, &snap.SideInfo{
+	snapstatetest.InstallSnap(c, s.state, "name: core20-new\nversion: 1\ntype: base\n", nil, true, &snap.SideInfo{
 		SnapID:   snaptest.AssertedSnapID("core20-new"),
 		Revision: snap.R(222),
 		RealName: "core20-new",
@@ -3006,24 +3001,24 @@
 	})
 
 	// install snaps for current model
-	snapstatetest.InstallEssentialSnaps(c, s.state, "core20", nil)
+	snapstatetest.InstallEssentialSnaps(c, s.state, "core20", nil, nil)
 
 	// install snaps that will be needed for new model
-	snapstatetest.InstallSnap(c, s.state, "name: pc-new\nversion: 1\ntype: gadget\nbase: core20-new", true, &snap.SideInfo{
+	snapstatetest.InstallSnap(c, s.state, "name: pc-new\nversion: 1\ntype: gadget\nbase: core20-new", nil, true, &snap.SideInfo{
 		SnapID:   snaptest.AssertedSnapID("pc-new"),
 		Revision: snap.R(222),
 		RealName: "pc-new",
 		Channel:  "20/stable",
 	})
 
-	snapstatetest.InstallSnap(c, s.state, "name: pc-kernel-new\nversion: 1\ntype: kernel\n", true, &snap.SideInfo{
+	snapstatetest.InstallSnap(c, s.state, "name: pc-kernel-new\nversion: 1\ntype: kernel\n", nil, true, &snap.SideInfo{
 		SnapID:   snaptest.AssertedSnapID("pc-kernel-new"),
 		Revision: snap.R(222),
 		RealName: "pc-kernel-new",
 		Channel:  "20/stable",
 	})
 
-	snapstatetest.InstallSnap(c, s.state, "name: core20-new\nversion: 1\ntype: base\n", true, &snap.SideInfo{
+	snapstatetest.InstallSnap(c, s.state, "name: core20-new\nversion: 1\ntype: base\n", nil, true, &snap.SideInfo{
 		SnapID:   snaptest.AssertedSnapID("core20-new"),
 		Revision: snap.R(222),
 		RealName: "core20-new",
@@ -6875,7 +6870,7 @@
 		},
 	})
 
-	snapstatetest.InstallEssentialSnaps(c, s.state, "core20", nil)
+	snapstatetest.InstallEssentialSnaps(c, s.state, "core20", nil, nil)
 
 	_, err = devicestate.RemodelTasks(context.Background(), s.state, currentModel, newModel, testDeviceCtx, "99", nil, nil, devicestate.RemodelOptions{
 		Offline: true,
@@ -6967,7 +6962,7 @@
 	err = assertstate.Add(s.state, vset)
 	c.Assert(err, IsNil)
 
-	snapstatetest.InstallEssentialSnaps(c, s.state, "core20", nil)
+	snapstatetest.InstallEssentialSnaps(c, s.state, "core20", nil, nil)
 
 	_, err = devicestate.RemodelTasks(context.Background(), s.state, currentModel, newModel, testDeviceCtx, "99", nil, nil, devicestate.RemodelOptions{
 		Offline: true,
@@ -7406,7 +7401,7 @@
 		},
 	})
 
-	chg, err := devicestate.Remodel(s.state, newModel, nil, nil)
+	chg, err := devicestate.Remodel(s.state, newModel, nil, nil, devicestate.RemodelOptions{})
 	c.Assert(err, IsNil)
 
 	c.Check(chg.Summary(), Equals, "Refresh model assertion from revision 0 to 1")
@@ -7533,7 +7528,7 @@
 		},
 	})
 
-	chg, err := devicestate.Remodel(s.state, newModel, nil, nil)
+	chg, err := devicestate.Remodel(s.state, newModel, nil, nil, devicestate.RemodelOptions{})
 	c.Assert(err, IsNil)
 
 	c.Check(chg.Summary(), Equals, "Refresh model assertion from revision 0 to 1")
