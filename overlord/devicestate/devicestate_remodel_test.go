// -*- Mode: Go; indent-tabs-mode: t -*-

/*
 * Copyright (C) 2016-2024 Canonical Ltd
 *
 * This program is free software: you can redistribute it and/or modify
 * it under the terms of the GNU General Public License version 3 as
 * published by the Free Software Foundation.
 *
 * This program is distributed in the hope that it will be useful,
 * but WITHOUT ANY WARRANTY; without even the implied warranty of
 * MERCHANTABILITY or FITNESS FOR A PARTICULAR PURPOSE.  See the
 * GNU General Public License for more details.
 *
 * You should have received a copy of the GNU General Public License
 * along with this program.  If not, see <http://www.gnu.org/licenses/>.
 *
 */

package devicestate_test

import (
	"context"
	"errors"
	"fmt"
	"os"
	"path/filepath"
	"reflect"
	"strconv"
	"strings"
	"time"

	. "gopkg.in/check.v1"
	"gopkg.in/tomb.v2"

	"github.com/snapcore/snapd/asserts"
	"github.com/snapcore/snapd/asserts/assertstest"
	"github.com/snapcore/snapd/boot"
	"github.com/snapcore/snapd/gadget"
	"github.com/snapcore/snapd/gadget/quantity"
	"github.com/snapcore/snapd/logger"
	"github.com/snapcore/snapd/overlord/assertstate"
	"github.com/snapcore/snapd/overlord/assertstate/assertstatetest"
	"github.com/snapcore/snapd/overlord/auth"
	"github.com/snapcore/snapd/overlord/devicestate"
	"github.com/snapcore/snapd/overlord/devicestate/devicestatetest"
	"github.com/snapcore/snapd/overlord/restart"
	"github.com/snapcore/snapd/overlord/snapstate"
	"github.com/snapcore/snapd/overlord/snapstate/snapstatetest"
	"github.com/snapcore/snapd/overlord/state"
	"github.com/snapcore/snapd/overlord/storecontext"
	"github.com/snapcore/snapd/release"
	"github.com/snapcore/snapd/snap"
	"github.com/snapcore/snapd/snap/snapfile"
	"github.com/snapcore/snapd/snap/snaptest"
	"github.com/snapcore/snapd/store/storetest"
	"github.com/snapcore/snapd/strutil"
	"github.com/snapcore/snapd/testutil"
)

type deviceMgrRemodelSuite struct {
	deviceMgrBaseSuite
}

var _ = Suite(&deviceMgrRemodelSuite{})

func (s *deviceMgrRemodelSuite) SetUpTest(c *C) {
	classic := false
	s.setupBaseTest(c, classic)
	snapstate.EnforceLocalValidationSets = assertstate.ApplyLocalEnforcedValidationSets
}

func (s *deviceMgrRemodelSuite) TestRemodelUnhappyNotSeeded(c *C) {
	s.state.Lock()
	defer s.state.Unlock()
	s.state.Set("seeded", false)

	newModel := s.brands.Model("canonical", "pc", map[string]interface{}{
		"architecture": "amd64",
		"kernel":       "pc-kernel",
		"gadget":       "pc",
	})
	_, err := devicestate.Remodel(s.state, newModel, nil, nil, devicestate.RemodelOptions{})
	c.Assert(err, ErrorMatches, "cannot remodel until fully seeded")
}

func (s *deviceMgrRemodelSuite) TestRemodelSnapdBasedToCoreBased(c *C) {
	st := s.o.State()
	st.Lock()
	defer st.Unlock()
	s.state.Set("seeded", true)

	model := s.brands.Model("canonical", "my-model", modelDefaults, map[string]interface{}{
		"base": "core18",
	})

	devicestatetest.SetDevice(st, &auth.DeviceState{
		Brand:  "canonical",
		Model:  "my-model",
		Serial: "serialserialserial",
	})

	err := assertstate.Add(st, model)
	c.Assert(err, IsNil)

	s.makeSerialAssertionInState(c, "canonical", "my-model", "serialserialserial")

	// create a new model
	newModel := s.brands.Model("canonical", "my-model", modelDefaults, map[string]interface{}{
		"revision": "1",
	})

	chg, err := devicestate.Remodel(st, newModel, nil, nil, devicestate.RemodelOptions{})
	c.Assert(err, ErrorMatches, `cannot remodel from UC18\+ \(using snapd snap\) system back to UC16 system \(using core snap\)`)
	c.Assert(chg, IsNil)
}

var mockCore20ModelHeaders = map[string]interface{}{
	"brand":        "canonical",
	"model":        "pc-model-20",
	"architecture": "amd64",
	"grade":        "dangerous",
	"base":         "core20",
	"snaps":        mockCore20ModelSnaps,
}

var mockCore20ModelSnaps = []interface{}{
	map[string]interface{}{
		"name":            "pc-kernel",
		"id":              "pckernelidididididididididididid",
		"type":            "kernel",
		"default-channel": "20",
	},
	map[string]interface{}{
		"name":            "pc",
		"id":              "pcididididididididididididididid",
		"type":            "gadget",
		"default-channel": "20",
	},
}

// copy current model unless new model test data is different
// and delete nil keys in new model
func mergeMockModelHeaders(cur, new map[string]interface{}) {
	for k, v := range cur {
		if v, ok := new[k]; ok {
			if v == nil {
				delete(new, k)
			}
			continue
		}
		new[k] = v
	}
}

func (s *deviceMgrRemodelSuite) TestRemodelUnhappy(c *C) {
	s.state.Lock()
	defer s.state.Unlock()
	s.state.Set("seeded", true)

	// set a model assertion
	cur := map[string]interface{}{
		"brand":        "canonical",
		"model":        "pc-model",
		"architecture": "amd64",
		"kernel":       "pc-kernel",
		"gadget":       "pc",
	}
	s.makeModelAssertionInState(c, cur["brand"].(string), cur["model"].(string), map[string]interface{}{
		"architecture": cur["architecture"],
		"kernel":       cur["kernel"],
		"gadget":       cur["gadget"],
	})
	s.makeSerialAssertionInState(c, cur["brand"].(string), cur["model"].(string), "orig-serial")
	devicestatetest.SetDevice(s.state, &auth.DeviceState{
		Brand:  cur["brand"].(string),
		Model:  cur["model"].(string),
		Serial: "orig-serial",
	})

	// ensure all error cases are checked
	for _, t := range []struct {
		new    map[string]interface{}
		errStr string
	}{
		{map[string]interface{}{"architecture": "pdp-7"}, "cannot remodel to different architectures yet"},
		{map[string]interface{}{"base": "core18"}, "cannot remodel from core to bases yet"},
		// pre-UC20 to UC20
		{map[string]interface{}{"base": "core20", "kernel": nil, "gadget": nil, "snaps": mockCore20ModelSnaps}, `cannot remodel from pre-UC20 to UC20\+ models`},
		{map[string]interface{}{"base": "core20", "kernel": nil, "gadget": nil, "classic": "true", "distribution": "ubuntu", "snaps": mockCore20ModelSnaps}, `cannot remodel across classic and non-classic models`},
	} {
		mergeMockModelHeaders(cur, t.new)
		new := s.brands.Model(t.new["brand"].(string), t.new["model"].(string), t.new)
		chg, err := devicestate.Remodel(s.state, new, nil, nil, devicestate.RemodelOptions{})
		c.Check(chg, IsNil)
		c.Check(err, ErrorMatches, t.errStr)
	}
}

func (s *deviceMgrRemodelSuite) TestRemodelFromClassicUnhappy(c *C) {
	s.state.Lock()
	defer s.state.Unlock()
	s.state.Set("seeded", true)

	// set a model assertion
	cur := map[string]interface{}{
		"brand":        "canonical",
		"model":        "pc-model",
		"architecture": "amd64",
		"classic":      "true",
		"gadget":       "pc",
	}
	s.makeModelAssertionInState(c, cur["brand"].(string), cur["model"].(string), map[string]interface{}{
		"architecture": cur["architecture"],
		"gadget":       cur["gadget"],
		"classic":      cur["classic"],
	})
	s.makeSerialAssertionInState(c, cur["brand"].(string), cur["model"].(string), "orig-serial")
	devicestatetest.SetDevice(s.state, &auth.DeviceState{
		Brand:  cur["brand"].(string),
		Model:  cur["model"].(string),
		Serial: "orig-serial",
	})

	new := s.brands.Model(cur["brand"].(string), "new-model", map[string]interface{}{
		"architecture": cur["architecture"],
		"gadget":       cur["gadget"],
		"classic":      cur["classic"],
	})

	_, err := devicestate.Remodel(s.state, new, nil, nil, devicestate.RemodelOptions{})
	c.Check(err, ErrorMatches, `cannot remodel from classic \(non-hybrid\) model`)
}

func (s *deviceMgrRemodelSuite) TestRemodelCheckGrade(c *C) {
	s.state.Lock()
	defer s.state.Unlock()
	s.state.Set("seeded", true)

	// set a model assertion
	cur := mockCore20ModelHeaders
	s.makeModelAssertionInState(c, cur["brand"].(string), cur["model"].(string), map[string]interface{}{
		"architecture": cur["architecture"],
		"base":         cur["base"],
		"grade":        cur["grade"],
		"snaps":        cur["snaps"],
	})
	s.makeSerialAssertionInState(c, cur["brand"].(string), cur["model"].(string), "orig-serial")
	devicestatetest.SetDevice(s.state, &auth.DeviceState{
		Brand:  cur["brand"].(string),
		Model:  cur["model"].(string),
		Serial: "orig-serial",
	})

	// ensure all error cases are checked
	for idx, t := range []struct {
		new    map[string]interface{}
		errStr string
	}{
		// uc20 model
		{map[string]interface{}{"grade": "signed"}, "cannot remodel from grade dangerous to grade signed"},
		{map[string]interface{}{"grade": "secured"}, "cannot remodel from grade dangerous to grade secured"},
		// non-uc20 model
		{map[string]interface{}{"snaps": nil, "grade": nil, "base": "core", "gadget": "pc", "kernel": "pc-kernel"}, "cannot remodel from grade dangerous to grade unset"},
	} {
		c.Logf("tc: %v", idx)
		mergeMockModelHeaders(cur, t.new)
		new := s.brands.Model(t.new["brand"].(string), t.new["model"].(string), t.new)
		chg, err := devicestate.Remodel(s.state, new, nil, nil, devicestate.RemodelOptions{})
		c.Check(chg, IsNil)
		c.Check(err, ErrorMatches, t.errStr)
	}
}

func (s *deviceMgrRemodelSuite) TestRemodelCannotUseOldModel(c *C) {
	s.state.Lock()
	defer s.state.Unlock()
	s.state.Set("seeded", true)

	// set a model assertion
	cur := map[string]interface{}{
		"brand":        "canonical",
		"model":        "pc-model",
		"architecture": "amd64",
		"kernel":       "pc-kernel",
		"gadget":       "pc",
	}
	s.makeModelAssertionInState(c, "canonical", "pc-model", map[string]interface{}{
		"architecture": "amd64",
		"kernel":       "pc-kernel",
		"gadget":       "pc",
		"revision":     "2",
	})
	// no serial assertion, no serial in state
	devicestatetest.SetDevice(s.state, &auth.DeviceState{
		Brand: "canonical",
		Model: "pc-model",
	})

	newModelHdrs := map[string]interface{}{
		"revision": "1",
	}
	mergeMockModelHeaders(cur, newModelHdrs)
	new := s.brands.Model("canonical", "pc-model", newModelHdrs)
	chg, err := devicestate.Remodel(s.state, new, nil, nil, devicestate.RemodelOptions{})
	c.Check(chg, IsNil)
	c.Check(err, ErrorMatches, "cannot remodel to older revision 1 of model canonical/pc-model than last revision 2 known to the device")
}

func (s *deviceMgrRemodelSuite) TestRemodelRequiresSerial(c *C) {
	s.state.Lock()
	defer s.state.Unlock()
	s.state.Set("seeded", true)

	// set a model assertion
	cur := map[string]interface{}{
		"brand":        "canonical",
		"model":        "pc-model",
		"architecture": "amd64",
		"kernel":       "pc-kernel",
		"gadget":       "pc",
	}
	s.makeModelAssertionInState(c, "canonical", "pc-model", map[string]interface{}{
		"architecture": "amd64",
		"kernel":       "pc-kernel",
		"gadget":       "pc",
	})
	// no serial assertion, no serial in state
	devicestatetest.SetDevice(s.state, &auth.DeviceState{
		Brand: "canonical",
		Model: "pc-model",
	})

	newModelHdrs := map[string]interface{}{
		"revision": "2",
	}
	mergeMockModelHeaders(cur, newModelHdrs)
	new := s.brands.Model("canonical", "pc-model", newModelHdrs)
	chg, err := devicestate.Remodel(s.state, new, nil, nil, devicestate.RemodelOptions{})
	c.Check(chg, IsNil)
	c.Check(err, ErrorMatches, "cannot remodel without a serial")
}

func (s *deviceMgrRemodelSuite) TestRemodelTasksSwitchGadgetTrack(c *C) {
	s.testRemodelTasksSwitchTrack(c, "pc", map[string]interface{}{
		"gadget": "pc=18",
	})
}

func (s *deviceMgrRemodelSuite) TestRemodelTasksSwitchKernelTrack(c *C) {
	s.testRemodelTasksSwitchTrack(c, "pc-kernel", map[string]interface{}{
		"kernel": "pc-kernel=18",
	})
}

func (s *deviceMgrRemodelSuite) testRemodelTasksSwitchTrack(c *C, whatRefreshes string, newModelOverrides map[string]interface{}) {
	s.state.Lock()
	defer s.state.Unlock()
	s.state.Set("seeded", true)
	s.state.Set("refresh-privacy-key", "some-privacy-key")

	snapstatetest.InstallEssentialSnaps(c, s.state, "core18", nil, nil)

	var testDeviceCtx snapstate.DeviceContext

	restore := devicestate.MockSnapstateInstallWithDeviceContext(func(ctx context.Context, st *state.State, name string, opts *snapstate.RevisionOptions, userID int, flags snapstate.Flags, prqt snapstate.PrereqTracker, deviceCtx snapstate.DeviceContext, fromChange string) (*state.TaskSet, error) {
		c.Check(flags.Required, Equals, true)
		c.Check(deviceCtx, Equals, testDeviceCtx)
		c.Check(fromChange, Equals, "99")

		tDownload := s.state.NewTask("fake-download", fmt.Sprintf("Download %s", name))
		tDownload.Set("snap-setup", &snapstate.SnapSetup{
			SideInfo: &snap.SideInfo{
				RealName: name,
			},
		})
		tValidate := s.state.NewTask("validate-snap", fmt.Sprintf("Validate %s", name))
		tValidate.WaitFor(tDownload)
		tInstall := s.state.NewTask("fake-install", fmt.Sprintf("Install %s", name))
		tInstall.WaitFor(tValidate)
		ts := state.NewTaskSet(tDownload, tValidate, tInstall)
		ts.MarkEdge(tValidate, snapstate.LastBeforeLocalModificationsEdge)
		return ts, nil
	})
	defer restore()

	restore = devicestate.MockSnapstateUpdateWithDeviceContext(func(st *state.State, name string, opts *snapstate.RevisionOptions, userID int, flags snapstate.Flags, prqt snapstate.PrereqTracker, deviceCtx snapstate.DeviceContext, fromChange string) (*state.TaskSet, error) {
		c.Check(flags.Required, Equals, false)
		c.Check(flags.NoReRefresh, Equals, true)
		c.Check(deviceCtx, Equals, testDeviceCtx)
		c.Check(fromChange, Equals, "99")
		c.Check(name, Equals, whatRefreshes)
		c.Check(opts.Channel, Equals, "18")

		tDownload := s.state.NewTask("fake-download", fmt.Sprintf("Download %s to track %s", name, opts.Channel))
		tDownload.Set("snap-setup", &snapstate.SnapSetup{
			SideInfo: &snap.SideInfo{
				RealName: name,
			},
		})
		tValidate := s.state.NewTask("validate-snap", fmt.Sprintf("Validate %s", name))
		tValidate.WaitFor(tDownload)
		tUpdate := s.state.NewTask("fake-update", fmt.Sprintf("Update %s to track %s", name, opts.Channel))
		tUpdate.WaitFor(tValidate)
		ts := state.NewTaskSet(tDownload, tValidate, tUpdate)
		ts.MarkEdge(tValidate, snapstate.LastBeforeLocalModificationsEdge)
		return ts, nil
	})
	defer restore()

	// set a model assertion
	current := s.brands.Model("canonical", "pc-model", map[string]interface{}{
		"architecture": "amd64",
		"kernel":       "pc-kernel",
		"gadget":       "pc",
		"base":         "core18",
	})
	err := assertstate.Add(s.state, current)
	c.Assert(err, IsNil)
	devicestatetest.SetDevice(s.state, &auth.DeviceState{
		Brand: "canonical",
		Model: "pc-model",
	})

	headers := map[string]interface{}{
		"architecture":   "amd64",
		"kernel":         "pc-kernel",
		"gadget":         "pc",
		"base":           "core18",
		"required-snaps": []interface{}{"new-required-snap-1", "new-required-snap-2"},
		"revision":       "1",
	}
	for k, v := range newModelOverrides {
		headers[k] = v
	}
	new := s.brands.Model("canonical", "pc-model", headers)

	testDeviceCtx = &snapstatetest.TrivialDeviceContext{Remodeling: true, DeviceModel: new, OldDeviceModel: current}

	tss, err := devicestate.RemodelTasks(context.Background(), s.state, current, new, testDeviceCtx, "99", nil, nil, devicestate.RemodelOptions{})
	c.Assert(err, IsNil)
	// 2 snaps, plus one track switch plus the remodel task, the
	// wait chain is tested in TestRemodel*
	c.Assert(tss, HasLen, 4)
}

func createLocalSnap(c *C, name, id string, revision int, snapType string, base string, files [][]string) (*snap.SideInfo, string) {
	yaml := fmt.Sprintf(`name: %s
version: 1.0
epoch: 1
`, name)

	if snapType != "" {
		yaml += fmt.Sprintf("\ntype: %s\n", snapType)
	}

	if base != "" {
		yaml += fmt.Sprintf("\nbase: %s\n", base)
	}

	si := &snap.SideInfo{
		RealName: name,
		Revision: snap.R(revision),
		SnapID:   id,
	}
	tmpPath := snaptest.MakeTestSnapWithFiles(c, yaml, files)
	return si, tmpPath
}

func (s *deviceMgrRemodelSuite) TestRemodelTasksSwitchGadget(c *C) {
	newTrack := map[string]string{"other-gadget": "18"}
	s.testRemodelSwitchTasks(c, newTrack,
		map[string]interface{}{"gadget": "other-gadget=18"}, nil, nil, "")
}

func (s *deviceMgrRemodelSuite) TestRemodelTasksSwitchLocalGadget(c *C) {
	newTrack := map[string]string{"other-gadget": "18"}
	sis := make([]*snap.SideInfo, 1)
	paths := make([]string, 1)
	sis[0], paths[0] = createLocalSnap(c, "pc", "pcididididididididididididididid", 3, "gadget", "", nil)
	s.testRemodelSwitchTasks(c, newTrack,
		map[string]interface{}{"gadget": "other-gadget=18"},
		sis, paths, "")
}

func (s *deviceMgrRemodelSuite) TestRemodelTasksSwitchKernel(c *C) {
	newTrack := map[string]string{"other-kernel": "18"}
	s.testRemodelSwitchTasks(c, newTrack,
		map[string]interface{}{"kernel": "other-kernel=18"}, nil, nil, "")
}

func (s *deviceMgrRemodelSuite) TestRemodelTasksSwitchLocalKernel(c *C) {
	newTrack := map[string]string{"other-kernel": "18"}
	sis := make([]*snap.SideInfo, 1)
	paths := make([]string, 1)
	sis[0], paths[0] = createLocalSnap(c, "pc-kernel", "pckernelidididididididididididid", 3, "kernel", "", nil)
	s.testRemodelSwitchTasks(c, newTrack,
		map[string]interface{}{"kernel": "other-kernel=18"},
		sis, paths, "")
}

func (s *deviceMgrRemodelSuite) TestRemodelTasksSwitchKernelAndGadget(c *C) {
	newTrack := map[string]string{"other-kernel": "18", "other-gadget": "18"}
	s.testRemodelSwitchTasks(c, newTrack,
		map[string]interface{}{
			"kernel": "other-kernel=18",
			"gadget": "other-gadget=18"}, nil, nil, "")
}

func (s *deviceMgrRemodelSuite) TestRemodelTasksSwitchLocalKernelAndGadget(c *C) {
	newTrack := map[string]string{"other-kernel": "18", "other-gadget": "18"}
	sis := make([]*snap.SideInfo, 2)
	paths := make([]string, 2)
	sis[0], paths[0] = createLocalSnap(c, "pc-kernel", "pckernelidididididididididididid", 3, "kernel", "", nil)
	sis[1], paths[1] = createLocalSnap(c, "pc", "pcididididididididididididididid", 3, "gadget", "", nil)
	s.testRemodelSwitchTasks(c, newTrack,
		map[string]interface{}{
			"kernel": "other-kernel=18",
			"gadget": "other-gadget=18"},
		sis, paths, "")
}

func (s *deviceMgrRemodelSuite) TestRemodelTasksSwitchLocalKernelAndGadgetFails(c *C) {
	// Fails as if we use local files, all need to be provided to the API.
	newTrack := map[string]string{"other-kernel": "18", "other-gadget": "18"}
	sis := make([]*snap.SideInfo, 1)
	paths := make([]string, 1)
	sis[0], paths[0] = createLocalSnap(c, "pc-kernel", "pckernelidididididididididididid", 3, "kernel", "", nil)
	s.testRemodelSwitchTasks(c, newTrack,
		map[string]interface{}{
			"kernel": "other-kernel=18",
			"gadget": "other-gadget=18"},
		sis, paths,
		`no snap file provided for "other-gadget"`)
}

func (s *deviceMgrRemodelSuite) testRemodelSwitchTasks(c *C, whatNewTrack map[string]string, newModelOverrides map[string]interface{}, localSnaps []*snap.SideInfo, paths []string, expectedErr string) {
	s.state.Lock()
	defer s.state.Unlock()
	s.state.Set("seeded", true)
	s.state.Set("refresh-privacy-key", "some-privacy-key")

	snapstatetest.InstallEssentialSnaps(c, s.state, "core18", nil, nil)

	var testDeviceCtx snapstate.DeviceContext

	var snapstateInstallWithDeviceContextCalled int
	restore := devicestate.MockSnapstateInstallPathWithDeviceContext(func(st *state.State, si *snap.SideInfo, path, name string, opts *snapstate.RevisionOptions, userID int, flags snapstate.Flags, prqt snapstate.PrereqTracker, deviceCtx snapstate.DeviceContext, fromChange string) (*state.TaskSet, error) {
		snapstateInstallWithDeviceContextCalled++
		newTrack, ok := whatNewTrack[name]
		c.Check(ok, Equals, true)
		c.Check(opts.Channel, Equals, newTrack)
		if localSnaps != nil {
			found := false
			for i := range localSnaps {
				if si.RealName == localSnaps[i].RealName {
					found = true
				}
			}
			c.Check(found, Equals, true)
		} else {
			c.Check(si, IsNil)
		}

		tDownload := s.state.NewTask("fake-download", fmt.Sprintf("Download %s", name))
		tDownload.Set("snap-setup", &snapstate.SnapSetup{
			SideInfo: &snap.SideInfo{
				RealName: name,
			},
		})
		tValidate := s.state.NewTask("validate-snap", fmt.Sprintf("Validate %s", name))
		tValidate.WaitFor(tDownload)
		tInstall := s.state.NewTask("fake-install", fmt.Sprintf("Install %s", name))
		tInstall.WaitFor(tValidate)
		ts := state.NewTaskSet(tDownload, tValidate, tInstall)
		ts.MarkEdge(tValidate, snapstate.LastBeforeLocalModificationsEdge)
		return ts, nil
	})
	defer restore()
	restore = devicestate.MockSnapstateInstallWithDeviceContext(func(ctx context.Context, st *state.State, name string, opts *snapstate.RevisionOptions, userID int, flags snapstate.Flags, prqt snapstate.PrereqTracker, deviceCtx snapstate.DeviceContext, fromChange string) (*state.TaskSet, error) {
		snapstateInstallWithDeviceContextCalled++
		newTrack, ok := whatNewTrack[name]
		c.Check(ok, Equals, true)
		c.Check(opts.Channel, Equals, newTrack)

		tDownload := s.state.NewTask("fake-download", fmt.Sprintf("Download %s", name))
		tDownload.Set("snap-setup", &snapstate.SnapSetup{
			SideInfo: &snap.SideInfo{
				RealName: name,
			},
		})
		tValidate := s.state.NewTask("validate-snap", fmt.Sprintf("Validate %s", name))
		tValidate.WaitFor(tDownload)
		tInstall := s.state.NewTask("fake-install", fmt.Sprintf("Install %s", name))
		tInstall.WaitFor(tValidate)
		ts := state.NewTaskSet(tDownload, tValidate, tInstall)
		ts.MarkEdge(tValidate, snapstate.LastBeforeLocalModificationsEdge)
		return ts, nil
	})
	defer restore()

	// set a model assertion
	current := s.brands.Model("canonical", "pc-model", map[string]interface{}{
		"architecture": "amd64",
		"kernel":       "pc-kernel",
		"gadget":       "pc",
		"base":         "core18",
	})
	current.KernelSnap().SnapID = "pckernelidididididididididididid"
	current.GadgetSnap().SnapID = "pcididididididididididididididid"
	err := assertstate.Add(s.state, current)
	c.Assert(err, IsNil)
	devicestatetest.SetDevice(s.state, &auth.DeviceState{
		Brand: "canonical",
		Model: "pc-model",
	})

	headers := map[string]interface{}{
		"architecture": "amd64",
		"kernel":       "pc-kernel",
		"gadget":       "pc",
		"base":         "core18",
		"revision":     "1",
	}
	for k, v := range newModelOverrides {
		headers[k] = v
	}
	new := s.brands.Model("canonical", "pc-model", headers)
	new.KernelSnap().SnapID = "pckernelidididididididididididid"
	new.GadgetSnap().SnapID = "pcididididididididididididididid"

	testDeviceCtx = &snapstatetest.TrivialDeviceContext{Remodeling: true, DeviceModel: new, OldDeviceModel: current}

	offline := len(localSnaps) > 0

	tss, err := devicestate.RemodelTasks(context.Background(), s.state, current, new, testDeviceCtx, "99", localSnaps, paths, devicestate.RemodelOptions{
		Offline: offline,
	})
	if expectedErr == "" {
		c.Assert(err, IsNil)
		// 1 per switch-kernel/base/gadget plus the remodel task
		c.Assert(tss, HasLen, len(whatNewTrack)+1)
		// API was hit
		c.Assert(snapstateInstallWithDeviceContextCalled, Equals, len(whatNewTrack))
	} else {
		c.Assert(err.Error(), Equals, expectedErr)
	}
}

func (s *deviceMgrRemodelSuite) TestRemodelRequiredSnaps(c *C) {
	s.state.Lock()
	defer s.state.Unlock()
	s.state.Set("seeded", true)
	s.state.Set("refresh-privacy-key", "some-privacy-key")

	snapstatetest.InstallEssentialSnaps(c, s.state, "core18", nil, nil)

	restore := devicestate.MockSnapstateInstallWithDeviceContext(func(ctx context.Context, st *state.State, name string, opts *snapstate.RevisionOptions, userID int, flags snapstate.Flags, prqt snapstate.PrereqTracker, deviceCtx snapstate.DeviceContext, fromChange string) (*state.TaskSet, error) {
		c.Check(flags.Required, Equals, true)
		c.Check(deviceCtx, NotNil)
		c.Check(deviceCtx.ForRemodeling(), Equals, true)

		tDownload := s.state.NewTask("fake-download", fmt.Sprintf("Download %s", name))
		tDownload.Set("snap-setup", &snapstate.SnapSetup{
			SideInfo: &snap.SideInfo{
				RealName: name,
			},
		})
		tValidate := s.state.NewTask("validate-snap", fmt.Sprintf("Validate %s", name))
		tValidate.WaitFor(tDownload)
		tInstall := s.state.NewTask("fake-install", fmt.Sprintf("Install %s", name))
		tInstall.WaitFor(tValidate)
		ts := state.NewTaskSet(tDownload, tValidate, tInstall)
		ts.MarkEdge(tValidate, snapstate.LastBeforeLocalModificationsEdge)
		return ts, nil
	})
	defer restore()

	// set a model assertion
	s.makeModelAssertionInState(c, "canonical", "pc-model", map[string]interface{}{
		"architecture": "amd64",
		"kernel":       "pc-kernel",
		"gadget":       "pc",
		"base":         "core18",
	})
	s.makeSerialAssertionInState(c, "canonical", "pc-model", "1234")
	devicestatetest.SetDevice(s.state, &auth.DeviceState{
		Brand:  "canonical",
		Model:  "pc-model",
		Serial: "1234",
	})

	new := s.brands.Model("canonical", "pc-model", map[string]interface{}{
		"architecture":   "amd64",
		"kernel":         "pc-kernel",
		"gadget":         "pc",
		"base":           "core18",
		"required-snaps": []interface{}{"new-required-snap-1", "new-required-snap-2"},
		"revision":       "1",
	})
	chg, err := devicestate.Remodel(s.state, new, nil, nil, devicestate.RemodelOptions{})
	c.Assert(err, IsNil)
	c.Assert(chg.Summary(), Equals, "Refresh model assertion from revision 0 to 1")

	tl := chg.Tasks()
	// 2 snaps,
	c.Assert(tl, HasLen, 2*3+1)

	deviceCtx, err := devicestate.DeviceCtx(s.state, tl[0], nil)
	c.Assert(err, IsNil)
	// deviceCtx is actually a remodelContext here
	remodCtx, ok := deviceCtx.(devicestate.RemodelContext)
	c.Assert(ok, Equals, true)
	c.Check(remodCtx.ForRemodeling(), Equals, true)
	c.Check(remodCtx.Kind(), Equals, devicestate.UpdateRemodel)
	c.Check(remodCtx.Model(), DeepEquals, new)
	c.Check(remodCtx.Store(), IsNil)

	// check the tasks
	tDownloadSnap1 := tl[0]
	tValidateSnap1 := tl[1]
	tInstallSnap1 := tl[2]
	tDownloadSnap2 := tl[3]
	tValidateSnap2 := tl[4]
	tInstallSnap2 := tl[5]
	tSetModel := tl[6]

	// check the tasks
	c.Assert(tDownloadSnap1.Kind(), Equals, "fake-download")
	c.Assert(tDownloadSnap1.Summary(), Equals, "Download new-required-snap-1")
	c.Assert(tDownloadSnap1.WaitTasks(), HasLen, 0)
	c.Assert(tValidateSnap1.Kind(), Equals, "validate-snap")
	c.Assert(tValidateSnap1.Summary(), Equals, "Validate new-required-snap-1")
	c.Assert(tDownloadSnap1.WaitTasks(), HasLen, 0)
	c.Assert(tDownloadSnap2.Kind(), Equals, "fake-download")
	c.Assert(tDownloadSnap2.Summary(), Equals, "Download new-required-snap-2")
	// check the ordering, download/validate everything first, then install

	// snap2 downloads wait for the downloads of snap1
	c.Assert(tDownloadSnap1.WaitTasks(), HasLen, 0)
	c.Assert(tValidateSnap1.WaitTasks(), DeepEquals, []*state.Task{
		tDownloadSnap1,
	})
	c.Assert(tDownloadSnap2.WaitTasks(), DeepEquals, []*state.Task{
		tValidateSnap1,
	})
	c.Assert(tValidateSnap2.WaitTasks(), DeepEquals, []*state.Task{
		tDownloadSnap2,
	})
	c.Assert(tInstallSnap1.WaitTasks(), DeepEquals, []*state.Task{
		// wait for own check-snap
		tValidateSnap1,
		// and also the last check-snap of the download chain
		tValidateSnap2,
	})
	c.Assert(tInstallSnap2.WaitTasks(), DeepEquals, []*state.Task{
		// last snap of the download chain
		tValidateSnap2,
		// previous install chain
		tInstallSnap1,
	})

	c.Assert(tSetModel.Kind(), Equals, "set-model")
	c.Assert(tSetModel.Summary(), Equals, "Set new model assertion")
	// setModel waits for everything in the change
	c.Assert(tSetModel.WaitTasks(), DeepEquals, []*state.Task{tDownloadSnap1, tValidateSnap1, tInstallSnap1, tDownloadSnap2, tValidateSnap2, tInstallSnap2})
}

func (s *deviceMgrRemodelSuite) TestRemodelSwitchKernelTrack(c *C) {
	s.state.Lock()
	defer s.state.Unlock()
	s.state.Set("seeded", true)
	s.state.Set("refresh-privacy-key", "some-privacy-key")

	snapstatetest.InstallEssentialSnaps(c, s.state, "core18", nil, nil)

	restore := devicestate.MockSnapstateInstallWithDeviceContext(func(ctx context.Context, st *state.State, name string, opts *snapstate.RevisionOptions, userID int, flags snapstate.Flags, prqt snapstate.PrereqTracker, deviceCtx snapstate.DeviceContext, fromChange string) (*state.TaskSet, error) {
		c.Check(flags.Required, Equals, true)
		c.Check(deviceCtx, NotNil)
		c.Check(deviceCtx.ForRemodeling(), Equals, true)

		tDownload := s.state.NewTask("fake-download", fmt.Sprintf("Download %s", name))
		tDownload.Set("snap-setup", &snapstate.SnapSetup{
			SideInfo: &snap.SideInfo{
				RealName: name,
			},
		})
		tValidate := s.state.NewTask("validate-snap", fmt.Sprintf("Validate %s", name))
		tValidate.WaitFor(tDownload)
		tInstall := s.state.NewTask("fake-install", fmt.Sprintf("Install %s", name))
		tInstall.WaitFor(tValidate)
		ts := state.NewTaskSet(tDownload, tValidate, tInstall)
		ts.MarkEdge(tValidate, snapstate.LastBeforeLocalModificationsEdge)
		return ts, nil
	})
	defer restore()

	restore = devicestate.MockSnapstateUpdateWithDeviceContext(func(st *state.State, name string, opts *snapstate.RevisionOptions, userID int, flags snapstate.Flags, prqt snapstate.PrereqTracker, deviceCtx snapstate.DeviceContext, fromChange string) (*state.TaskSet, error) {
		c.Check(flags.Required, Equals, false)
		c.Check(flags.NoReRefresh, Equals, true)
		c.Check(deviceCtx, NotNil)
		c.Check(deviceCtx.ForRemodeling(), Equals, true)

		tDownload := s.state.NewTask("fake-download", fmt.Sprintf("Download %s from track %s", name, opts.Channel))
		tValidate := s.state.NewTask("validate-snap", fmt.Sprintf("Validate %s", name))
		tValidate.WaitFor(tDownload)
		tUpdate := s.state.NewTask("fake-update", fmt.Sprintf("Update %s to track %s", name, opts.Channel))
		tUpdate.WaitFor(tValidate)
		ts := state.NewTaskSet(tDownload, tValidate, tUpdate)
		ts.MarkEdge(tValidate, snapstate.LastBeforeLocalModificationsEdge)
		return ts, nil
	})
	defer restore()

	// set a model assertion
	s.makeModelAssertionInState(c, "canonical", "pc-model", map[string]interface{}{
		"architecture": "amd64",
		"kernel":       "pc-kernel",
		"gadget":       "pc",
		"base":         "core18",
	})
	s.makeSerialAssertionInState(c, "canonical", "pc-model", "1234")
	devicestatetest.SetDevice(s.state, &auth.DeviceState{
		Brand:  "canonical",
		Model:  "pc-model",
		Serial: "1234",
	})

	new := s.brands.Model("canonical", "pc-model", map[string]interface{}{
		"architecture":   "amd64",
		"kernel":         "pc-kernel=18",
		"gadget":         "pc",
		"base":           "core18",
		"required-snaps": []interface{}{"new-required-snap-1"},
		"revision":       "1",
	})
	chg, err := devicestate.Remodel(s.state, new, nil, nil, devicestate.RemodelOptions{})
	c.Assert(err, IsNil)
	c.Assert(chg.Summary(), Equals, "Refresh model assertion from revision 0 to 1")

	tl := chg.Tasks()
	c.Assert(tl, HasLen, 2*3+1)

	tDownloadKernel := tl[0]
	tValidateKernel := tl[1]
	tUpdateKernel := tl[2]
	tDownloadSnap1 := tl[3]
	tValidateSnap1 := tl[4]
	tInstallSnap1 := tl[5]
	tSetModel := tl[6]

	c.Assert(tDownloadKernel.Kind(), Equals, "fake-download")
	c.Assert(tDownloadKernel.Summary(), Equals, "Download pc-kernel from track 18")
	c.Assert(tValidateKernel.Kind(), Equals, "validate-snap")
	c.Assert(tValidateKernel.Summary(), Equals, "Validate pc-kernel")
	c.Assert(tUpdateKernel.Kind(), Equals, "fake-update")
	c.Assert(tUpdateKernel.Summary(), Equals, "Update pc-kernel to track 18")
	c.Assert(tDownloadSnap1.Kind(), Equals, "fake-download")
	c.Assert(tDownloadSnap1.Summary(), Equals, "Download new-required-snap-1")
	c.Assert(tValidateSnap1.Kind(), Equals, "validate-snap")
	c.Assert(tValidateSnap1.Summary(), Equals, "Validate new-required-snap-1")
	c.Assert(tInstallSnap1.Kind(), Equals, "fake-install")
	c.Assert(tInstallSnap1.Summary(), Equals, "Install new-required-snap-1")

	c.Assert(tSetModel.Kind(), Equals, "set-model")
	c.Assert(tSetModel.Summary(), Equals, "Set new model assertion")

	// check the ordering
	c.Assert(tDownloadSnap1.WaitTasks(), DeepEquals, []*state.Task{
		// previous download finished
		tValidateKernel,
	})
	c.Assert(tInstallSnap1.WaitTasks(), DeepEquals, []*state.Task{
		// last download in the chain finished
		tValidateSnap1,
		// and kernel got updated
		tUpdateKernel,
	})
	c.Assert(tUpdateKernel.WaitTasks(), DeepEquals, []*state.Task{
		// kernel is valid
		tValidateKernel,
		// and last download in the chain finished
		tValidateSnap1,
	})
}

func (s *deviceMgrRemodelSuite) TestRemodelLessRequiredSnaps(c *C) {
	s.state.Lock()
	defer s.state.Unlock()
	s.state.Set("seeded", true)
	s.state.Set("refresh-privacy-key", "some-privacy-key")

	snapstatetest.InstallEssentialSnaps(c, s.state, "core18", nil, nil)

	// set a model assertion
	s.makeModelAssertionInState(c, "canonical", "pc-model", map[string]interface{}{
		"architecture":   "amd64",
		"kernel":         "pc-kernel",
		"gadget":         "pc",
		"base":           "core18",
		"required-snaps": []interface{}{"some-required-snap"},
	})
	s.makeSerialAssertionInState(c, "canonical", "pc-model", "1234")
	devicestatetest.SetDevice(s.state, &auth.DeviceState{
		Brand:  "canonical",
		Model:  "pc-model",
		Serial: "1234",
	})

	new := s.brands.Model("canonical", "pc-model", map[string]interface{}{
		"architecture": "amd64",
		"kernel":       "pc-kernel",
		"gadget":       "pc",
		"base":         "core18",
		"revision":     "1",
	})
	chg, err := devicestate.Remodel(s.state, new, nil, nil, devicestate.RemodelOptions{})
	c.Assert(err, IsNil)
	c.Assert(chg.Summary(), Equals, "Refresh model assertion from revision 0 to 1")

	tl := chg.Tasks()
	c.Assert(tl, HasLen, 1)
	tSetModel := tl[0]
	c.Assert(tSetModel.Kind(), Equals, "set-model")
	c.Assert(tSetModel.Summary(), Equals, "Set new model assertion")
}

type freshSessionStore struct {
	storetest.Store

	ensureDeviceSession int
}

func (sto *freshSessionStore) EnsureDeviceSession() error {
	sto.ensureDeviceSession += 1
	return nil
}

func (s *deviceMgrRemodelSuite) TestRemodelStoreSwitch(c *C) {
	s.state.Lock()
	defer s.state.Unlock()
	s.state.Set("seeded", true)
	s.state.Set("refresh-privacy-key", "some-privacy-key")

	snapstatetest.InstallEssentialSnaps(c, s.state, "core18", nil, nil)

	var testStore snapstate.StoreService

	restore := devicestate.MockSnapstateInstallWithDeviceContext(func(ctx context.Context, st *state.State, name string, opts *snapstate.RevisionOptions, userID int, flags snapstate.Flags, prqt snapstate.PrereqTracker, deviceCtx snapstate.DeviceContext, fromChange string) (*state.TaskSet, error) {
		c.Check(flags.Required, Equals, true)
		c.Check(deviceCtx, NotNil)
		c.Check(deviceCtx.ForRemodeling(), Equals, true)

		c.Check(deviceCtx.Store(), Equals, testStore)

		tDownload := s.state.NewTask("fake-download", fmt.Sprintf("Download %s", name))
		tDownload.Set("snap-setup", &snapstate.SnapSetup{
			SideInfo: &snap.SideInfo{
				RealName: name,
			},
		})
		tValidate := s.state.NewTask("validate-snap", fmt.Sprintf("Validate %s", name))
		tValidate.WaitFor(tDownload)
		tInstall := s.state.NewTask("fake-install", fmt.Sprintf("Install %s", name))
		tInstall.WaitFor(tValidate)
		ts := state.NewTaskSet(tDownload, tValidate, tInstall)
		ts.MarkEdge(tValidate, snapstate.LastBeforeLocalModificationsEdge)
		return ts, nil
	})
	defer restore()

	// set a model assertion
	s.makeModelAssertionInState(c, "canonical", "pc-model", map[string]interface{}{
		"architecture": "amd64",
		"kernel":       "pc-kernel",
		"gadget":       "pc",
		"base":         "core18",
	})
	s.makeSerialAssertionInState(c, "canonical", "pc-model", "1234")
	devicestatetest.SetDevice(s.state, &auth.DeviceState{
		Brand:  "canonical",
		Model:  "pc-model",
		Serial: "1234",
	})

	new := s.brands.Model("canonical", "pc-model", map[string]interface{}{
		"architecture":   "amd64",
		"kernel":         "pc-kernel",
		"gadget":         "pc",
		"base":           "core18",
		"store":          "switched-store",
		"required-snaps": []interface{}{"new-required-snap-1", "new-required-snap-2"},
		"revision":       "1",
	})

	freshStore := &freshSessionStore{}
	testStore = freshStore

	s.newFakeStore = func(devBE storecontext.DeviceBackend) snapstate.StoreService {
		mod, err := devBE.Model()
		c.Check(err, IsNil)
		if err == nil {
			c.Check(mod, DeepEquals, new)
		}
		return testStore
	}

	chg, err := devicestate.Remodel(s.state, new, nil, nil, devicestate.RemodelOptions{})
	c.Assert(err, IsNil)
	c.Assert(chg.Summary(), Equals, "Refresh model assertion from revision 0 to 1")

	c.Check(freshStore.ensureDeviceSession, Equals, 1)

	tl := chg.Tasks()
	// 2 snaps * 3 tasks (from the mock install above) +
	// 1 "set-model" task at the end
	c.Assert(tl, HasLen, 2*3+1)

	deviceCtx, err := devicestate.DeviceCtx(s.state, tl[0], nil)
	c.Assert(err, IsNil)
	// deviceCtx is actually a remodelContext here
	remodCtx, ok := deviceCtx.(devicestate.RemodelContext)
	c.Assert(ok, Equals, true)
	c.Check(remodCtx.ForRemodeling(), Equals, true)
	c.Check(remodCtx.Kind(), Equals, devicestate.StoreSwitchRemodel)
	c.Check(remodCtx.Model(), DeepEquals, new)
	c.Check(remodCtx.Store(), Equals, testStore)
}

func (s *deviceMgrRemodelSuite) TestRemodelRereg(c *C) {
	s.state.Lock()
	defer s.state.Unlock()
	s.state.Set("seeded", true)

	// set a model assertion
	s.makeModelAssertionInState(c, "canonical", "pc-model", map[string]interface{}{
		"architecture": "amd64",
		"kernel":       "pc-kernel",
		"gadget":       "pc",
		"base":         "core18",
	})
	s.makeSerialAssertionInState(c, "canonical", "pc-model", "orig-serial")
	devicestatetest.SetDevice(s.state, &auth.DeviceState{
		Brand:           "canonical",
		Model:           "pc-model",
		Serial:          "orig-serial",
		SessionMacaroon: "old-session",
	})

	new := s.brands.Model("canonical", "rereg-model", map[string]interface{}{
		"architecture":   "amd64",
		"kernel":         "pc-kernel",
		"gadget":         "pc",
		"base":           "core18",
		"required-snaps": []interface{}{"new-required-snap-1", "new-required-snap-2"},
	})

	s.newFakeStore = func(devBE storecontext.DeviceBackend) snapstate.StoreService {
		mod, err := devBE.Model()
		c.Check(err, IsNil)
		if err == nil {
			c.Check(mod, DeepEquals, new)
		}
		return nil
	}

	chg, err := devicestate.Remodel(s.state, new, nil, nil, devicestate.RemodelOptions{})
	c.Assert(err, IsNil)

	c.Assert(chg.Summary(), Equals, "Remodel device to canonical/rereg-model (0)")

	tl := chg.Tasks()
	c.Assert(tl, HasLen, 2)

	// check the tasks
	tRequestSerial := tl[0]
	tPrepareRemodeling := tl[1]

	// check the tasks
	c.Assert(tRequestSerial.Kind(), Equals, "request-serial")
	c.Assert(tRequestSerial.Summary(), Equals, "Request new device serial")
	c.Assert(tRequestSerial.WaitTasks(), HasLen, 0)

	c.Assert(tPrepareRemodeling.Kind(), Equals, "prepare-remodeling")
	c.Assert(tPrepareRemodeling.Summary(), Equals, "Prepare remodeling")
	c.Assert(tPrepareRemodeling.WaitTasks(), DeepEquals, []*state.Task{tRequestSerial})
}

func (s *deviceMgrRemodelSuite) TestRemodelReregLocalFails(c *C) {
	s.state.Lock()
	defer s.state.Unlock()
	s.state.Set("seeded", true)

	// set a model assertion
	s.makeModelAssertionInState(c, "canonical", "pc-model", map[string]interface{}{
		"architecture": "amd64",
		"kernel":       "pc-kernel",
		"gadget":       "pc",
		"base":         "core18",
	})
	s.makeSerialAssertionInState(c, "canonical", "pc-model", "orig-serial")
	devicestatetest.SetDevice(s.state, &auth.DeviceState{
		Brand:           "canonical",
		Model:           "pc-model",
		Serial:          "orig-serial",
		SessionMacaroon: "old-session",
	})

	new := s.brands.Model("canonical", "rereg-model", map[string]interface{}{
		"architecture":   "amd64",
		"kernel":         "pc-kernel",
		"gadget":         "pc",
		"base":           "core18",
		"required-snaps": []interface{}{"new-required-snap-1", "new-required-snap-2"},
	})

	s.newFakeStore = func(devBE storecontext.DeviceBackend) snapstate.StoreService {
		mod, err := devBE.Model()
		c.Check(err, IsNil)
		if err == nil {
			c.Check(mod, DeepEquals, new)
		}
		return nil
	}

	sis := []*snap.SideInfo{{RealName: "pc-kernel"}, {RealName: "pc"}}
	paths := []string{"pc-kernel_1.snap", "pc_1.snap"}
	chg, err := devicestate.Remodel(s.state, new, sis, paths, devicestate.RemodelOptions{
		Offline: true,
	})
	c.Assert(err.Error(), Equals, "cannot remodel offline to different brand ID / model yet")
	c.Assert(chg, IsNil)
}

func (s *deviceMgrRemodelSuite) TestRemodelClash(c *C) {
	s.state.Lock()
	defer s.state.Unlock()
	s.state.Set("seeded", true)
	s.state.Set("refresh-privacy-key", "some-privacy-key")

	var clashing *asserts.Model

	restore := devicestate.MockSnapstateInstallWithDeviceContext(func(ctx context.Context, st *state.State, name string, opts *snapstate.RevisionOptions, userID int, flags snapstate.Flags, prqt snapstate.PrereqTracker, deviceCtx snapstate.DeviceContext, fromChange string) (*state.TaskSet, error) {
		// simulate things changing under our feet
		assertstatetest.AddMany(st, clashing)
		devicestatetest.SetDevice(s.state, &auth.DeviceState{
			Brand: "canonical",
			Model: clashing.Model(),
		})

		tDownload := s.state.NewTask("fake-download", fmt.Sprintf("Download %s", name))
		tDownload.Set("snap-setup", &snapstate.SnapSetup{
			SideInfo: &snap.SideInfo{
				RealName: name,
			},
		})
		tValidate := s.state.NewTask("validate-snap", fmt.Sprintf("Validate %s", name))
		tValidate.WaitFor(tDownload)
		tInstall := s.state.NewTask("fake-install", fmt.Sprintf("Install %s", name))
		tInstall.WaitFor(tValidate)
		ts := state.NewTaskSet(tDownload, tValidate, tInstall)
		ts.MarkEdge(tValidate, snapstate.LastBeforeLocalModificationsEdge)
		return ts, nil
	})
	defer restore()

	// set a model assertion
	s.makeModelAssertionInState(c, "canonical", "pc-model", map[string]interface{}{
		"architecture": "amd64",
		"kernel":       "pc-kernel",
		"gadget":       "pc",
		"base":         "core18",
	})
	s.makeSerialAssertionInState(c, "canonical", "pc-model", "1234")
	devicestatetest.SetDevice(s.state, &auth.DeviceState{
		Brand:  "canonical",
		Model:  "pc-model",
		Serial: "1234",
	})

	snapstatetest.InstallEssentialSnaps(c, s.state, "core18", nil, nil)

	new := s.brands.Model("canonical", "pc-model", map[string]interface{}{
		"architecture":   "amd64",
		"kernel":         "pc-kernel",
		"gadget":         "pc",
		"base":           "core18",
		"required-snaps": []interface{}{"new-required-snap-1", "new-required-snap-2"},
		"revision":       "1",
	})
	other := s.brands.Model("canonical", "pc-model-other", map[string]interface{}{
		"architecture":   "amd64",
		"kernel":         "pc-kernel",
		"gadget":         "pc",
		"base":           "core18",
		"required-snaps": []interface{}{"new-required-snap-1", "new-required-snap-2"},
	})

	clashing = other
	_, err := devicestate.Remodel(s.state, new, nil, nil, devicestate.RemodelOptions{})
	c.Check(err, DeepEquals, &snapstate.ChangeConflictError{
		Message: "cannot start remodel, clashing with concurrent remodel to canonical/pc-model-other (0)",
	})

	// reset
	devicestatetest.SetDevice(s.state, &auth.DeviceState{
		Brand:  "canonical",
		Model:  "pc-model",
		Serial: "1234",
	})
	clashing = new
	_, err = devicestate.Remodel(s.state, new, nil, nil, devicestate.RemodelOptions{})
	c.Check(err, DeepEquals, &snapstate.ChangeConflictError{
		Message: "cannot start remodel, clashing with concurrent remodel to canonical/pc-model (1)",
	})
}

func (s *deviceMgrRemodelSuite) TestRemodelClashInProgress(c *C) {
	s.state.Lock()
	defer s.state.Unlock()
	s.state.Set("seeded", true)
	s.state.Set("refresh-privacy-key", "some-privacy-key")

	var chg *state.Change
	restore := devicestate.MockSnapstateInstallWithDeviceContext(func(ctx context.Context, st *state.State, name string, opts *snapstate.RevisionOptions, userID int, flags snapstate.Flags, prqt snapstate.PrereqTracker, deviceCtx snapstate.DeviceContext, fromChange string) (*state.TaskSet, error) {
		// simulate another started remodeling
		chg = st.NewChange("remodel", "other remodel")

		tDownload := s.state.NewTask("fake-download", fmt.Sprintf("Download %s", name))
		tDownload.Set("snap-setup", &snapstate.SnapSetup{
			SideInfo: &snap.SideInfo{
				RealName: name,
			},
		})
		tValidate := s.state.NewTask("validate-snap", fmt.Sprintf("Validate %s", name))
		tValidate.WaitFor(tDownload)
		tInstall := s.state.NewTask("fake-install", fmt.Sprintf("Install %s", name))
		tInstall.WaitFor(tValidate)
		ts := state.NewTaskSet(tDownload, tValidate, tInstall)
		ts.MarkEdge(tValidate, snapstate.LastBeforeLocalModificationsEdge)
		return ts, nil
	})
	defer restore()

	// set a model assertion
	s.makeModelAssertionInState(c, "canonical", "pc-model", map[string]interface{}{
		"architecture": "amd64",
		"kernel":       "pc-kernel",
		"gadget":       "pc",
		"base":         "core18",
	})
	s.makeSerialAssertionInState(c, "canonical", "pc-model", "1234")
	devicestatetest.SetDevice(s.state, &auth.DeviceState{
		Brand:  "canonical",
		Model:  "pc-model",
		Serial: "1234",
	})

	snapstatetest.InstallEssentialSnaps(c, s.state, "core18", nil, nil)

	new := s.brands.Model("canonical", "pc-model", map[string]interface{}{
		"architecture":   "amd64",
		"kernel":         "pc-kernel",
		"gadget":         "pc",
		"base":           "core18",
		"required-snaps": []interface{}{"new-required-snap-1"},
		"revision":       "1",
	})

	_, err := devicestate.Remodel(s.state, new, nil, nil, devicestate.RemodelOptions{})
	c.Check(err, DeepEquals, &snapstate.ChangeConflictError{
		Message:    "cannot start remodel, clashing with concurrent one",
		ChangeKind: "remodel",
		ChangeID:   chg.ID(),
	})
}

func (s *deviceMgrRemodelSuite) TestReregRemodelClashAnyChange(c *C) {
	s.state.Lock()
	defer s.state.Unlock()
	s.state.Set("seeded", true)

	// set a model assertion
	s.makeModelAssertionInState(c, "canonical", "pc-model", map[string]interface{}{
		"architecture": "amd64",
		"kernel":       "pc-kernel",
		"gadget":       "pc",
		"base":         "core18",
	})
	s.makeSerialAssertionInState(c, "canonical", "pc-model", "orig-serial")
	devicestatetest.SetDevice(s.state, &auth.DeviceState{
		Brand:           "canonical",
		Model:           "pc-model",
		Serial:          "orig-serial",
		SessionMacaroon: "old-session",
	})

	new := s.brands.Model("canonical", "pc-model-2", map[string]interface{}{
		"architecture":   "amd64",
		"kernel":         "pc-kernel",
		"gadget":         "pc",
		"base":           "core18",
		"required-snaps": []interface{}{"new-required-snap-1", "new-required-snap-2"},
		"revision":       "1",
	})
	s.newFakeStore = func(devBE storecontext.DeviceBackend) snapstate.StoreService {
		// we never reach the place where this gets called
		c.Fatalf("unexpected call")
		return nil
	}

	// simulate any other change
	chg := s.state.NewChange("chg", "other change")
	chg.SetStatus(state.DoingStatus)

	_, err := devicestate.Remodel(s.state, new, nil, nil, devicestate.RemodelOptions{})
	c.Assert(err, NotNil)
	c.Assert(err, DeepEquals, &snapstate.ChangeConflictError{
		ChangeKind: "chg",
		Message:    `other changes in progress (conflicting change "chg"), change "remodel" not allowed until they are done`,
		ChangeID:   chg.ID(),
	})
}

func (s *deviceMgrRemodelSuite) TestRemodeling(c *C) {
	s.state.Lock()
	defer s.state.Unlock()

	// no changes
	c.Check(devicestate.RemodelingChange(s.state), IsNil)

	// other change
	s.state.NewChange("other", "...")
	c.Check(devicestate.RemodelingChange(s.state), IsNil)

	// remodel change
	chg := s.state.NewChange("remodel", "...")
	c.Check(devicestate.RemodelingChange(s.state), NotNil)

	// done
	chg.SetStatus(state.DoneStatus)
	c.Check(devicestate.RemodelingChange(s.state), IsNil)
}

func (s *deviceMgrRemodelSuite) TestDeviceCtxNoTask(c *C) {
	s.state.Lock()
	defer s.state.Unlock()
	// nothing in the state

	_, err := devicestate.DeviceCtx(s.state, nil, nil)
	c.Check(err, testutil.ErrorIs, state.ErrNoState)

	// have a model assertion
	model := s.brands.Model("canonical", "pc", map[string]interface{}{
		"gadget":       "pc",
		"kernel":       "kernel",
		"architecture": "amd64",
	})
	assertstatetest.AddMany(s.state, model)
	devicestatetest.SetDevice(s.state, &auth.DeviceState{
		Brand: "canonical",
		Model: "pc",
	})

	deviceCtx, err := devicestate.DeviceCtx(s.state, nil, nil)
	c.Assert(err, IsNil)
	c.Assert(deviceCtx.Model().BrandID(), Equals, "canonical")

	c.Check(deviceCtx.Classic(), Equals, false)
	c.Check(deviceCtx.Kernel(), Equals, "kernel")
	c.Check(deviceCtx.Base(), Equals, "")
	c.Check(deviceCtx.RunMode(), Equals, true)
	// not a uc20 model, so no modeenv
	c.Check(deviceCtx.HasModeenv(), Equals, false)
}

func (s *deviceMgrRemodelSuite) TestDeviceCtxGroundContext(c *C) {
	s.state.Lock()
	defer s.state.Unlock()

	// have a model assertion
	model := s.brands.Model("canonical", "pc", map[string]interface{}{
		"gadget":       "pc",
		"kernel":       "kernel",
		"architecture": "amd64",
	})
	assertstatetest.AddMany(s.state, model)
	devicestatetest.SetDevice(s.state, &auth.DeviceState{
		Brand: "canonical",
		Model: "pc",
	})

	deviceCtx, err := devicestate.DeviceCtx(s.state, nil, nil)
	c.Assert(err, IsNil)
	c.Assert(deviceCtx.Model().BrandID(), Equals, "canonical")
	groundCtx := deviceCtx.GroundContext()
	c.Check(groundCtx.ForRemodeling(), Equals, false)
	c.Check(groundCtx.Model().Model(), Equals, "pc")
	c.Check(groundCtx.Store, PanicMatches, `retrieved ground context is not intended to drive store operations`)
}

func (s *deviceMgrRemodelSuite) TestDeviceCtxProvided(c *C) {
	s.state.Lock()
	defer s.state.Unlock()

	model := assertstest.FakeAssertion(map[string]interface{}{
		"type":         "model",
		"authority-id": "canonical",
		"series":       "16",
		"brand-id":     "canonical",
		"model":        "pc",
		"gadget":       "pc",
		"kernel":       "kernel",
		"architecture": "amd64",
	}).(*asserts.Model)

	deviceCtx := &snapstatetest.TrivialDeviceContext{DeviceModel: model}

	deviceCtx1, err := devicestate.DeviceCtx(s.state, nil, deviceCtx)
	c.Assert(err, IsNil)
	c.Assert(deviceCtx1, Equals, deviceCtx)
}

func (s *deviceMgrRemodelSuite) TestCheckGadgetRemodelCompatible(c *C) {
	s.state.Lock()
	defer s.state.Unlock()

	currentSnapYaml := `
name: gadget
type: gadget
version: 123
`
	remodelSnapYaml := `
name: new-gadget
type: gadget
version: 123
`
	mockGadget := `
type: gadget
name: gadget
volumes:
  volume:
    schema: gpt
    bootloader: grub
`
	siCurrent := &snap.SideInfo{Revision: snap.R(123), RealName: "gadget"}
	// so that we get a directory
	currInfo := snaptest.MockSnapWithFiles(c, currentSnapYaml, siCurrent, nil)
	info := snaptest.MockSnapWithFiles(c, remodelSnapYaml, &snap.SideInfo{Revision: snap.R(1)}, nil)
	snapf, err := snapfile.Open(info.MountDir())
	c.Assert(err, IsNil)

	s.setupBrands()

	oldModel := fakeMyModel(map[string]interface{}{
		"architecture": "amd64",
		"gadget":       "gadget",
		"kernel":       "kernel",
	})
	deviceCtx := &snapstatetest.TrivialDeviceContext{DeviceModel: oldModel}

	// model assertion in device context
	newModel := fakeMyModel(map[string]interface{}{
		"architecture": "amd64",
		"gadget":       "new-gadget",
		"kernel":       "kernel",
	})
	remodelCtx := &snapstatetest.TrivialDeviceContext{DeviceModel: newModel, Remodeling: true, OldDeviceModel: oldModel}

	restore := devicestate.MockGadgetIsCompatible(func(current, update *gadget.Info) error {
		c.Assert(current.Volumes, HasLen, 1)
		c.Assert(update.Volumes, HasLen, 1)
		return errors.New("fail")
	})
	defer restore()

	// not on classic
	release.OnClassic = true
	err = devicestate.CheckGadgetRemodelCompatible(s.state, info, currInfo, snapf, snapstate.Flags{}, remodelCtx)
	c.Check(err, IsNil)
	release.OnClassic = false

	// nothing if not remodeling
	err = devicestate.CheckGadgetRemodelCompatible(s.state, info, currInfo, snapf, snapstate.Flags{}, deviceCtx)
	c.Check(err, IsNil)

	err = devicestate.CheckGadgetRemodelCompatible(s.state, info, currInfo, snapf, snapstate.Flags{}, remodelCtx)
	c.Check(err, ErrorMatches, "cannot read new gadget metadata: .*/new-gadget/1/meta/gadget.yaml: no such file or directory")

	// drop gadget.yaml to the new gadget
	err = os.WriteFile(filepath.Join(info.MountDir(), "meta/gadget.yaml"), []byte(mockGadget), 0644)
	c.Assert(err, IsNil)

	err = devicestate.CheckGadgetRemodelCompatible(s.state, info, currInfo, snapf, snapstate.Flags{}, remodelCtx)
	c.Check(err, ErrorMatches, "cannot read current gadget metadata: .*/gadget/123/meta/gadget.yaml: no such file or directory")

	// drop gadget.yaml to the current gadget
	err = os.WriteFile(filepath.Join(currInfo.MountDir(), "meta/gadget.yaml"), []byte(mockGadget), 0644)
	c.Assert(err, IsNil)

	err = devicestate.CheckGadgetRemodelCompatible(s.state, info, currInfo, snapf, snapstate.Flags{}, remodelCtx)
	c.Check(err, ErrorMatches, "cannot remodel to an incompatible gadget: fail")

	restore = devicestate.MockGadgetIsCompatible(func(current, update *gadget.Info) error {
		c.Assert(current.Volumes, HasLen, 1)
		c.Assert(update.Volumes, HasLen, 1)
		return nil
	})
	defer restore()

	err = devicestate.CheckGadgetRemodelCompatible(s.state, info, currInfo, snapf, snapstate.Flags{}, remodelCtx)
	c.Check(err, IsNil)

	// when remodeling to completely new gadget snap, there is no current
	// snap passed to the check callback
	err = devicestate.CheckGadgetRemodelCompatible(s.state, info, nil, snapf, snapstate.Flags{}, remodelCtx)
	c.Check(err, ErrorMatches, "cannot identify the current gadget snap")

	// mock data to obtain current gadget info
	devicestatetest.SetDevice(s.state, &auth.DeviceState{
		Brand: "canonical",
		Model: "gadget",
	})
	s.makeModelAssertionInState(c, "canonical", "gadget", map[string]interface{}{
		"architecture": "amd64",
		"kernel":       "kernel",
		"gadget":       "gadget",
	})

	err = devicestate.CheckGadgetRemodelCompatible(s.state, info, nil, snapf, snapstate.Flags{}, remodelCtx)
	c.Check(err, ErrorMatches, "cannot identify the current gadget snap")

	snapstate.Set(s.state, "gadget", &snapstate.SnapState{
		SnapType: "gadget",
		Sequence: snapstatetest.NewSequenceFromSnapSideInfos([]*snap.SideInfo{siCurrent}),
		Current:  siCurrent.Revision,
		Active:   true,
	})

	err = devicestate.CheckGadgetRemodelCompatible(s.state, info, nil, snapf, snapstate.Flags{}, remodelCtx)
	c.Check(err, IsNil)
}

var (
	compatibleTestMockOkGadget = `
type: gadget
name: gadget
volumes:
  volume:
    schema: gpt
    bootloader: grub
    structure:
      - name: foo
        size: 10M
        type: 00000000-0000-0000-0000-0000deadbeef
`
)

func (s *deviceMgrRemodelSuite) testCheckGadgetRemodelCompatibleWithYaml(c *C, currentGadgetYaml, newGadgetYaml string, expErr string) {
	s.state.Lock()
	defer s.state.Unlock()

	currentSnapYaml := `
name: gadget
type: gadget
version: 123
`
	remodelSnapYaml := `
name: new-gadget
type: gadget
version: 123
`

	currInfo := snaptest.MockSnapWithFiles(c, currentSnapYaml, &snap.SideInfo{Revision: snap.R(123)}, [][]string{
		{"meta/gadget.yaml", currentGadgetYaml},
	})
	// gadget we're remodeling to is identical
	info := snaptest.MockSnapWithFiles(c, remodelSnapYaml, &snap.SideInfo{Revision: snap.R(1)}, [][]string{
		{"meta/gadget.yaml", newGadgetYaml},
	})
	snapf, err := snapfile.Open(info.MountDir())
	c.Assert(err, IsNil)

	s.setupBrands()
	// model assertion in device context
	oldModel := fakeMyModel(map[string]interface{}{
		"architecture": "amd64",
		"gadget":       "new-gadget",
		"kernel":       "krnl",
	})
	model := fakeMyModel(map[string]interface{}{
		"architecture": "amd64",
		"gadget":       "new-gadget",
		"kernel":       "krnl",
	})
	remodelCtx := &snapstatetest.TrivialDeviceContext{DeviceModel: model, Remodeling: true, OldDeviceModel: oldModel}

	err = devicestate.CheckGadgetRemodelCompatible(s.state, info, currInfo, snapf, snapstate.Flags{}, remodelCtx)
	if expErr == "" {
		c.Check(err, IsNil)
	} else {
		c.Check(err, ErrorMatches, expErr)
	}

}

func (s *deviceMgrRemodelSuite) TestCheckGadgetRemodelCompatibleWithYamlHappy(c *C) {
	s.testCheckGadgetRemodelCompatibleWithYaml(c, compatibleTestMockOkGadget, compatibleTestMockOkGadget, "")
}

func (s *deviceMgrRemodelSuite) TestCheckGadgetRemodelCompatibleWithYamlBad(c *C) {
	mockBadGadgetYaml := `
type: gadget
name: gadget
volumes:
  volume:
    schema: gpt
    bootloader: grub
    structure:
      - name: foo
        size: 20M
        type: 00000000-0000-0000-0000-0000deadbeef
`

	errMatch := `cannot remodel to an incompatible gadget: incompatible layout change: incompatible structure #0 \("foo"\) change: new valid structure size range \[20971520, 20971520\] is not compatible with current \(\[10485760, 10485760\]\)`
	s.testCheckGadgetRemodelCompatibleWithYaml(c, compatibleTestMockOkGadget, mockBadGadgetYaml, errMatch)
}

func (s *deviceMgrRemodelSuite) mockTasksNopHandler(kinds ...string) {
	nopHandler := func(task *state.Task, _ *tomb.Tomb) error { return nil }
	for _, kind := range kinds {
		s.o.TaskRunner().AddHandler(kind, nopHandler, nil)
	}
}

func asOffsetPtr(offs quantity.Offset) *quantity.Offset {
	goff := offs
	return &goff
}

func (s *deviceMgrRemodelSuite) TestRemodelGadgetAssetsUpdate(c *C) {
	var currentGadgetYaml = `
volumes:
  pc:
    bootloader: grub
    structure:
       - name: foo
         type: 00000000-0000-0000-0000-0000deadcafe
         filesystem: ext4
         size: 10M
         content:
            - source: foo-content
              target: /
       - name: bare-one
         type: bare
         size: 1M
         content:
            - image: bare.img
`

	var remodelGadgetYaml = `
volumes:
  pc:
    bootloader: grub
    structure:
       - name: foo
         type: 00000000-0000-0000-0000-0000deadcafe
         filesystem: ext4
         size: 10M
         content:
            - source: new-foo-content
              target: /
       - name: bare-one
         type: bare
         size: 1M
         content:
            - image: new-bare-content.img
`

	s.state.Lock()
	s.state.Set("seeded", true)
	s.state.Set("refresh-privacy-key", "some-privacy-key")

	s.mockTasksNopHandler("fake-download", "validate-snap", "set-model")

	// set a model assertion we remodel from
	s.makeModelAssertionInState(c, "canonical", "pc-model", map[string]interface{}{
		"architecture": "amd64",
		"kernel":       "pc-kernel",
		"gadget":       "pc",
		"base":         "core18",
	})
	s.makeSerialAssertionInState(c, "canonical", "pc-model", "serial")
	devicestatetest.SetDevice(s.state, &auth.DeviceState{
		Brand:  "canonical",
		Model:  "pc-model",
		Serial: "serial",
	})

<<<<<<< HEAD
	const required = true
	kernelInfo := snapstatetest.InstallSnap(c, s.state, "name: pc-kernel\nversion: 1\ntype: kernel\n", nil, required, &snap.SideInfo{
=======
	kernelInfo := snapstatetest.InstallSnap(c, s.state, "name: pc-kernel\nversion: 1\ntype: kernel\n", &snap.SideInfo{
>>>>>>> 4f18d968
		SnapID:   snaptest.AssertedSnapID("pc-kernel"),
		Revision: snap.R(1),
		RealName: "pc-kernel",
	}, snapstatetest.InstallSnapOptions{Required: true})

<<<<<<< HEAD
	snapstatetest.InstallSnap(c, s.state, "name: core18\nversion: 1\ntype: base\n", nil, required, &snap.SideInfo{
=======
	snapstatetest.InstallSnap(c, s.state, "name: core18\nversion: 1\ntype: base\n", &snap.SideInfo{
>>>>>>> 4f18d968
		SnapID:   snaptest.AssertedSnapID("core18"),
		Revision: snap.R(1),
		RealName: "core18",
	}, snapstatetest.InstallSnapOptions{Required: true})

	devicestate.SetBootRevisionsUpdated(s.mgr, true)

	// the target model
	new := s.brands.Model("canonical", "pc-model", map[string]interface{}{
		"architecture": "amd64",
		"kernel":       "pc-kernel",
		"base":         "core18",
		"revision":     "1",
		// remodel to new gadget
		"gadget": "new-gadget",
	})

	// current gadget
	siModelGadget := &snap.SideInfo{
		RealName: "pc",
		Revision: snap.R(33),
		SnapID:   "foo-id",
	}
	currentGadgetInfo := snaptest.MockSnapWithFiles(c, snapYaml, siModelGadget, [][]string{
		{"meta/gadget.yaml", currentGadgetYaml},
	})
	snapstate.Set(s.state, "pc", &snapstate.SnapState{
		SnapType: "gadget",
		Sequence: snapstatetest.NewSequenceFromSnapSideInfos([]*snap.SideInfo{siModelGadget}),
		Current:  siModelGadget.Revision,
		Active:   true,
	})

	// new gadget snap
	siNewModelGadget := &snap.SideInfo{
		RealName: "new-gadget",
		Revision: snap.R(34),
	}
	newGadgetInfo := snaptest.MockSnapWithFiles(c, snapYaml, siNewModelGadget, [][]string{
		{"meta/gadget.yaml", remodelGadgetYaml},
	})

	restore := devicestate.MockSnapstateInstallWithDeviceContext(func(ctx context.Context, st *state.State, name string, opts *snapstate.RevisionOptions, userID int, flags snapstate.Flags, prqt snapstate.PrereqTracker, deviceCtx snapstate.DeviceContext, fromChange string) (*state.TaskSet, error) {
		tDownload := s.state.NewTask("fake-download", fmt.Sprintf("Download %s", name))
		tValidate := s.state.NewTask("validate-snap", fmt.Sprintf("Validate %s", name))
		tValidate.WaitFor(tDownload)
		tGadgetUpdate := s.state.NewTask("update-gadget-assets", fmt.Sprintf("Update gadget %s", name))
		tGadgetUpdate.Set("snap-setup", &snapstate.SnapSetup{
			SideInfo: siNewModelGadget,
			Type:     snap.TypeGadget,
		})
		tGadgetUpdate.WaitFor(tValidate)
		ts := state.NewTaskSet(tDownload, tValidate, tGadgetUpdate)
		ts.MarkEdge(tValidate, snapstate.LastBeforeLocalModificationsEdge)
		return ts, nil
	})
	defer restore()
	restore = release.MockOnClassic(false)
	defer restore()

	gadgetUpdateCalled := false
	restore = devicestate.MockGadgetUpdate(func(model gadget.Model, current, update gadget.GadgetData, path string, policy gadget.UpdatePolicyFunc, _ gadget.ContentUpdateObserver) error {
		gadgetUpdateCalled = true
		c.Check(policy, NotNil)
		c.Check(reflect.ValueOf(policy).Pointer(), Equals, reflect.ValueOf(gadget.RemodelUpdatePolicy).Pointer())
		gd := gadget.GadgetData{
			Info: &gadget.Info{
				Volumes: map[string]*gadget.Volume{
					"pc": {
						Name:       "pc",
						Bootloader: "grub",
						Schema:     "gpt",
						Structure: []gadget.VolumeStructure{{
							VolumeName: "pc",
							Name:       "foo",
							Type:       "00000000-0000-0000-0000-0000deadcafe",
							Offset:     asOffsetPtr(gadget.NonMBRStartOffset),
							MinSize:    10 * quantity.SizeMiB,
							Size:       10 * quantity.SizeMiB,
							Filesystem: "ext4",
							Content: []gadget.VolumeContent{
								{UnresolvedSource: "foo-content", Target: "/"},
							},
							YamlIndex:       0,
							EnclosingVolume: &gadget.Volume{},
						}, {
							VolumeName: "pc",
							Name:       "bare-one",
							Type:       "bare",
							Offset:     asOffsetPtr(gadget.NonMBRStartOffset + 10*quantity.OffsetMiB),
							MinSize:    quantity.SizeMiB,
							Size:       quantity.SizeMiB,
							Content: []gadget.VolumeContent{
								{Image: "bare.img"},
							},
							YamlIndex:       1,
							EnclosingVolume: &gadget.Volume{},
						}},
					},
				},
			},
			RootDir:       currentGadgetInfo.MountDir(),
			KernelRootDir: kernelInfo.MountDir(),
		}
		gadget.SetEnclosingVolumeInStructs(gd.Info.Volumes)
		c.Check(current, DeepEquals, gd)
		gd = gadget.GadgetData{
			Info: &gadget.Info{
				Volumes: map[string]*gadget.Volume{
					"pc": {
						Name:       "pc",
						Bootloader: "grub",
						Schema:     "gpt",
						Structure: []gadget.VolumeStructure{{
							VolumeName: "pc",
							Name:       "foo",
							Type:       "00000000-0000-0000-0000-0000deadcafe",
							Offset:     asOffsetPtr(gadget.NonMBRStartOffset),
							MinSize:    10 * quantity.SizeMiB,
							Size:       10 * quantity.SizeMiB,
							Filesystem: "ext4",
							Content: []gadget.VolumeContent{
								{UnresolvedSource: "new-foo-content", Target: "/"},
							},
							YamlIndex: 0,
						}, {
							VolumeName: "pc",
							Name:       "bare-one",
							Type:       "bare",
							Offset:     asOffsetPtr(gadget.NonMBRStartOffset + 10*quantity.OffsetMiB),
							MinSize:    quantity.SizeMiB,
							Size:       quantity.SizeMiB,
							Content: []gadget.VolumeContent{
								{Image: "new-bare-content.img"},
							},
							YamlIndex: 1,
						}},
					},
				},
			},
			RootDir:       newGadgetInfo.MountDir(),
			KernelRootDir: kernelInfo.MountDir(),
		}
		gadget.SetEnclosingVolumeInStructs(gd.Info.Volumes)
		c.Check(update, DeepEquals, gd)
		return nil
	})
	defer restore()

	chg, err := devicestate.Remodel(s.state, new, nil, nil, devicestate.RemodelOptions{})
	c.Assert(err, IsNil)
	s.state.Unlock()

	s.settle(c)

	s.state.Lock()
	defer s.state.Unlock()

	// simulate restart
	s.mockRestartAndSettle(c, s.state, chg)

	c.Check(chg.IsReady(), Equals, true)
	c.Check(chg.Err(), IsNil)
	c.Check(gadgetUpdateCalled, Equals, true)
	c.Check(s.restartRequests, DeepEquals, []restart.RestartType{restart.RestartSystem})
}

func (s *deviceMgrRemodelSuite) TestRemodelGadgetAssetsParanoidCheck(c *C) {
	s.state.Lock()
	s.state.Set("seeded", true)
	s.state.Set("refresh-privacy-key", "some-privacy-key")

	s.mockTasksNopHandler("fake-download", "validate-snap", "set-model")

	// set a model assertion we remodel from
	s.makeModelAssertionInState(c, "canonical", "pc-model", map[string]interface{}{
		"architecture": "amd64",
		"kernel":       "pc-kernel",
		"gadget":       "pc",
		"base":         "core18",
	})
	s.makeSerialAssertionInState(c, "canonical", "pc-model", "serial")
	devicestatetest.SetDevice(s.state, &auth.DeviceState{
		Brand:  "canonical",
		Model:  "pc-model",
		Serial: "serial",
	})

<<<<<<< HEAD
	const required = true
	snapstatetest.InstallSnap(c, s.state, "name: pc-kernel\nversion: 1\ntype: kernel\n", nil, required, &snap.SideInfo{
=======
	snapstatetest.InstallSnap(c, s.state, "name: pc-kernel\nversion: 1\ntype: kernel\n", &snap.SideInfo{
>>>>>>> 4f18d968
		SnapID:   snaptest.AssertedSnapID("pc-kernel"),
		Revision: snap.R(1),
		RealName: "pc-kernel",
	}, snapstatetest.InstallSnapOptions{Required: true})

<<<<<<< HEAD
	snapstatetest.InstallSnap(c, s.state, "name: core18\nversion: 1\ntype: base\n", nil, required, &snap.SideInfo{
=======
	snapstatetest.InstallSnap(c, s.state, "name: core18\nversion: 1\ntype: base\n", &snap.SideInfo{
>>>>>>> 4f18d968
		SnapID:   snaptest.AssertedSnapID("core18"),
		Revision: snap.R(1),
		RealName: "core18",
	}, snapstatetest.InstallSnapOptions{Required: true})

	devicestate.SetBootRevisionsUpdated(s.mgr, true)

	// the target model
	new := s.brands.Model("canonical", "pc-model", map[string]interface{}{
		"architecture": "amd64",
		"kernel":       "pc-kernel",
		"base":         "core18",
		"revision":     "1",
		// remodel to new gadget
		"gadget": "new-gadget",
	})

	// current gadget
	siModelGadget := &snap.SideInfo{
		RealName: "pc",
		Revision: snap.R(33),
		SnapID:   "foo-id",
	}
	snapstate.Set(s.state, "pc", &snapstate.SnapState{
		SnapType: "gadget",
		Sequence: snapstatetest.NewSequenceFromSnapSideInfos([]*snap.SideInfo{siModelGadget}),
		Current:  siModelGadget.Revision,
		Active:   true,
	})

	// new gadget snap, name does not match the new model
	siUnexpectedModelGadget := &snap.SideInfo{
		RealName: "new-gadget-unexpected",
		Revision: snap.R(34),
	}
	restore := devicestate.MockSnapstateInstallWithDeviceContext(func(ctx context.Context, st *state.State, name string, opts *snapstate.RevisionOptions, userID int, flags snapstate.Flags, prqt snapstate.PrereqTracker, deviceCtx snapstate.DeviceContext, fromChange string) (*state.TaskSet, error) {
		tDownload := s.state.NewTask("fake-download", fmt.Sprintf("Download %s", name))
		tValidate := s.state.NewTask("validate-snap", fmt.Sprintf("Validate %s", name))
		tValidate.WaitFor(tDownload)
		tGadgetUpdate := s.state.NewTask("update-gadget-assets", fmt.Sprintf("Update gadget %s", name))
		tGadgetUpdate.Set("snap-setup", &snapstate.SnapSetup{
			SideInfo: siUnexpectedModelGadget,
			Type:     snap.TypeGadget,
		})
		tGadgetUpdate.WaitFor(tValidate)
		ts := state.NewTaskSet(tDownload, tValidate, tGadgetUpdate)
		ts.MarkEdge(tValidate, snapstate.LastBeforeLocalModificationsEdge)
		return ts, nil
	})
	defer restore()
	restore = release.MockOnClassic(false)
	defer restore()

	gadgetUpdateCalled := false
	restore = devicestate.MockGadgetUpdate(func(model gadget.Model, current, update gadget.GadgetData, path string, policy gadget.UpdatePolicyFunc, _ gadget.ContentUpdateObserver) error {
		return errors.New("unexpected call")
	})
	defer restore()

	chg, err := devicestate.Remodel(s.state, new, nil, nil, devicestate.RemodelOptions{})
	c.Assert(err, IsNil)
	s.state.Unlock()

	s.settle(c)

	s.state.Lock()
	defer s.state.Unlock()
	c.Check(chg.IsReady(), Equals, true)
	c.Assert(chg.Err(), ErrorMatches, `(?s).*\(cannot apply gadget assets update from non-model gadget snap "new-gadget-unexpected", expected "new-gadget" snap\)`)
	c.Check(gadgetUpdateCalled, Equals, false)
	c.Check(s.restartRequests, HasLen, 0)
}

func (s *deviceMgrSuite) TestRemodelSwitchBaseIncompatibleGadget(c *C) {
	s.state.Lock()
	defer s.state.Unlock()
	s.state.Set("seeded", true)
	s.state.Set("refresh-privacy-key", "some-privacy-key")

	snapstatetest.InstallEssentialSnaps(c, s.state, "core18", nil, nil)

	var testDeviceCtx snapstate.DeviceContext

	restore := devicestate.MockSnapstateInstallWithDeviceContext(func(ctx context.Context, st *state.State, name string, opts *snapstate.RevisionOptions, userID int, flags snapstate.Flags, prqt snapstate.PrereqTracker, deviceCtx snapstate.DeviceContext, fromChange string) (*state.TaskSet, error) {
		c.Check(name, Equals, "core20")

		tDownload := s.state.NewTask("fake-download", fmt.Sprintf("Download %s", name))
		tValidate := s.state.NewTask("validate-snap", fmt.Sprintf("Validate %s", name))
		tValidate.WaitFor(tDownload)
		tInstall := s.state.NewTask("fake-install", fmt.Sprintf("Install %s", name))
		tInstall.WaitFor(tValidate)
		ts := state.NewTaskSet(tDownload, tValidate, tInstall)
		ts.MarkEdge(tValidate, snapstate.LastBeforeLocalModificationsEdge)
		return ts, nil
	})
	defer restore()

	// set a model assertion
	current := s.brands.Model("canonical", "pc-model", map[string]interface{}{
		"architecture": "amd64",
		"kernel":       "pc-kernel",
		"gadget":       "pc",
		"base":         "core18",
	})
	err := assertstate.Add(s.state, current)
	c.Assert(err, IsNil)
	devicestatetest.SetDevice(s.state, &auth.DeviceState{
		Brand: "canonical",
		Model: "pc-model",
	})

	new := s.brands.Model("canonical", "pc-model", map[string]interface{}{
		"architecture": "amd64",
		"kernel":       "pc-kernel",
		"gadget":       "pc",
		"base":         "core20",
		"revision":     "1",
	})

	testDeviceCtx = &snapstatetest.TrivialDeviceContext{Remodeling: true, DeviceModel: new, OldDeviceModel: current}

	_, err = devicestate.RemodelTasks(context.Background(), s.state, current, new, testDeviceCtx, "99", nil, nil, devicestate.RemodelOptions{})
	c.Assert(err, ErrorMatches, `cannot remodel with gadget snap that has a different base than the model: "core18" \!= "core20"`)
}

func (s *deviceMgrSuite) TestRemodelSwitchBase(c *C) {
	s.state.Lock()
	defer s.state.Unlock()
	s.state.Set("seeded", true)
	s.state.Set("refresh-privacy-key", "some-privacy-key")

	snapstatetest.InstallEssentialSnaps(c, s.state, "core18", nil, nil)

	var testDeviceCtx snapstate.DeviceContext

	var snapstateInstallWithDeviceContextCalled int
	restore := devicestate.MockSnapstateInstallWithDeviceContext(func(ctx context.Context, st *state.State, name string, opts *snapstate.RevisionOptions, userID int, flags snapstate.Flags, prqt snapstate.PrereqTracker, deviceCtx snapstate.DeviceContext, fromChange string) (*state.TaskSet, error) {
		snapstateInstallWithDeviceContextCalled++
		switch name {
		case "core20", "pc-20":
		default:
			c.Errorf("unexpected snap name %q", name)
		}

		tDownload := s.state.NewTask("fake-download", fmt.Sprintf("Download %s", name))
		tValidate := s.state.NewTask("validate-snap", fmt.Sprintf("Validate %s", name))
		tValidate.WaitFor(tDownload)
		tInstall := s.state.NewTask("fake-install", fmt.Sprintf("Install %s", name))
		tInstall.WaitFor(tValidate)
		ts := state.NewTaskSet(tDownload, tValidate, tInstall)
		ts.MarkEdge(tValidate, snapstate.LastBeforeLocalModificationsEdge)
		return ts, nil
	})
	defer restore()

	// set a model assertion
	current := s.brands.Model("canonical", "pc-model", map[string]interface{}{
		"architecture": "amd64",
		"kernel":       "pc-kernel",
		"gadget":       "pc",
		"base":         "core18",
	})
	err := assertstate.Add(s.state, current)
	c.Assert(err, IsNil)
	devicestatetest.SetDevice(s.state, &auth.DeviceState{
		Brand: "canonical",
		Model: "pc-model",
	})

	new := s.brands.Model("canonical", "pc-model", map[string]interface{}{
		"architecture": "amd64",
		"kernel":       "pc-kernel",
		"gadget":       "pc-20",
		"base":         "core20",
		"revision":     "1",
	})

	testDeviceCtx = &snapstatetest.TrivialDeviceContext{Remodeling: true, DeviceModel: new, OldDeviceModel: current}

	tss, err := devicestate.RemodelTasks(context.Background(), s.state, current, new, testDeviceCtx, "99", nil, nil, devicestate.RemodelOptions{})
	c.Assert(err, IsNil)
	// 1 switch to a new base, 1 switch to new gadget, plus the remodel task
	c.Assert(tss, HasLen, 3)
	// API was hit
	c.Assert(snapstateInstallWithDeviceContextCalled, Equals, 2)
}

func (s *deviceMgrRemodelSuite) TestRemodelUC20RequiredSnapsAndRecoverySystem(c *C) {
	s.state.Lock()
	defer s.state.Unlock()
	s.state.Set("seeded", true)
	s.state.Set("refresh-privacy-key", "some-privacy-key")

	restore := devicestate.MockSnapstateInstallWithDeviceContext(func(ctx context.Context, st *state.State, name string, opts *snapstate.RevisionOptions, userID int, flags snapstate.Flags, prqt snapstate.PrereqTracker, deviceCtx snapstate.DeviceContext, fromChange string) (*state.TaskSet, error) {
		c.Check(flags.Required, Equals, true)
		c.Check(deviceCtx, NotNil)
		c.Check(deviceCtx.ForRemodeling(), Equals, true)

		tDownload := s.state.NewTask("fake-download", fmt.Sprintf("Download %s", name))
		tDownload.Set("snap-setup", &snapstate.SnapSetup{
			SideInfo: &snap.SideInfo{
				RealName: name,
			},
		})
		tValidate := s.state.NewTask("validate-snap", fmt.Sprintf("Validate %s", name))
		tValidate.WaitFor(tDownload)
		tInstall := s.state.NewTask("fake-install", fmt.Sprintf("Install %s", name))
		tInstall.WaitFor(tValidate)
		ts := state.NewTaskSet(tDownload, tValidate, tInstall)
		ts.MarkEdge(tValidate, snapstate.LastBeforeLocalModificationsEdge)
		return ts, nil
	})
	defer restore()

	restore = devicestate.MockSnapstateUpdateWithDeviceContext(func(st *state.State, name string, opts *snapstate.RevisionOptions, userID int, flags snapstate.Flags, prqt snapstate.PrereqTracker, deviceCtx snapstate.DeviceContext, fromChange string) (*state.TaskSet, error) {
		c.Check(flags.Required, Equals, false)
		c.Check(flags.NoReRefresh, Equals, true)
		c.Check(deviceCtx, NotNil)

		tDownload := s.state.NewTask("fake-download", fmt.Sprintf("Download %s from track %s", name, opts.Channel))
		tDownload.Set("snap-setup", &snapstate.SnapSetup{
			SideInfo: &snap.SideInfo{
				RealName: name,
			},
		})
		tValidate := s.state.NewTask("validate-snap", fmt.Sprintf("Validate %s", name))
		tValidate.WaitFor(tDownload)
		tUpdate := s.state.NewTask("fake-update", fmt.Sprintf("Update %s to track %s", name, opts.Channel))
		tUpdate.WaitFor(tValidate)
		ts := state.NewTaskSet(tDownload, tValidate, tUpdate)
		ts.MarkEdge(tValidate, snapstate.LastBeforeLocalModificationsEdge)
		return ts, nil
	})
	defer restore()

	now := time.Now()
	restore = devicestate.MockTimeNow(func() time.Time { return now })
	defer restore()

	// set a model assertion
	s.makeModelAssertionInState(c, "canonical", "pc-model", map[string]interface{}{
		"architecture": "amd64",
		"base":         "core20",
		"grade":        "dangerous",
		"snaps": []interface{}{
			map[string]interface{}{
				"name":            "pc-kernel",
				"id":              snaptest.AssertedSnapID("pc-kernel"),
				"type":            "kernel",
				"default-channel": "20",
			},
			map[string]interface{}{
				"name":            "pc",
				"id":              snaptest.AssertedSnapID("pc"),
				"type":            "gadget",
				"default-channel": "20",
			},
			map[string]interface{}{
				"name":            "snapd",
				"id":              snaptest.AssertedSnapID("snapd"),
				"type":            "snapd",
				"default-channel": "latest",
			},
		},
	})
	s.makeSerialAssertionInState(c, "canonical", "pc-model", "serial")
	devicestatetest.SetDevice(s.state, &auth.DeviceState{
		Brand:  "canonical",
		Model:  "pc-model",
		Serial: "serial",
	})
	// current gadget
	siModelGadget := &snap.SideInfo{
		RealName: "pc",
		Revision: snap.R(33),
		SnapID:   snaptest.AssertedSnapID("pc"),
	}
	snapstate.Set(s.state, "pc", &snapstate.SnapState{
		SnapType:        "gadget",
		Sequence:        snapstatetest.NewSequenceFromSnapSideInfos([]*snap.SideInfo{siModelGadget}),
		Current:         siModelGadget.Revision,
		Active:          true,
		TrackingChannel: "20/stable",
	})
	// current kernel
	siModelKernel := &snap.SideInfo{
		RealName: "pc-kernel",
		Revision: snap.R(32),
		SnapID:   snaptest.AssertedSnapID("pc-kernel"),
	}
	snapstate.Set(s.state, "pc-kernel", &snapstate.SnapState{
		SnapType:        "kernel",
		Sequence:        snapstatetest.NewSequenceFromSnapSideInfos([]*snap.SideInfo{siModelKernel}),
		Current:         siModelKernel.Revision,
		Active:          true,
		TrackingChannel: "20/stable",
	})
	// current base
	siModelBase := &snap.SideInfo{
		RealName: "core20",
		Revision: snap.R(31),
		SnapID:   snaptest.AssertedSnapID("core20"),
	}
	snapstate.Set(s.state, "core20", &snapstate.SnapState{
		SnapType:        "base",
		Sequence:        snapstatetest.NewSequenceFromSnapSideInfos([]*snap.SideInfo{siModelBase}),
		Current:         siModelBase.Revision,
		Active:          true,
		TrackingChannel: "latest/stable",
	})
	// and snapd
	siModelSnapd := &snap.SideInfo{
		RealName: "snapd",
		Revision: snap.R(55),
		SnapID:   snaptest.AssertedSnapID("snapd"),
	}
	snapstate.Set(s.state, "snapd", &snapstate.SnapState{
		SnapType:        "snapd",
		Sequence:        snapstatetest.NewSequenceFromSnapSideInfos([]*snap.SideInfo{siModelSnapd}),
		Current:         siModelSnapd.Revision,
		Active:          true,
		TrackingChannel: "latest/stable",
	})

	// New model, that changes snapd tracking channel and with 2 new required snaps
	new := s.brands.Model("canonical", "pc-model", map[string]interface{}{
		"architecture": "amd64",
		"base":         "core20",
		"grade":        "dangerous",
		"revision":     "1",
		"snaps": []interface{}{
			map[string]interface{}{
				"name":            "pc-kernel",
				"id":              snaptest.AssertedSnapID("pc-kernel"),
				"type":            "kernel",
				"default-channel": "20",
			},
			map[string]interface{}{
				"name":            "pc",
				"id":              snaptest.AssertedSnapID("pc"),
				"type":            "gadget",
				"default-channel": "20",
			},
			map[string]interface{}{
				"name":            "snapd",
				"id":              snaptest.AssertedSnapID("snapd"),
				"type":            "snapd",
				"default-channel": "latest/edge",
			},
			map[string]interface{}{
				"name":     "new-required-snap-1",
				"id":       snaptest.AssertedSnapID("new-required-snap-1"),
				"presence": "required",
			},
			map[string]interface{}{
				"name":     "new-required-snap-2",
				"id":       snaptest.AssertedSnapID("new-required-snap-2"),
				"presence": "required",
			},
			map[string]interface{}{
				"name":     "new-optional-snap-1",
				"id":       snaptest.AssertedSnapID("new-optional-snap-1"),
				"presence": "optional",
			},
		},
	})
	chg, err := devicestate.Remodel(s.state, new, nil, nil, devicestate.RemodelOptions{})
	c.Assert(err, IsNil)
	c.Assert(chg.Summary(), Equals, "Refresh model assertion from revision 0 to 1")

	tl := chg.Tasks()
	// 3 snaps (3 tasks for each) + recovery system (2 tasks) + set-model
	c.Assert(tl, HasLen, 3*3+2+1)

	deviceCtx, err := devicestate.DeviceCtx(s.state, tl[0], nil)
	c.Assert(err, IsNil)
	// deviceCtx is actually a remodelContext here
	remodCtx, ok := deviceCtx.(devicestate.RemodelContext)
	c.Assert(ok, Equals, true)
	c.Check(remodCtx.ForRemodeling(), Equals, true)
	c.Check(remodCtx.Kind(), Equals, devicestate.UpdateRemodel)
	c.Check(remodCtx.Model(), DeepEquals, new)
	c.Check(remodCtx.Store(), IsNil)

	// check the tasks
	tDownloadSnap1 := tl[0]
	tValidateSnap1 := tl[1]
	tInstallSnap1 := tl[2]
	tDownloadSnap2 := tl[3]
	tValidateSnap2 := tl[4]
	tInstallSnap2 := tl[5]
	tDownloadSnap3 := tl[6]
	tValidateSnap3 := tl[7]
	tInstallSnap3 := tl[8]
	tCreateRecovery := tl[9]
	tFinalizeRecovery := tl[10]
	tSetModel := tl[11]

	// check the tasks

	c.Assert(tDownloadSnap1.Kind(), Equals, "fake-download")
	c.Assert(tDownloadSnap1.Summary(), Equals, "Download snapd from track latest/edge")
	c.Assert(tValidateSnap1.Kind(), Equals, "validate-snap")
	c.Assert(tValidateSnap1.Summary(), Equals, "Validate snapd")

	c.Assert(tDownloadSnap2.Kind(), Equals, "fake-download")
	c.Assert(tDownloadSnap2.Summary(), Equals, "Download new-required-snap-1")
	c.Assert(tValidateSnap2.Kind(), Equals, "validate-snap")
	c.Assert(tValidateSnap2.Summary(), Equals, "Validate new-required-snap-1")

	c.Assert(tDownloadSnap3.Kind(), Equals, "fake-download")
	c.Assert(tDownloadSnap3.Summary(), Equals, "Download new-required-snap-2")
	c.Assert(tValidateSnap3.Kind(), Equals, "validate-snap")
	c.Assert(tValidateSnap3.Summary(), Equals, "Validate new-required-snap-2")

	expectedLabel := now.Format("20060102")
	c.Assert(tCreateRecovery.Kind(), Equals, "create-recovery-system")
	c.Assert(tCreateRecovery.Summary(), Equals, fmt.Sprintf("Create recovery system with label %q", expectedLabel))
	c.Assert(tFinalizeRecovery.Kind(), Equals, "finalize-recovery-system")
	c.Assert(tFinalizeRecovery.Summary(), Equals, fmt.Sprintf("Finalize recovery system with label %q", expectedLabel))

	// check the ordering, download/validate everything first, then install

	c.Assert(tDownloadSnap1.WaitTasks(), HasLen, 0)
	c.Assert(tValidateSnap1.WaitTasks(), DeepEquals, []*state.Task{
		tDownloadSnap1,
	})
	c.Assert(tInstallSnap1.WaitTasks(), DeepEquals, []*state.Task{
		tValidateSnap1,
		tValidateSnap3,
		// wait for recovery system to be created
		tCreateRecovery,
		// and then finalized
		tFinalizeRecovery,
	})

	// snap2 downloads wait for the downloads of snap1
	c.Assert(tDownloadSnap2.WaitTasks(), DeepEquals, []*state.Task{
		tValidateSnap1,
	})
	c.Assert(tValidateSnap2.WaitTasks(), DeepEquals, []*state.Task{
		tDownloadSnap2,
	})
	c.Assert(tInstallSnap2.WaitTasks(), DeepEquals, []*state.Task{
		tValidateSnap2,
		tInstallSnap1,
	})
	c.Assert(tInstallSnap3.WaitTasks(), DeepEquals, []*state.Task{
		tValidateSnap3,
		// previous install chain
		tInstallSnap2,
	})
	c.Assert(tCreateRecovery.WaitTasks(), DeepEquals, []*state.Task{
		// last snap of the download chain
		tValidateSnap3,
	})
	c.Assert(tFinalizeRecovery.WaitTasks(), DeepEquals, []*state.Task{
		// recovery system being created
		tCreateRecovery,
		// last snap of the download chain (added later)
		tValidateSnap3,
	})

	c.Assert(tSetModel.Kind(), Equals, "set-model")
	c.Assert(tSetModel.Summary(), Equals, "Set new model assertion")
	// setModel waits for everything in the change
	c.Assert(tSetModel.WaitTasks(), DeepEquals, []*state.Task{
		tDownloadSnap1, tValidateSnap1, tInstallSnap1,
		tDownloadSnap2, tValidateSnap2, tInstallSnap2,
		tDownloadSnap3, tValidateSnap3, tInstallSnap3,
		tCreateRecovery, tFinalizeRecovery,
	})

	// verify recovery system setup data on appropriate tasks
	var systemSetupData map[string]interface{}
	err = tCreateRecovery.Get("recovery-system-setup", &systemSetupData)
	c.Assert(err, IsNil)
	c.Assert(systemSetupData, DeepEquals, map[string]interface{}{
		"label":            expectedLabel,
		"directory":        filepath.Join(boot.InitramfsUbuntuSeedDir, "systems", expectedLabel),
		"snap-setup-tasks": []interface{}{tDownloadSnap1.ID(), tDownloadSnap2.ID(), tDownloadSnap3.ID()},
		"test-system":      true,
	})
	// cross references of to recovery system setup data
	for _, tsk := range []*state.Task{tFinalizeRecovery, tSetModel} {
		var otherTaskID string
		// finalize-recovery-system points to create-recovery-system
		err = tsk.Get("recovery-system-setup-task", &otherTaskID)
		c.Assert(err, IsNil, Commentf("recovery system setup task ID missing in %s", tsk.Kind()))
		c.Assert(otherTaskID, Equals, tCreateRecovery.ID())
	}
}

func (s *deviceMgrRemodelSuite) TestRemodelUC20SwitchKernelGadgetBaseSnaps(c *C) {
	s.testRemodelUC20SwitchKernelGadgetBaseSnaps(c, &prepareRemodelFlags{})
}

func (s *deviceMgrRemodelSuite) TestRemodelUC20SwitchKernelGadgetBaseSnapsLocalSnaps(c *C) {
	s.testRemodelUC20SwitchKernelGadgetBaseSnaps(c, &prepareRemodelFlags{localSnaps: true})
}

func (s *deviceMgrRemodelSuite) TestRemodelUC20SwitchKernelGadgetBaseSnapsLocalSnapsFails(c *C) {
	s.testRemodelUC20SwitchKernelGadgetBaseSnaps(c,
		&prepareRemodelFlags{localSnaps: true, missingSnap: true})
}

type prepareRemodelFlags struct {
	localSnaps  bool
	missingSnap bool
}

func (s *deviceMgrRemodelSuite) testRemodelUC20SwitchKernelGadgetBaseSnaps(c *C, testFlags *prepareRemodelFlags) {
	s.state.Lock()
	defer s.state.Unlock()
	s.state.Set("seeded", true)
	s.state.Set("refresh-privacy-key", "some-privacy-key")

	restore := devicestate.MockSnapstateUpdateWithDeviceContext(func(st *state.State, name string, opts *snapstate.RevisionOptions, userID int, flags snapstate.Flags, prqt snapstate.PrereqTracker, deviceCtx snapstate.DeviceContext, fromChange string) (*state.TaskSet, error) {
		c.Check(flags.Required, Equals, false)
		c.Check(flags.NoReRefresh, Equals, true)
		c.Check(deviceCtx, NotNil)
		c.Check(testFlags.localSnaps, Equals, false)

		// This task would not really be added if we have a local snap,
		// but we keep it anyway to simplify the checks we do at the end.
		tDownload := s.state.NewTask("fake-download", fmt.Sprintf("Download %s from track %s", name, opts.Channel))
		tDownload.Set("snap-setup", &snapstate.SnapSetup{
			SideInfo: &snap.SideInfo{
				RealName: name,
			},
		})
		tValidate := s.state.NewTask("validate-snap", fmt.Sprintf("Validate %s", name))
		tValidate.WaitFor(tDownload)
		tUpdate := s.state.NewTask("fake-update", fmt.Sprintf("Update %s to track %s", name, opts.Channel))
		tUpdate.WaitFor(tValidate)
		ts := state.NewTaskSet(tDownload, tValidate, tUpdate)
		ts.MarkEdge(tValidate, snapstate.LastBeforeLocalModificationsEdge)
		return ts, nil
	})
	defer restore()

	restore = devicestate.MockSnapstateUpdatePathWithDeviceContext(func(st *state.State, si *snap.SideInfo, path, name string, opts *snapstate.RevisionOptions, userID int, flags snapstate.Flags, prqt snapstate.PrereqTracker, deviceCtx snapstate.DeviceContext, fromChange string) (*state.TaskSet, error) {
		c.Check(flags.Required, Equals, false)
		c.Check(flags.NoReRefresh, Equals, true)
		c.Check(deviceCtx, NotNil)
		c.Check(si, NotNil)
		c.Check(si.RealName, Equals, name)

		// This task would not really be added if we have a local snap,
		// but we keep it anyway to simplify the checks we do at the end.
		tDownload := s.state.NewTask("fake-download", fmt.Sprintf("Download %s from track %s", name, opts.Channel))
		tDownload.Set("snap-setup", &snapstate.SnapSetup{
			SideInfo: &snap.SideInfo{
				RealName: name,
			},
		})
		tValidate := s.state.NewTask("validate-snap", fmt.Sprintf("Validate %s", name))
		tValidate.WaitFor(tDownload)
		tUpdate := s.state.NewTask("fake-update", fmt.Sprintf("Update %s to track %s", name, opts.Channel))
		tUpdate.WaitFor(tValidate)
		ts := state.NewTaskSet(tDownload, tValidate, tUpdate)
		ts.MarkEdge(tValidate, snapstate.LastBeforeLocalModificationsEdge)
		return ts, nil
	})
	defer restore()

	restore = devicestate.MockSnapstateInstallWithDeviceContext(func(ctx context.Context, st *state.State, name string, opts *snapstate.RevisionOptions, userID int, flags snapstate.Flags, prqt snapstate.PrereqTracker, deviceCtx snapstate.DeviceContext, fromChange string) (*state.TaskSet, error) {
		// snaps will be refreshed so calls go through update
		c.Errorf("unexpected call, test broken")
		return nil, fmt.Errorf("unexpected call")
	})
	defer restore()

	now := time.Now()
	restore = devicestate.MockTimeNow(func() time.Time { return now })
	defer restore()

	// set a model assertion
	s.makeModelAssertionInState(c, "canonical", "pc-model", map[string]interface{}{
		"architecture": "amd64",
		"base":         "core20",
		"grade":        "dangerous",
		"snaps": []interface{}{
			map[string]interface{}{
				"name":            "pc-kernel",
				"id":              snaptest.AssertedSnapID("pc-kernel"),
				"type":            "kernel",
				"default-channel": "20",
			},
			map[string]interface{}{
				"name":            "pc",
				"id":              snaptest.AssertedSnapID("pc"),
				"type":            "gadget",
				"default-channel": "20",
			},
		},
	})
	s.makeSerialAssertionInState(c, "canonical", "pc-model", "serial")
	devicestatetest.SetDevice(s.state, &auth.DeviceState{
		Brand:  "canonical",
		Model:  "pc-model",
		Serial: "serial",
	})

	// current gadget
	siModelGadget := &snap.SideInfo{
		RealName: "pc",
		Revision: snap.R(33),
		SnapID:   snaptest.AssertedSnapID("pc"),
	}
	snapstate.Set(s.state, "pc", &snapstate.SnapState{
		SnapType: "gadget",
		Sequence: snapstatetest.NewSequenceFromSnapSideInfos([]*snap.SideInfo{siModelGadget}),
		Current:  siModelGadget.Revision,
		Active:   true,
	})
	// current kernel
	siModelKernel := &snap.SideInfo{
		RealName: "pc-kernel",
		Revision: snap.R(32),
		SnapID:   snaptest.AssertedSnapID("pc-kernel"),
	}
	snapstate.Set(s.state, "pc-kernel", &snapstate.SnapState{
		SnapType: "kernel",
		Sequence: snapstatetest.NewSequenceFromSnapSideInfos([]*snap.SideInfo{siModelKernel}),
		Current:  siModelKernel.Revision,
		Active:   true,
	})
	// and base
	siModelBase := &snap.SideInfo{
		RealName: "core20",
		Revision: snap.R(31),
		SnapID:   snaptest.AssertedSnapID("core20"),
	}
	snapstate.Set(s.state, "core20", &snapstate.SnapState{
		SnapType:        "base",
		Sequence:        snapstatetest.NewSequenceFromSnapSideInfos([]*snap.SideInfo{siModelBase}),
		Current:         siModelBase.Revision,
		Active:          true,
		TrackingChannel: "latest/stable",
	})

	// new gadget
	newGadget := "pc"
	if testFlags.missingSnap {
		newGadget = "pc-new"
	}

	new := s.brands.Model("canonical", "pc-model", map[string]interface{}{
		"architecture": "amd64",
		"base":         "core20",
		"grade":        "dangerous",
		"revision":     "1",
		"snaps": []interface{}{
			map[string]interface{}{
				"name":            "pc-kernel",
				"id":              snaptest.AssertedSnapID("pc-kernel"),
				"type":            "kernel",
				"default-channel": "21/edge",
			},
			map[string]interface{}{
				"name":            newGadget,
				"id":              snaptest.AssertedSnapID(newGadget),
				"type":            "gadget",
				"default-channel": "21/stable",
			},
			map[string]interface{}{
				"name":            "core20",
				"id":              snaptest.AssertedSnapID("core20"),
				"type":            "base",
				"default-channel": "latest/edge",
			},
		},
	})

	var localSnaps []*snap.SideInfo
	var paths []string
	if testFlags.localSnaps {
		localSnaps = []*snap.SideInfo{siModelKernel, siModelBase}
		paths = []string{"pc-kernel_101.snap", "core20"}
		if !testFlags.missingSnap {
			localSnaps = append(localSnaps, siModelGadget)
			paths = append(paths, "pc_101.snap")
		}
	}

	chg, err := devicestate.Remodel(s.state, new, localSnaps, paths, devicestate.RemodelOptions{
		Offline: testFlags.localSnaps,
	})
	if testFlags.missingSnap {
		c.Assert(chg, IsNil)
		c.Assert(err, ErrorMatches, `no snap file provided for "pc-new"`)
		return
	}

	c.Assert(err, IsNil)
	c.Assert(chg.Summary(), Equals, "Refresh model assertion from revision 0 to 1")

	tl := chg.Tasks()
	// 3 snaps (3 tasks for each) + recovery system (2 tasks) + set-model
	c.Assert(tl, HasLen, 3*3+2+1)

	deviceCtx, err := devicestate.DeviceCtx(s.state, tl[0], nil)
	c.Assert(err, IsNil)
	// deviceCtx is actually a remodelContext here
	remodCtx, ok := deviceCtx.(devicestate.RemodelContext)
	c.Assert(ok, Equals, true)
	c.Check(remodCtx.ForRemodeling(), Equals, true)
	c.Check(remodCtx.Kind(), Equals, devicestate.UpdateRemodel)
	c.Check(remodCtx.Model(), DeepEquals, new)
	c.Check(remodCtx.Store(), IsNil)

	// check the tasks
	tDownloadKernel := tl[0]
	tValidateKernel := tl[1]
	tInstallKernel := tl[2]
	tDownloadBase := tl[3]
	tValidateBase := tl[4]
	tInstallBase := tl[5]
	tDownloadGadget := tl[6]
	tValidateGadget := tl[7]
	tInstallGadget := tl[8]
	tCreateRecovery := tl[9]
	tFinalizeRecovery := tl[10]
	tSetModel := tl[11]

	// check the tasks
	c.Assert(tDownloadKernel.Kind(), Equals, "fake-download")
	c.Assert(tDownloadKernel.Summary(), Equals, "Download pc-kernel from track 21/edge")
	c.Assert(tDownloadKernel.WaitTasks(), HasLen, 0)
	c.Assert(tValidateKernel.Kind(), Equals, "validate-snap")
	c.Assert(tValidateKernel.Summary(), Equals, "Validate pc-kernel")
	c.Assert(tDownloadBase.Kind(), Equals, "fake-download")
	c.Assert(tDownloadBase.Summary(), Equals, "Download core20 from track latest/edge")
	c.Assert(tDownloadBase.WaitTasks(), HasLen, 1)
	c.Assert(tValidateBase.Kind(), Equals, "validate-snap")
	c.Assert(tValidateBase.Summary(), Equals, "Validate core20")
	c.Assert(tDownloadGadget.Kind(), Equals, "fake-download")
	c.Assert(tDownloadGadget.Summary(), Equals, "Download pc from track 21/stable")
	c.Assert(tDownloadGadget.WaitTasks(), HasLen, 1)
	c.Assert(tValidateGadget.Kind(), Equals, "validate-snap")
	c.Assert(tValidateGadget.Summary(), Equals, "Validate pc")
	expectedLabel := now.Format("20060102")
	c.Assert(tCreateRecovery.Kind(), Equals, "create-recovery-system")
	c.Assert(tCreateRecovery.Summary(), Equals, fmt.Sprintf("Create recovery system with label %q", expectedLabel))
	c.Assert(tFinalizeRecovery.Kind(), Equals, "finalize-recovery-system")
	c.Assert(tFinalizeRecovery.Summary(), Equals, fmt.Sprintf("Finalize recovery system with label %q", expectedLabel))

	// check the ordering, download/validate everything first, then install
	// gadget downloads wait for the downloads of kernel
	c.Assert(tDownloadKernel.WaitTasks(), HasLen, 0)
	c.Assert(tValidateKernel.WaitTasks(), DeepEquals, []*state.Task{
		tDownloadKernel,
	})
	c.Assert(tInstallKernel.WaitTasks(), DeepEquals, []*state.Task{
		tValidateKernel,
		tValidateGadget,
		// wait for recovery system to be created
		tCreateRecovery,
		// and then finalized
		tFinalizeRecovery,
	})
	c.Assert(tInstallBase.WaitTasks(), DeepEquals, []*state.Task{
		tValidateBase,
		// previous install chain
		tInstallKernel,
	})
	c.Assert(tInstallGadget.WaitTasks(), DeepEquals, []*state.Task{
		tValidateGadget,
		// previous install chain
		tInstallBase,
	})
	c.Assert(tCreateRecovery.WaitTasks(), DeepEquals, []*state.Task{
		// last snap of the download chain
		tValidateGadget,
	})
	c.Assert(tFinalizeRecovery.WaitTasks(), DeepEquals, []*state.Task{
		// recovery system being created
		tCreateRecovery,
		// last snap of the download chain (added later)
		tValidateGadget,
	})

	c.Assert(tSetModel.Kind(), Equals, "set-model")
	c.Assert(tSetModel.Summary(), Equals, "Set new model assertion")
	// setModel waits for everything in the change
	c.Assert(tSetModel.WaitTasks(), DeepEquals, []*state.Task{
		tDownloadKernel, tValidateKernel, tInstallKernel,
		tDownloadBase, tValidateBase, tInstallBase,
		tDownloadGadget, tValidateGadget, tInstallGadget,
		tCreateRecovery, tFinalizeRecovery,
	})

	// verify recovery system setup data on appropriate tasks
	var systemSetupData map[string]interface{}
	err = tCreateRecovery.Get("recovery-system-setup", &systemSetupData)
	c.Assert(err, IsNil)
	c.Assert(systemSetupData, DeepEquals, map[string]interface{}{
		"label":            expectedLabel,
		"directory":        filepath.Join(boot.InitramfsUbuntuSeedDir, "systems", expectedLabel),
		"snap-setup-tasks": []interface{}{tDownloadKernel.ID(), tDownloadBase.ID(), tDownloadGadget.ID()},
		"test-system":      true,
	})
}

func (s *deviceMgrRemodelSuite) TestRemodelOfflineUseInstalledSnaps(c *C) {
	// remodel switches to a new set of kernel, base and gadget snaps, but some
	// of those (kernel, base) happen to be already installed and tracking the
	// right channels.
	s.state.Lock()
	defer s.state.Unlock()

	s.state.Set("seeded", true)
	s.state.Set("refresh-privacy-key", "some-privacy-key")

	restore := devicestate.MockSnapstateInstallPathWithDeviceContext(func(_ *state.State, si *snap.SideInfo, _ string, name string, opts *snapstate.RevisionOptions, _ int, _ snapstate.Flags, _ snapstate.PrereqTracker, _ snapstate.DeviceContext, _ string) (*state.TaskSet, error) {
		c.Check(si.RealName, Equals, "app-snap")

		tValidate := s.state.NewTask("validate-snap", fmt.Sprintf("Validate %s", name))
		tValidate.Set("snap-setup",
			&snapstate.SnapSetup{SideInfo: si, Channel: opts.Channel})
		tInstall := s.state.NewTask("fake-install", fmt.Sprintf("Install %s", name))
		tInstall.WaitFor(tValidate)
		ts := state.NewTaskSet(tValidate, tInstall)
		ts.MarkEdge(tValidate, snapstate.LastBeforeLocalModificationsEdge)
		return ts, nil
	})
	defer restore()

	now := time.Now()
	restore = devicestate.MockTimeNow(func() time.Time { return now })
	defer restore()

	// set a model assertion
	s.makeModelAssertionInState(c, "canonical", "pc-model", map[string]interface{}{
		"architecture": "amd64",
		"base":         "core20",
		"grade":        "dangerous",
		"snaps": []interface{}{
			map[string]interface{}{
				"name":            "pc-kernel",
				"id":              snaptest.AssertedSnapID("pc-kernel"),
				"type":            "kernel",
				"default-channel": "20/stable",
			},
			map[string]interface{}{
				"name":            "pc",
				"id":              snaptest.AssertedSnapID("pc"),
				"type":            "gadget",
				"default-channel": "20/stable",
			},
		},
	})
	s.makeSerialAssertionInState(c, "canonical", "pc-model", "serial")
	devicestatetest.SetDevice(s.state, &auth.DeviceState{
		Brand:  "canonical",
		Model:  "pc-model",
		Serial: "serial",
	})

	// install snaps for current model
	snapstatetest.InstallEssentialSnaps(c, s.state, "core20", nil, nil)

	// install snaps that will be needed for new model
<<<<<<< HEAD
	snapstatetest.InstallSnap(c, s.state, "name: pc-new\nversion: 1\ntype: gadget\nbase: core20-new", nil, true, &snap.SideInfo{
=======
	snapstatetest.InstallSnap(c, s.state, "name: pc-new\nversion: 1\ntype: gadget\nbase: core20-new", &snap.SideInfo{
>>>>>>> 4f18d968
		SnapID:   snaptest.AssertedSnapID("pc-new"),
		Revision: snap.R(222),
		RealName: "pc-new",
		Channel:  "20/stable",
	}, snapstatetest.InstallSnapOptions{Required: true})

<<<<<<< HEAD
	snapstatetest.InstallSnap(c, s.state, "name: pc-kernel-new\nversion: 1\ntype: kernel\n", nil, true, &snap.SideInfo{
=======
	snapstatetest.InstallSnap(c, s.state, "name: pc-kernel-new\nversion: 1\ntype: kernel\n", &snap.SideInfo{
>>>>>>> 4f18d968
		SnapID:   snaptest.AssertedSnapID("pc-kernel-new"),
		Revision: snap.R(222),
		RealName: "pc-kernel-new",
		Channel:  "20/stable",
	}, snapstatetest.InstallSnapOptions{Required: true})

<<<<<<< HEAD
	snapstatetest.InstallSnap(c, s.state, "name: core20-new\nversion: 1\ntype: base\n", nil, true, &snap.SideInfo{
=======
	snapstatetest.InstallSnap(c, s.state, "name: core20-new\nversion: 1\ntype: base\n", &snap.SideInfo{
>>>>>>> 4f18d968
		SnapID:   snaptest.AssertedSnapID("core20-new"),
		Revision: snap.R(222),
		RealName: "core20-new",
		Channel:  "latest/stable",
	}, snapstatetest.InstallSnapOptions{Required: true})

	// not yet installed app-snap, that will be provided as a local snap
	appSnap := &snap.SideInfo{
		RealName: "app-snap",
		Revision: snap.R(222),
		SnapID:   snaptest.AssertedSnapID("app-snap"),
		Channel:  "latest/stable",
	}
	appSnapPath, _ := snaptest.MakeTestSnapInfoWithFiles(c, "name: app-snap\nversion: 1\ntype: app\n", nil, appSnap)

	new := s.brands.Model("canonical", "pc-model", map[string]interface{}{
		"architecture": "amd64",
		// switch to a new base which is already installed
		"base":     "core20-new",
		"grade":    "dangerous",
		"revision": "1",
		"snaps": []interface{}{
			map[string]interface{}{
				// switch to a new kernel which also is already
				// installed
				"name":            "pc-kernel-new",
				"id":              snaptest.AssertedSnapID("pc-kernel-new"),
				"type":            "kernel",
				"default-channel": "20",
			},
			map[string]interface{}{
				"name":            "pc-new",
				"id":              snaptest.AssertedSnapID("pc-new"),
				"type":            "gadget",
				"default-channel": "20",
			},
			map[string]interface{}{
				"name":            "app-snap",
				"id":              snaptest.AssertedSnapID("app-snap"),
				"type":            "app",
				"default-channel": "latest/stable",
			},
		},
	})

	chg, err := devicestate.Remodel(s.state, new, []*snap.SideInfo{appSnap}, []string{appSnapPath}, devicestate.RemodelOptions{
		Offline: true,
	})
	c.Assert(err, IsNil)
	c.Assert(chg.Summary(), Equals, "Refresh model assertion from revision 0 to 1")

	tl := chg.Tasks()

	for _, t := range tl {
		c.Logf("%s: %s", t.Kind(), t.Summary())
	}

	// 3 snaps (2 tasks for each) + assets update and setup from kernel + gadget (3 tasks) + recovery system (2 tasks) + set-model
	c.Assert(tl, HasLen, 3*2+2+3+2+1)

	deviceCtx, err := devicestate.DeviceCtx(s.state, tl[0], nil)
	c.Assert(err, IsNil)
	// deviceCtx is actually a remodelContext here
	remodCtx, ok := deviceCtx.(devicestate.RemodelContext)
	c.Assert(ok, Equals, true)
	c.Check(remodCtx.ForRemodeling(), Equals, true)
	c.Check(remodCtx.Kind(), Equals, devicestate.UpdateRemodel)
	c.Check(remodCtx.Model(), DeepEquals, new)
	c.Check(remodCtx.Store(), IsNil)

	// check the tasks
	tPrepareKernel := tl[0]
	tSetupKernelSnap := tl[1]
	tUpdateAssetsKernel := tl[2]
	tLinkKernel := tl[3]
	tPrepareBase := tl[4]
	tLinkBase := tl[5]
	tPrepareGadget := tl[6]
	tUpdateAssets := tl[7]
	tUpdateCmdline := tl[8]
	tValidateApp := tl[9]
	tInstallApp := tl[10]
	tCreateRecovery := tl[11]
	tFinalizeRecovery := tl[12]
	tSetModel := tl[13]

	// check the tasks
	c.Assert(tPrepareKernel.Kind(), Equals, "prepare-snap")
	c.Assert(tPrepareKernel.Summary(), Equals, `Prepare snap "pc-kernel-new" (222) for remodel`)
	c.Assert(tPrepareKernel.WaitTasks(), HasLen, 0)
	c.Assert(tSetupKernelSnap.Kind(), Equals, "setup-kernel-snap")
	c.Assert(tSetupKernelSnap.Summary(), Equals, `Setup kernel driver tree for "pc-kernel-new" (222) for remodel`)
	c.Assert(tLinkKernel.Kind(), Equals, "link-snap")
	c.Assert(tLinkKernel.Summary(), Equals, `Make snap "pc-kernel-new" (222) available to the system during remodel`)
	c.Assert(tUpdateAssetsKernel.Kind(), Equals, "update-gadget-assets")
	c.Assert(tUpdateAssetsKernel.Summary(), Equals, `Update assets from kernel "pc-kernel-new" (222) for remodel`)
	c.Assert(tPrepareBase.Kind(), Equals, "prepare-snap")
	c.Assert(tPrepareBase.Summary(), Equals, `Prepare snap "core20-new" (222) for remodel`)
	c.Assert(tPrepareBase.WaitTasks(), HasLen, 1)
	c.Assert(tLinkBase.Kind(), Equals, "link-snap")
	c.Assert(tLinkBase.Summary(), Equals, `Make snap "core20-new" (222) available to the system during remodel`)
	c.Assert(tPrepareGadget.Kind(), Equals, "prepare-snap")
	c.Assert(tPrepareGadget.Summary(), Equals, `Prepare snap "pc-new" (222) for remodel`)
	c.Assert(tPrepareGadget.WaitTasks(), HasLen, 1)
	c.Assert(tUpdateAssets.Kind(), Equals, "update-gadget-assets")
	c.Assert(tUpdateAssets.Summary(), Equals, `Update assets from gadget "pc-new" (222) for remodel`)
	c.Assert(tUpdateAssets.WaitTasks(), HasLen, 2)
	c.Assert(tUpdateCmdline.Kind(), Equals, "update-gadget-cmdline")
	c.Assert(tUpdateCmdline.Summary(), Equals, `Update kernel command line from gadget "pc-new" (222) for remodel`)
	c.Assert(tUpdateCmdline.WaitTasks(), HasLen, 1)
	c.Assert(tValidateApp.Kind(), Equals, "validate-snap")
	c.Assert(tValidateApp.Summary(), Equals, "Validate app-snap")
	c.Assert(tInstallApp.Kind(), Equals, "fake-install")
	c.Assert(tInstallApp.Summary(), Equals, "Install app-snap")
	expectedLabel := now.Format("20060102")
	c.Assert(tCreateRecovery.Kind(), Equals, "create-recovery-system")
	c.Assert(tCreateRecovery.Summary(), Equals, fmt.Sprintf("Create recovery system with label %q", expectedLabel))
	c.Assert(tFinalizeRecovery.Kind(), Equals, "finalize-recovery-system")
	c.Assert(tFinalizeRecovery.Summary(), Equals, fmt.Sprintf("Finalize recovery system with label %q", expectedLabel))
	c.Assert(tSetModel.Kind(), Equals, "set-model")
	c.Assert(tSetModel.Summary(), Equals, "Set new model assertion")
	// check the ordering, prepare/link are part of download edge and come first
	c.Assert(tPrepareKernel.WaitTasks(), HasLen, 0)
	c.Assert(tLinkKernel.WaitTasks(), DeepEquals, []*state.Task{
		tUpdateAssetsKernel,
	})
	c.Assert(tSetupKernelSnap.WaitTasks(), DeepEquals, []*state.Task{
		tPrepareKernel,
		tValidateApp,
		tCreateRecovery,
		tFinalizeRecovery,
	})
	c.Assert(tUpdateAssetsKernel.WaitTasks(), DeepEquals, []*state.Task{
		tSetupKernelSnap,
	})
	c.Assert(tPrepareBase.WaitTasks(), DeepEquals, []*state.Task{
		tPrepareKernel,
	})
	c.Assert(tLinkBase.WaitTasks(), DeepEquals, []*state.Task{
		tPrepareBase,
		tLinkKernel,
	})
	c.Assert(tPrepareGadget.WaitTasks(), DeepEquals, []*state.Task{
		tPrepareBase,
	})
	c.Assert(tUpdateAssets.WaitTasks(), DeepEquals, []*state.Task{
		tPrepareGadget,
		tLinkBase,
	})
	c.Assert(tUpdateCmdline.WaitTasks(), DeepEquals, []*state.Task{
		tUpdateAssets,
	})
	c.Assert(tCreateRecovery.WaitTasks(), DeepEquals, []*state.Task{
		// last snap of the download chain (in this case, validate the locally
		// provided snap)
		tValidateApp,
	})
	c.Assert(tFinalizeRecovery.WaitTasks(), DeepEquals, []*state.Task{
		// recovery system being created
		tCreateRecovery,
		// last snap of the download chain (see above)
		tValidateApp,
	})
	// setModel waits for everything in the change
	c.Assert(tSetModel.WaitTasks(), DeepEquals, []*state.Task{
		tPrepareKernel, tSetupKernelSnap, tUpdateAssetsKernel,
		tLinkKernel, tPrepareBase, tLinkBase,
		tPrepareGadget, tUpdateAssets, tUpdateCmdline,
		tValidateApp, tInstallApp,
		tCreateRecovery, tFinalizeRecovery,
	})
	// verify recovery system setup data on appropriate tasks
	var systemSetupData map[string]interface{}
	err = tCreateRecovery.Get("recovery-system-setup", &systemSetupData)
	c.Assert(err, IsNil)
	c.Assert(systemSetupData, DeepEquals, map[string]interface{}{
		"label":            expectedLabel,
		"directory":        filepath.Join(boot.InitramfsUbuntuSeedDir, "systems", expectedLabel),
		"snap-setup-tasks": []interface{}{tPrepareKernel.ID(), tPrepareBase.ID(), tPrepareGadget.ID(), tValidateApp.ID()},
		"test-system":      true,
	})
}

func (s *deviceMgrRemodelSuite) TestRemodelOfflineUseInstalledSnapsChannelSwitch(c *C) {
	// remodel switches to a new set of kernel, base and gadget snaps. some of
	// those (kernel, base) happen to be already installed, and the channel must
	// be switched.
	s.state.Lock()
	defer s.state.Unlock()

	s.state.Set("seeded", true)
	s.state.Set("refresh-privacy-key", "some-privacy-key")

	restore := devicestate.MockSnapstateInstallPathWithDeviceContext(func(_ *state.State, si *snap.SideInfo, _ string, name string, opts *snapstate.RevisionOptions, _ int, _ snapstate.Flags, _ snapstate.PrereqTracker, _ snapstate.DeviceContext, _ string) (*state.TaskSet, error) {
		c.Check(si.RealName, Equals, "app-snap")

		tValidate := s.state.NewTask("validate-snap", fmt.Sprintf("Validate %s", name))
		tValidate.Set("snap-setup",
			&snapstate.SnapSetup{SideInfo: si, Channel: opts.Channel})
		tInstall := s.state.NewTask("fake-install", fmt.Sprintf("Install %s", name))
		tInstall.WaitFor(tValidate)
		ts := state.NewTaskSet(tValidate, tInstall)
		ts.MarkEdge(tValidate, snapstate.LastBeforeLocalModificationsEdge)
		return ts, nil
	})
	defer restore()

	now := time.Now()
	restore = devicestate.MockTimeNow(func() time.Time { return now })
	defer restore()

	// set a model assertion
	s.makeModelAssertionInState(c, "canonical", "pc-model", map[string]interface{}{
		"architecture": "amd64",
		"base":         "core20",
		"grade":        "dangerous",
		"snaps": []interface{}{
			map[string]interface{}{
				"name":            "pc-kernel",
				"id":              snaptest.AssertedSnapID("pc-kernel"),
				"type":            "kernel",
				"default-channel": "20/stable",
			},
			map[string]interface{}{
				"name":            "pc",
				"id":              snaptest.AssertedSnapID("pc"),
				"type":            "gadget",
				"default-channel": "20/stable",
			},
		},
	})
	s.makeSerialAssertionInState(c, "canonical", "pc-model", "serial")
	devicestatetest.SetDevice(s.state, &auth.DeviceState{
		Brand:  "canonical",
		Model:  "pc-model",
		Serial: "serial",
	})

	// install snaps for current model
	snapstatetest.InstallEssentialSnaps(c, s.state, "core20", nil, nil)

	// install snaps that will be needed for new model
<<<<<<< HEAD
	snapstatetest.InstallSnap(c, s.state, "name: pc-new\nversion: 1\ntype: gadget\nbase: core20-new", nil, true, &snap.SideInfo{
=======
	snapstatetest.InstallSnap(c, s.state, "name: pc-new\nversion: 1\ntype: gadget\nbase: core20-new", &snap.SideInfo{
>>>>>>> 4f18d968
		SnapID:   snaptest.AssertedSnapID("pc-new"),
		Revision: snap.R(222),
		RealName: "pc-new",
		Channel:  "20/stable",
	}, snapstatetest.InstallSnapOptions{Required: true})

<<<<<<< HEAD
	snapstatetest.InstallSnap(c, s.state, "name: pc-kernel-new\nversion: 1\ntype: kernel\n", nil, true, &snap.SideInfo{
=======
	snapstatetest.InstallSnap(c, s.state, "name: pc-kernel-new\nversion: 1\ntype: kernel\n", &snap.SideInfo{
>>>>>>> 4f18d968
		SnapID:   snaptest.AssertedSnapID("pc-kernel-new"),
		Revision: snap.R(222),
		RealName: "pc-kernel-new",
		Channel:  "20/stable",
	}, snapstatetest.InstallSnapOptions{Required: true})

<<<<<<< HEAD
	snapstatetest.InstallSnap(c, s.state, "name: core20-new\nversion: 1\ntype: base\n", nil, true, &snap.SideInfo{
=======
	snapstatetest.InstallSnap(c, s.state, "name: core20-new\nversion: 1\ntype: base\n", &snap.SideInfo{
>>>>>>> 4f18d968
		SnapID:   snaptest.AssertedSnapID("core20-new"),
		Revision: snap.R(222),
		RealName: "core20-new",
		Channel:  "latest/stable",
	}, snapstatetest.InstallSnapOptions{Required: true})

	// not yet installed app-snap, that will be provided as a local snap
	appSnap := &snap.SideInfo{
		RealName: "app-snap",
		Revision: snap.R(222),
		SnapID:   snaptest.AssertedSnapID("app-snap"),
		Channel:  "latest/stable",
	}
	appSnapPath, _ := snaptest.MakeTestSnapInfoWithFiles(c, "name: app-snap\nversion: 1\ntype: app\n", nil, appSnap)

	new := s.brands.Model("canonical", "pc-model", map[string]interface{}{
		"architecture": "amd64",
		// switch to a new base which is already installed
		"base":     "core20-new",
		"grade":    "dangerous",
		"revision": "1",
		"snaps": []interface{}{
			map[string]interface{}{
				// switch to a new kernel which also is already
				// installed
				"name":            "pc-kernel-new",
				"id":              snaptest.AssertedSnapID("pc-kernel-new"),
				"type":            "kernel",
				"default-channel": "20/edge",
			},
			map[string]interface{}{
				"name":            "pc-new",
				"id":              snaptest.AssertedSnapID("pc-new"),
				"type":            "gadget",
				"default-channel": "20/edge",
			},
			map[string]interface{}{
				"name":            "app-snap",
				"id":              snaptest.AssertedSnapID("app-snap"),
				"type":            "app",
				"default-channel": "latest/stable",
			},
		},
	})

	chg, err := devicestate.Remodel(s.state, new, []*snap.SideInfo{appSnap}, []string{appSnapPath}, devicestate.RemodelOptions{
		Offline: true,
	})
	c.Assert(err, IsNil)
	c.Assert(chg.Summary(), Equals, "Refresh model assertion from revision 0 to 1")

	tl := chg.Tasks()

	for _, t := range tl {
		c.Logf("%s: %s", t.Kind(), t.Summary())
	}

	// 3 snaps (2 tasks for each) + assets update and setup from kernel + gadget (3 tasks) + recovery system (2 tasks) + set-model
	c.Assert(tl, HasLen, 3*2+2+3+2+1)

	deviceCtx, err := devicestate.DeviceCtx(s.state, tl[0], nil)
	c.Assert(err, IsNil)
	// deviceCtx is actually a remodelContext here
	remodCtx, ok := deviceCtx.(devicestate.RemodelContext)
	c.Assert(ok, Equals, true)
	c.Check(remodCtx.ForRemodeling(), Equals, true)
	c.Check(remodCtx.Kind(), Equals, devicestate.UpdateRemodel)
	c.Check(remodCtx.Model(), DeepEquals, new)
	c.Check(remodCtx.Store(), IsNil)

	// check the tasks
	tSwitchKernel := tl[0]
	tSetupKernelSnap := tl[1]
	tUpdateAssetsKernel := tl[2]
	tLinkKernel := tl[3]
	tPrepareBase := tl[4]
	tLinkBase := tl[5]
	tSwitchGadget := tl[6]
	tUpdateAssets := tl[7]
	tUpdateCmdline := tl[8]
	tValidateApp := tl[9]
	tInstallApp := tl[10]
	tCreateRecovery := tl[11]
	tFinalizeRecovery := tl[12]
	tSetModel := tl[13]

	// check the tasks
	c.Assert(tSwitchKernel.Kind(), Equals, "switch-snap")
	c.Assert(tSwitchKernel.Summary(), Equals, `Switch snap "pc-kernel-new" from channel "20/stable" to "20/edge"`)
	c.Assert(tSwitchKernel.WaitTasks(), HasLen, 0)
	c.Assert(tSetupKernelSnap.Kind(), Equals, "setup-kernel-snap")
	c.Assert(tSetupKernelSnap.Summary(), Equals, `Setup kernel driver tree for "pc-kernel-new" (222) for remodel`)
	c.Assert(tLinkKernel.Kind(), Equals, "link-snap")
	c.Assert(tLinkKernel.Summary(), Equals, `Make snap "pc-kernel-new" (222) available to the system during remodel`)
	c.Assert(tUpdateAssetsKernel.Kind(), Equals, "update-gadget-assets")
	c.Assert(tUpdateAssetsKernel.Summary(), Equals, `Update assets from kernel "pc-kernel-new" (222) for remodel`)
	c.Assert(tPrepareBase.Kind(), Equals, "prepare-snap")
	c.Assert(tPrepareBase.Summary(), Equals, `Prepare snap "core20-new" (222) for remodel`)
	c.Assert(tPrepareBase.WaitTasks(), HasLen, 1)
	c.Assert(tLinkBase.Kind(), Equals, "link-snap")
	c.Assert(tLinkBase.Summary(), Equals, `Make snap "core20-new" (222) available to the system during remodel`)
	c.Assert(tSwitchGadget.Kind(), Equals, "switch-snap")
	c.Assert(tSwitchGadget.Summary(), Equals, `Switch snap "pc-new" from channel "20/stable" to "20/edge"`)
	c.Assert(tSwitchGadget.WaitTasks(), HasLen, 1)
	c.Assert(tUpdateAssets.Kind(), Equals, "update-gadget-assets")
	c.Assert(tUpdateAssets.Summary(), Equals, `Update assets from gadget "pc-new" (222) for remodel`)
	c.Assert(tUpdateAssets.WaitTasks(), HasLen, 2)
	c.Assert(tUpdateCmdline.Kind(), Equals, "update-gadget-cmdline")
	c.Assert(tUpdateCmdline.Summary(), Equals, `Update kernel command line from gadget "pc-new" (222) for remodel`)
	c.Assert(tUpdateCmdline.WaitTasks(), HasLen, 1)
	c.Assert(tValidateApp.Kind(), Equals, "validate-snap")
	c.Assert(tValidateApp.Summary(), Equals, "Validate app-snap")
	c.Assert(tInstallApp.Kind(), Equals, "fake-install")
	c.Assert(tInstallApp.Summary(), Equals, "Install app-snap")
	expectedLabel := now.Format("20060102")
	c.Assert(tCreateRecovery.Kind(), Equals, "create-recovery-system")
	c.Assert(tCreateRecovery.Summary(), Equals, fmt.Sprintf("Create recovery system with label %q", expectedLabel))
	c.Assert(tFinalizeRecovery.Kind(), Equals, "finalize-recovery-system")
	c.Assert(tFinalizeRecovery.Summary(), Equals, fmt.Sprintf("Finalize recovery system with label %q", expectedLabel))
	c.Assert(tSetModel.Kind(), Equals, "set-model")
	c.Assert(tSetModel.Summary(), Equals, "Set new model assertion")
	// check the ordering, prepare/link are part of download edge and come first
	c.Assert(tSwitchKernel.WaitTasks(), HasLen, 0)
	c.Assert(tLinkKernel.WaitTasks(), DeepEquals, []*state.Task{
		tUpdateAssetsKernel,
	})
	c.Assert(tSetupKernelSnap.WaitTasks(), DeepEquals, []*state.Task{
		tSwitchKernel,
		tValidateApp,
		tCreateRecovery,
		tFinalizeRecovery,
	})
	c.Assert(tUpdateAssetsKernel.WaitTasks(), DeepEquals, []*state.Task{
		tSetupKernelSnap,
	})
	c.Assert(tPrepareBase.WaitTasks(), DeepEquals, []*state.Task{
		tSwitchKernel,
	})
	c.Assert(tLinkBase.WaitTasks(), DeepEquals, []*state.Task{
		tPrepareBase,
		tLinkKernel,
	})
	c.Assert(tSwitchGadget.WaitTasks(), DeepEquals, []*state.Task{
		tPrepareBase,
	})
	c.Assert(tUpdateAssets.WaitTasks(), DeepEquals, []*state.Task{
		tSwitchGadget,
		tLinkBase,
	})
	c.Assert(tUpdateCmdline.WaitTasks(), DeepEquals, []*state.Task{
		tUpdateAssets,
	})
	c.Assert(tCreateRecovery.WaitTasks(), DeepEquals, []*state.Task{
		// last snap of the download chain (in this case, validate the locally
		// provided snap)
		tValidateApp,
	})
	c.Assert(tFinalizeRecovery.WaitTasks(), DeepEquals, []*state.Task{
		// recovery system being created
		tCreateRecovery,
		// last snap of the download chain (see above)
		tValidateApp,
	})
	// setModel waits for everything in the change
	c.Assert(tSetModel.WaitTasks(), DeepEquals, []*state.Task{
		tSwitchKernel, tSetupKernelSnap, tUpdateAssetsKernel,
		tLinkKernel, tPrepareBase, tLinkBase,
		tSwitchGadget, tUpdateAssets, tUpdateCmdline,
		tValidateApp, tInstallApp,
		tCreateRecovery, tFinalizeRecovery,
	})
	// verify recovery system setup data on appropriate tasks
	var systemSetupData map[string]interface{}
	err = tCreateRecovery.Get("recovery-system-setup", &systemSetupData)
	c.Assert(err, IsNil)
	c.Assert(systemSetupData, DeepEquals, map[string]interface{}{
		"label":            expectedLabel,
		"directory":        filepath.Join(boot.InitramfsUbuntuSeedDir, "systems", expectedLabel),
		"snap-setup-tasks": []interface{}{tSwitchKernel.ID(), tPrepareBase.ID(), tSwitchGadget.ID(), tValidateApp.ID()},
		"test-system":      true,
	})
}

func (s *deviceMgrRemodelSuite) TestRemodelUC20SwitchKernelBaseGadgetSnapsInstalledSnaps(c *C) {
	// remodel switches to a new set of kernel, base and gadget snaps, but
	// those happen to be already installed and tracking the right channels,
	// this scenario can happen when the system has gone through many
	// remodels and the new gadget, kernel, base snaps were required by one
	// of the prior models
	s.state.Lock()
	defer s.state.Unlock()
	s.state.Set("seeded", true)
	s.state.Set("refresh-privacy-key", "some-privacy-key")

	restore := devicestate.MockSnapstateUpdateWithDeviceContext(func(st *state.State, name string, opts *snapstate.RevisionOptions, userID int, flags snapstate.Flags, prqt snapstate.PrereqTracker, deviceCtx snapstate.DeviceContext, fromChange string) (*state.TaskSet, error) {
		// no snaps are getting updated
		c.Errorf("unexpected call, test broken")
		return nil, fmt.Errorf("unexpected call")
	})
	defer restore()

	restore = devicestate.MockSnapstateInstallWithDeviceContext(func(ctx context.Context, st *state.State, name string, opts *snapstate.RevisionOptions, userID int, flags snapstate.Flags, prqt snapstate.PrereqTracker, deviceCtx snapstate.DeviceContext, fromChange string) (*state.TaskSet, error) {
		// no snaps are getting installed
		c.Errorf("unexpected call, test broken")
		return nil, fmt.Errorf("unexpected call")
	})
	defer restore()

	now := time.Now()
	restore = devicestate.MockTimeNow(func() time.Time { return now })
	defer restore()

	// set a model assertion
	s.makeModelAssertionInState(c, "canonical", "pc-model", map[string]interface{}{
		"architecture": "amd64",
		"base":         "core20",
		"grade":        "dangerous",
		"snaps": []interface{}{
			map[string]interface{}{
				"name":            "pc-kernel",
				"id":              snaptest.AssertedSnapID("pc-kernel"),
				"type":            "kernel",
				"default-channel": "20",
			},
			map[string]interface{}{
				"name":            "pc",
				"id":              snaptest.AssertedSnapID("pc"),
				"type":            "gadget",
				"default-channel": "20",
			},
		},
	})
	s.makeSerialAssertionInState(c, "canonical", "pc-model", "serial")
	devicestatetest.SetDevice(s.state, &auth.DeviceState{
		Brand:  "canonical",
		Model:  "pc-model",
		Serial: "serial",
	})

	// current gadget
	siModelGadget := &snap.SideInfo{
		RealName: "pc",
		Revision: snap.R(33),
		SnapID:   snaptest.AssertedSnapID("pc"),
	}
	snapstate.Set(s.state, "pc", &snapstate.SnapState{
		SnapType:        "gadget",
		Sequence:        snapstatetest.NewSequenceFromSnapSideInfos([]*snap.SideInfo{siModelGadget}),
		Current:         siModelGadget.Revision,
		Active:          true,
		TrackingChannel: "20/stable",
	})
	// current kernel
	siModelKernel := &snap.SideInfo{
		RealName: "pc-kernel",
		Revision: snap.R(32),
		SnapID:   snaptest.AssertedSnapID("pc-kernel"),
	}
	snapstate.Set(s.state, "pc-kernel", &snapstate.SnapState{
		SnapType:        "kernel",
		Sequence:        snapstatetest.NewSequenceFromSnapSideInfos([]*snap.SideInfo{siModelKernel}),
		Current:         siModelKernel.Revision,
		Active:          true,
		TrackingChannel: "20/stable",
	})
	// new gadget, base and kernel which are already installed
	for _, alreadyInstalledName := range []string{"pc-new", "pc-kernel-new", "core20-new"} {
		snapYaml := "name: pc-kernel-new\nversion: 1\ntype: kernel\n"
		channel := "20/stable"
		switch alreadyInstalledName {
		case "core20-new":
			snapYaml = "name: core20-new\nversion: 1\ntype: base\n"
			channel = "latest/stable"
		case "pc-new":
			snapYaml = "name: pc-new\nversion: 1\ntype: gadget\nbase: core20-new\n"
		}
		si := &snap.SideInfo{
			RealName: alreadyInstalledName,
			Revision: snap.R(222),
			SnapID:   snaptest.AssertedSnapID(alreadyInstalledName),
		}
		info := snaptest.MakeSnapFileAndDir(c, snapYaml, nil, si)
		snapstate.Set(s.state, alreadyInstalledName, &snapstate.SnapState{
			SnapType:        string(info.Type()),
			Sequence:        snapstatetest.NewSequenceFromSnapSideInfos([]*snap.SideInfo{si}),
			Current:         si.Revision,
			Active:          true,
			TrackingChannel: channel,
		})
	}

	new := s.brands.Model("canonical", "pc-model", map[string]interface{}{
		"architecture": "amd64",
		// switch to a new base which is already installed
		"base":     "core20-new",
		"grade":    "dangerous",
		"revision": "1",
		"snaps": []interface{}{
			map[string]interface{}{
				// switch to a new kernel which also is already
				// installed
				"name":            "pc-kernel-new",
				"id":              snaptest.AssertedSnapID("pc-kernel-new"),
				"type":            "kernel",
				"default-channel": "20/stable",
			},
			map[string]interface{}{
				"name":            "pc-new",
				"id":              snaptest.AssertedSnapID("pc-new"),
				"type":            "gadget",
				"default-channel": "20",
			},
		},
	})
	chg, err := devicestate.Remodel(s.state, new, nil, nil, devicestate.RemodelOptions{})
	c.Assert(err, IsNil)
	c.Assert(chg.Summary(), Equals, "Refresh model assertion from revision 0 to 1")

	tl := chg.Tasks()
	// 2 snaps (2 tasks for each) + assets update and setup from kernel + gadget (3 tasks) + recovery system (2 tasks) + set-model
	c.Assert(tl, HasLen, 2*2+2+3+2+1)

	deviceCtx, err := devicestate.DeviceCtx(s.state, tl[0], nil)
	c.Assert(err, IsNil)
	// deviceCtx is actually a remodelContext here
	remodCtx, ok := deviceCtx.(devicestate.RemodelContext)
	c.Assert(ok, Equals, true)
	c.Check(remodCtx.ForRemodeling(), Equals, true)
	c.Check(remodCtx.Kind(), Equals, devicestate.UpdateRemodel)
	c.Check(remodCtx.Model(), DeepEquals, new)
	c.Check(remodCtx.Store(), IsNil)

	// check the tasks
	tPrepareKernel := tl[0]
	tSetupKernelSnap := tl[1]
	tUpdateAssetsKernel := tl[2]
	tLinkKernel := tl[3]
	tPrepareBase := tl[4]
	tLinkBase := tl[5]
	tPrepareGadget := tl[6]
	tUpdateAssets := tl[7]
	tUpdateCmdline := tl[8]
	tCreateRecovery := tl[9]
	tFinalizeRecovery := tl[10]
	tSetModel := tl[11]

	// check the tasks
	c.Assert(tPrepareKernel.Kind(), Equals, "prepare-snap")
	c.Assert(tPrepareKernel.Summary(), Equals, `Prepare snap "pc-kernel-new" (222) for remodel`)
	c.Assert(tPrepareKernel.WaitTasks(), HasLen, 0)
	c.Assert(tSetupKernelSnap.Kind(), Equals, "setup-kernel-snap")
	c.Assert(tSetupKernelSnap.Summary(), Equals, `Setup kernel driver tree for "pc-kernel-new" (222) for remodel`)
	c.Assert(tLinkKernel.Kind(), Equals, "link-snap")
	c.Assert(tLinkKernel.Summary(), Equals, `Make snap "pc-kernel-new" (222) available to the system during remodel`)
	c.Assert(tUpdateAssetsKernel.Kind(), Equals, "update-gadget-assets")
	c.Assert(tUpdateAssetsKernel.Summary(), Equals, `Update assets from kernel "pc-kernel-new" (222) for remodel`)
	c.Assert(tPrepareBase.Kind(), Equals, "prepare-snap")
	c.Assert(tPrepareBase.Summary(), Equals, `Prepare snap "core20-new" (222) for remodel`)
	c.Assert(tPrepareBase.WaitTasks(), HasLen, 1)
	c.Assert(tLinkBase.Kind(), Equals, "link-snap")
	c.Assert(tLinkBase.Summary(), Equals, `Make snap "core20-new" (222) available to the system during remodel`)
	c.Assert(tPrepareGadget.Kind(), Equals, "prepare-snap")
	c.Assert(tPrepareGadget.Summary(), Equals, `Prepare snap "pc-new" (222) for remodel`)
	c.Assert(tPrepareGadget.WaitTasks(), HasLen, 1)
	c.Assert(tUpdateAssets.Kind(), Equals, "update-gadget-assets")
	c.Assert(tUpdateAssets.Summary(), Equals, `Update assets from gadget "pc-new" (222) for remodel`)
	c.Assert(tUpdateAssets.WaitTasks(), HasLen, 2)
	c.Assert(tUpdateCmdline.Kind(), Equals, "update-gadget-cmdline")
	c.Assert(tUpdateCmdline.Summary(), Equals, `Update kernel command line from gadget "pc-new" (222) for remodel`)
	c.Assert(tUpdateCmdline.WaitTasks(), HasLen, 1)
	expectedLabel := now.Format("20060102")
	c.Assert(tCreateRecovery.Kind(), Equals, "create-recovery-system")
	c.Assert(tCreateRecovery.Summary(), Equals, fmt.Sprintf("Create recovery system with label %q", expectedLabel))
	c.Assert(tFinalizeRecovery.Kind(), Equals, "finalize-recovery-system")
	c.Assert(tFinalizeRecovery.Summary(), Equals, fmt.Sprintf("Finalize recovery system with label %q", expectedLabel))
	c.Assert(tSetModel.Kind(), Equals, "set-model")
	c.Assert(tSetModel.Summary(), Equals, "Set new model assertion")
	// check the ordering, prepare/link are part of download edge and come first
	c.Assert(tPrepareKernel.WaitTasks(), HasLen, 0)
	c.Assert(tLinkKernel.WaitTasks(), DeepEquals, []*state.Task{
		tUpdateAssetsKernel,
	})
	c.Assert(tSetupKernelSnap.WaitTasks(), DeepEquals, []*state.Task{
		tPrepareKernel,
		tPrepareGadget,
		tCreateRecovery,
		tFinalizeRecovery,
	})
	c.Assert(tUpdateAssetsKernel.WaitTasks(), DeepEquals, []*state.Task{
		tSetupKernelSnap,
	})
	c.Assert(tPrepareBase.WaitTasks(), DeepEquals, []*state.Task{
		tPrepareKernel,
	})
	c.Assert(tLinkBase.WaitTasks(), DeepEquals, []*state.Task{
		tPrepareBase,
		tLinkKernel,
	})
	c.Assert(tPrepareGadget.WaitTasks(), DeepEquals, []*state.Task{
		tPrepareBase,
	})
	c.Assert(tUpdateAssets.WaitTasks(), DeepEquals, []*state.Task{
		tPrepareGadget,
		tLinkBase,
	})
	c.Assert(tUpdateCmdline.WaitTasks(), DeepEquals, []*state.Task{
		tUpdateAssets,
	})
	c.Assert(tCreateRecovery.WaitTasks(), DeepEquals, []*state.Task{
		// last snap of the download chain (in this case prepare & link
		// for existing snaps)
		tPrepareGadget,
	})
	c.Assert(tFinalizeRecovery.WaitTasks(), DeepEquals, []*state.Task{
		// recovery system being created
		tCreateRecovery,
		// last snap of the download chain (see above)
		tPrepareGadget,
	})
	// setModel waits for everything in the change
	c.Assert(tSetModel.WaitTasks(), DeepEquals, []*state.Task{
		tPrepareKernel, tSetupKernelSnap, tUpdateAssetsKernel,
		tLinkKernel, tPrepareBase, tLinkBase,
		tPrepareGadget, tUpdateAssets, tUpdateCmdline,
		tCreateRecovery, tFinalizeRecovery,
	})
	// verify recovery system setup data on appropriate tasks
	var systemSetupData map[string]interface{}
	err = tCreateRecovery.Get("recovery-system-setup", &systemSetupData)
	c.Assert(err, IsNil)
	c.Assert(systemSetupData, DeepEquals, map[string]interface{}{
		"label":            expectedLabel,
		"directory":        filepath.Join(boot.InitramfsUbuntuSeedDir, "systems", expectedLabel),
		"snap-setup-tasks": []interface{}{tPrepareKernel.ID(), tPrepareBase.ID(), tPrepareGadget.ID()},
		"test-system":      true,
	})
}

func (s *deviceMgrRemodelSuite) TestRemodelUC20SwitchKernelBaseGadgetSnapsInstalledSnapsDifferentChannelThanNew(c *C) {
	s.testRemodelUC20SwitchKernelBaseGadgetSnapsInstalledSnapsDifferentChannelThanNew(
		c, &switchDifferentChannelThanNew{})
}

func (s *deviceMgrRemodelSuite) TestRemodelUC20SwitchKernelBaseGadgetSnapsInstalledSnapsDifferentChannelThanNewLocal(c *C) {
	s.testRemodelUC20SwitchKernelBaseGadgetSnapsInstalledSnapsDifferentChannelThanNew(
		c, &switchDifferentChannelThanNew{localSnaps: true})
}

type switchDifferentChannelThanNew struct {
	localSnaps bool
}

func (s *deviceMgrRemodelSuite) testRemodelUC20SwitchKernelBaseGadgetSnapsInstalledSnapsDifferentChannelThanNew(
	c *C, opts *switchDifferentChannelThanNew) {
	// kernel, base and gadget snaps that are used by the new model are
	// already installed, but track a different channel from what is set in
	// the new model
	s.state.Lock()
	defer s.state.Unlock()
	s.state.Set("seeded", true)
	s.state.Set("refresh-privacy-key", "some-privacy-key")

	callsToMockedUpdate := 0
	restore := devicestate.MockSnapstateUpdateWithDeviceContext(func(st *state.State, name string, opts *snapstate.RevisionOptions, userID int, flags snapstate.Flags, prqt snapstate.PrereqTracker, deviceCtx snapstate.DeviceContext, fromChange string) (*state.TaskSet, error) {
		c.Assert(strutil.ListContains([]string{"core20-new", "pc-kernel-new", "pc-new"}, name), Equals, true,
			Commentf("unexpected snap %q", name))
		callsToMockedUpdate++
		c.Check(flags.Required, Equals, false)
		c.Check(flags.NoReRefresh, Equals, true)
		c.Check(deviceCtx, NotNil)

		// pretend the new channel has the same revision, so update is a
		// simple channel switch
		tSwitchChannel := s.state.NewTask("switch-snap-channel", fmt.Sprintf("Switch %s channel to %s", name, opts.Channel))
		typ := "kernel"
		rev := snap.R(222)
		if name == "core20-new" {
			typ = "base"
			rev = snap.R(223)
		} else if name == "pc-new" {
			typ = "gadget"
			rev = snap.R(224)
		}
		tSwitchChannel.Set("snap-setup", &snapstate.SnapSetup{
			SideInfo: &snap.SideInfo{
				RealName: name,
				Revision: rev,
				SnapID:   snaptest.AssertedSnapID(name),
			},
			Flags: snapstate.Flags{}.ForSnapSetup(),
			Type:  snap.Type(typ),
		})
		ts := state.NewTaskSet(tSwitchChannel)
		// no download-and-checks-done edge
		return ts, nil
	})
	defer restore()

	callsToMockedUpdatePath := 0
	restore = devicestate.MockSnapstateUpdatePathWithDeviceContext(func(st *state.State, si *snap.SideInfo, path, name string, opts *snapstate.RevisionOptions, userID int, flags snapstate.Flags, prqt snapstate.PrereqTracker, deviceCtx snapstate.DeviceContext, fromChange string) (*state.TaskSet, error) {
		callsToMockedUpdatePath++
		c.Assert(strutil.ListContains([]string{"core20-new", "pc-kernel-new", "pc-new"}, name), Equals, true,
			Commentf("unexpected snap %q", name))
		c.Check(flags.Required, Equals, false)
		c.Check(flags.NoReRefresh, Equals, true)
		c.Check(deviceCtx, NotNil)
		c.Check(si, NotNil)
		c.Check(si.RealName, Equals, name)

		// switch channel using SideInfo from the local snap
		tSwitchChannel := s.state.NewTask("switch-snap-channel", fmt.Sprintf("Switch %s channel to %s", name, opts.Channel))
		typ := "kernel"
		if name == "core20-new" {
			typ = "base"
		} else if name == "pc-new" {
			typ = "gadget"
		}
		tSwitchChannel.Set("snap-setup", &snapstate.SnapSetup{
			SideInfo: si,
			Flags:    snapstate.Flags{}.ForSnapSetup(),
			Type:     snap.Type(typ),
		})
		ts := state.NewTaskSet(tSwitchChannel)
		// no download-and-checks-done edge
		return ts, nil
	})
	defer restore()

	restore = devicestate.MockSnapstateInstallWithDeviceContext(func(ctx context.Context, st *state.State, name string, opts *snapstate.RevisionOptions, userID int, flags snapstate.Flags, prqt snapstate.PrereqTracker, deviceCtx snapstate.DeviceContext, fromChange string) (*state.TaskSet, error) {
		// no snaps are getting installed
		c.Errorf("unexpected call, test broken")
		return nil, fmt.Errorf("unexpected call")
	})
	defer restore()

	now := time.Now()
	restore = devicestate.MockTimeNow(func() time.Time { return now })
	defer restore()

	// set a model assertion
	s.makeModelAssertionInState(c, "canonical", "pc-model", map[string]interface{}{
		"architecture": "amd64",
		"base":         "core20",
		"grade":        "dangerous",
		"snaps": []interface{}{
			map[string]interface{}{
				"name":            "pc-kernel",
				"id":              snaptest.AssertedSnapID("pc-kernel"),
				"type":            "kernel",
				"default-channel": "20",
			},
			map[string]interface{}{
				"name":            "pc",
				"id":              snaptest.AssertedSnapID("pc"),
				"type":            "gadget",
				"default-channel": "20",
			},
		},
	})
	s.makeSerialAssertionInState(c, "canonical", "pc-model", "serial")
	devicestatetest.SetDevice(s.state, &auth.DeviceState{
		Brand:  "canonical",
		Model:  "pc-model",
		Serial: "serial",
	})

	// current gadget
	siModelGadget := &snap.SideInfo{
		RealName: "pc",
		Revision: snap.R(33),
		SnapID:   snaptest.AssertedSnapID("pc"),
	}
	snapstate.Set(s.state, "pc", &snapstate.SnapState{
		SnapType:        "gadget",
		Sequence:        snapstatetest.NewSequenceFromSnapSideInfos([]*snap.SideInfo{siModelGadget}),
		Current:         siModelGadget.Revision,
		Active:          true,
		TrackingChannel: "20/stable",
	})
	// current kernel
	siModelKernel := &snap.SideInfo{
		RealName: "pc-kernel",
		Revision: snap.R(32),
		SnapID:   snaptest.AssertedSnapID("pc-kernel"),
	}
	snapstate.Set(s.state, "pc-kernel", &snapstate.SnapState{
		SnapType:        "kernel",
		Sequence:        snapstatetest.NewSequenceFromSnapSideInfos([]*snap.SideInfo{siModelKernel}),
		Current:         siModelKernel.Revision,
		Active:          true,
		TrackingChannel: "20/stable",
	})
	// new gadget and kernel which are already installed
	for _, alreadyInstalledName := range []string{"pc-kernel-new", "core20-new", "pc-new"} {
		snapYaml := "name: pc-kernel-new\nversion: 1\ntype: kernel\n"
		channel := "other/edge"
		if alreadyInstalledName == "core20-new" {
			snapYaml = "name: core20-new\nversion: 1\ntype: base\n"
		} else if alreadyInstalledName == "pc-new" {
			snapYaml = "name: pc-new\nversion: 1\ntype: gadget\nbase: core20-new\n"
		}
		si := &snap.SideInfo{
			RealName: alreadyInstalledName,
			Revision: snap.R(222),
			SnapID:   snaptest.AssertedSnapID(alreadyInstalledName),
		}
		info := snaptest.MakeSnapFileAndDir(c, snapYaml, nil, si)
		snapstate.Set(s.state, alreadyInstalledName, &snapstate.SnapState{
			SnapType:        string(info.Type()),
			Sequence:        snapstatetest.NewSequenceFromSnapSideInfos([]*snap.SideInfo{si}),
			Current:         si.Revision,
			Active:          true,
			TrackingChannel: channel,
		})
	}

	new := s.brands.Model("canonical", "pc-model", map[string]interface{}{
		"architecture": "amd64",
		// switch to a new base which is already installed
		"base":     "core20-new",
		"grade":    "dangerous",
		"revision": "1",
		"snaps": []interface{}{
			map[string]interface{}{
				// switch to a new kernel which also is already
				// installed, but tracks a different channel
				// than what we have in snap state
				"name":            "pc-kernel-new",
				"id":              snaptest.AssertedSnapID("pc-kernel-new"),
				"type":            "kernel",
				"default-channel": "20",
			},
			map[string]interface{}{
				"name":            "pc-new",
				"id":              snaptest.AssertedSnapID("pc-new"),
				"type":            "gadget",
				"default-channel": "20",
			},
			map[string]interface{}{
				// similar case for the base snap
				"name":            "core20-new",
				"id":              snaptest.AssertedSnapID("core20-new"),
				"type":            "base",
				"default-channel": "latest/stable",
			},
		},
	})

	var localSnaps []*snap.SideInfo
	var paths []string
	if opts.localSnaps {
		for i, name := range []string{"pc-kernel-new", "core20-new", "pc-new"} {
			si, path := createLocalSnap(c, name, snaptest.AssertedSnapID(name), 222+i, "", "", nil)
			localSnaps = append(localSnaps, si)
			paths = append(paths, path)
		}
	}

	chg, err := devicestate.Remodel(s.state, new, localSnaps, paths, devicestate.RemodelOptions{
		Offline: opts.localSnaps,
	})
	c.Assert(err, IsNil)
	c.Assert(chg.Summary(), Equals, "Refresh model assertion from revision 0 to 1")
	if opts.localSnaps {
		c.Check(callsToMockedUpdate, Equals, 0)
		c.Check(callsToMockedUpdatePath, Equals, 3)
	} else {
		c.Check(callsToMockedUpdate, Equals, 3)
		c.Check(callsToMockedUpdatePath, Equals, 0)
	}

	tl := chg.Tasks()
	// 2 snaps with (snap switch channel + link snap) + assets update and setup
	// for the kernel snap + gadget snap (switch channel, assets update, cmdline update) +
	// recovery system (2 tasks) + set-model
	c.Assert(tl, HasLen, 2*2+2+3+2+1)

	deviceCtx, err := devicestate.DeviceCtx(s.state, tl[0], nil)
	c.Assert(err, IsNil)
	// deviceCtx is actually a remodelContext here
	remodCtx, ok := deviceCtx.(devicestate.RemodelContext)
	c.Assert(ok, Equals, true)
	c.Check(remodCtx.ForRemodeling(), Equals, true)
	c.Check(remodCtx.Kind(), Equals, devicestate.UpdateRemodel)
	c.Check(remodCtx.Model(), DeepEquals, new)
	c.Check(remodCtx.Store(), IsNil)

	// check the tasks
	tSwitchChannelKernel := tl[0]
	tSetupKernelSnap := tl[1]
	tUpdateAssetsFromKernel := tl[2]
	tLinkKernel := tl[3]
	tSwitchChannelBase := tl[4]
	tLinkBase := tl[5]
	tSwitchChannelGadget := tl[6]
	tUpdateAssetsFromGadget := tl[7]
	tUpdateCmdlineFromGadget := tl[8]
	tCreateRecovery := tl[9]
	tFinalizeRecovery := tl[10]
	tSetModel := tl[11]

	// check the tasks
	c.Assert(tSwitchChannelKernel.Kind(), Equals, "switch-snap-channel")
	c.Assert(tSwitchChannelKernel.Summary(), Equals, `Switch pc-kernel-new channel to 20/stable`)
	c.Assert(tSwitchChannelKernel.WaitTasks(), HasLen, 0)
	c.Assert(tSetupKernelSnap.Kind(), Equals, "setup-kernel-snap")
	c.Assert(tSetupKernelSnap.Summary(), Equals, `Setup kernel driver tree for "pc-kernel-new" (222) for remodel`)
	c.Assert(tUpdateAssetsFromKernel.Kind(), Equals, "update-gadget-assets")
	c.Assert(tUpdateAssetsFromKernel.Summary(), Equals, `Update assets from kernel "pc-kernel-new" (222) for remodel`)
	c.Assert(tLinkKernel.Kind(), Equals, "link-snap")
	c.Assert(tLinkKernel.Summary(), Equals, `Make snap "pc-kernel-new" (222) available to the system during remodel`)
	c.Assert(tSwitchChannelBase.Kind(), Equals, "switch-snap-channel")
	c.Assert(tSwitchChannelBase.Summary(), Equals, `Switch core20-new channel to latest/stable`)
	c.Assert(tLinkBase.Kind(), Equals, "link-snap")
	c.Assert(tLinkBase.Summary(), Equals, `Make snap "core20-new" (223) available to the system during remodel`)
	c.Assert(tSwitchChannelGadget.Kind(), Equals, "switch-snap-channel")
	c.Assert(tSwitchChannelGadget.Summary(), Equals, `Switch pc-new channel to 20/stable`)
	c.Assert(tUpdateAssetsFromGadget.Kind(), Equals, "update-gadget-assets")
	c.Assert(tUpdateAssetsFromGadget.Summary(), Equals, `Update assets from gadget "pc-new" (224) for remodel`)
	c.Assert(tUpdateCmdlineFromGadget.Kind(), Equals, "update-gadget-cmdline")
	c.Assert(tUpdateCmdlineFromGadget.Summary(), Equals, `Update kernel command line from gadget "pc-new" (224) for remodel`)
	expectedLabel := now.Format("20060102")
	c.Assert(tCreateRecovery.Kind(), Equals, "create-recovery-system")
	c.Assert(tCreateRecovery.Summary(), Equals, fmt.Sprintf("Create recovery system with label %q", expectedLabel))
	c.Assert(tFinalizeRecovery.Kind(), Equals, "finalize-recovery-system")
	c.Assert(tFinalizeRecovery.Summary(), Equals, fmt.Sprintf("Finalize recovery system with label %q", expectedLabel))
	c.Assert(tSetModel.Kind(), Equals, "set-model")
	c.Assert(tSetModel.Summary(), Equals, "Set new model assertion")
	// check the ordering, prepare/link are part of download edge and come first
	c.Assert(tSwitchChannelKernel.WaitTasks(), HasLen, 0)
	c.Assert(tSwitchChannelBase.WaitTasks(), DeepEquals, []*state.Task{
		tSwitchChannelKernel,
	})
	c.Assert(tSwitchChannelGadget.WaitTasks(), DeepEquals, []*state.Task{
		tSwitchChannelBase,
	})
	c.Assert(tCreateRecovery.WaitTasks(), DeepEquals, []*state.Task{
		tSwitchChannelGadget,
	})
	c.Assert(tFinalizeRecovery.WaitTasks(), DeepEquals, []*state.Task{
		// recovery system being created
		tCreateRecovery,
		tSwitchChannelGadget,
	})
	c.Assert(tSetupKernelSnap.WaitTasks(), DeepEquals, []*state.Task{
		tSwitchChannelKernel, tSwitchChannelGadget,
		tCreateRecovery, tFinalizeRecovery,
	})
	c.Assert(tUpdateAssetsFromKernel.WaitTasks(), DeepEquals, []*state.Task{
		tSetupKernelSnap,
	})
	c.Check(tLinkKernel.WaitTasks(), DeepEquals, []*state.Task{
		tUpdateAssetsFromKernel,
	})
	c.Assert(tLinkBase.WaitTasks(), DeepEquals, []*state.Task{
		tSwitchChannelBase, tLinkKernel,
	})
	// setModel waits for everything in the change
	c.Assert(tSetModel.WaitTasks(), DeepEquals, []*state.Task{
		tSwitchChannelKernel, tSetupKernelSnap, tUpdateAssetsFromKernel,
		tLinkKernel, tSwitchChannelBase, tLinkBase,
		tSwitchChannelGadget, tUpdateAssetsFromGadget, tUpdateCmdlineFromGadget,
		tCreateRecovery, tFinalizeRecovery,
	})
	// verify recovery system setup data on appropriate tasks
	var systemSetupData map[string]interface{}
	err = tCreateRecovery.Get("recovery-system-setup", &systemSetupData)
	c.Assert(err, IsNil)
	c.Assert(systemSetupData, DeepEquals, map[string]interface{}{
		"label":     expectedLabel,
		"directory": filepath.Join(boot.InitramfsUbuntuSeedDir, "systems", expectedLabel),
		// tasks carrying snap-setup are tracked
		"snap-setup-tasks": []interface{}{
			tSwitchChannelKernel.ID(),
			tSwitchChannelBase.ID(),
			tSwitchChannelGadget.ID(),
		},
		"test-system": true,
	})
}

func (s *deviceMgrRemodelSuite) TestRemodelUC20SwitchKernelBaseSnapsInstalledSnapsWithUpdates(c *C) {
	s.state.Lock()
	defer s.state.Unlock()
	s.state.Set("seeded", true)
	s.state.Set("refresh-privacy-key", "some-privacy-key")

	restore := devicestate.MockSnapstateUpdateWithDeviceContext(func(st *state.State, name string, opts *snapstate.RevisionOptions, userID int, flags snapstate.Flags, prqt snapstate.PrereqTracker, deviceCtx snapstate.DeviceContext, fromChange string) (*state.TaskSet, error) {
		c.Check(flags.Required, Equals, false)
		c.Check(flags.NoReRefresh, Equals, true)
		c.Check(deviceCtx, NotNil)

		tDownload := s.state.NewTask("fake-download", fmt.Sprintf("Download %s from track %s", name, opts.Channel))
		tValidate := s.state.NewTask("validate-snap", fmt.Sprintf("Validate %s", name))
		tValidate.WaitFor(tDownload)
		tUpdate := s.state.NewTask("fake-update", fmt.Sprintf("Update %s to track %s", name, opts.Channel))
		tUpdate.WaitFor(tValidate)
		ts := state.NewTaskSet(tDownload, tValidate, tUpdate)
		ts.MarkEdge(tValidate, snapstate.LastBeforeLocalModificationsEdge)
		return ts, nil
	})
	defer restore()

	restore = devicestate.MockSnapstateInstallWithDeviceContext(func(ctx context.Context, st *state.State, name string, opts *snapstate.RevisionOptions, userID int, flags snapstate.Flags, prqt snapstate.PrereqTracker, deviceCtx snapstate.DeviceContext, fromChange string) (*state.TaskSet, error) {
		// no snaps are getting installed
		c.Errorf("unexpected call, test broken")
		return nil, fmt.Errorf("unexpected call")
	})
	defer restore()

	now := time.Now()
	restore = devicestate.MockTimeNow(func() time.Time { return now })
	defer restore()

	// set a model assertion
	s.makeModelAssertionInState(c, "canonical", "pc-model", map[string]interface{}{
		"architecture": "amd64",
		"base":         "core20",
		"grade":        "dangerous",
		"snaps": []interface{}{
			map[string]interface{}{
				"name":            "pc-kernel",
				"id":              snaptest.AssertedSnapID("pc-kernel"),
				"type":            "kernel",
				"default-channel": "20",
			},
			map[string]interface{}{
				"name":            "pc",
				"id":              snaptest.AssertedSnapID("pc"),
				"type":            "gadget",
				"default-channel": "20",
			},
		},
	})
	s.makeSerialAssertionInState(c, "canonical", "pc-model", "serial")
	devicestatetest.SetDevice(s.state, &auth.DeviceState{
		Brand:  "canonical",
		Model:  "pc-model",
		Serial: "serial",
	})

	// current gadget
	siModelGadget := &snap.SideInfo{
		RealName: "pc",
		Revision: snap.R(33),
		SnapID:   snaptest.AssertedSnapID("pc"),
	}
	snapstate.Set(s.state, "pc", &snapstate.SnapState{
		SnapType:        "gadget",
		Sequence:        snapstatetest.NewSequenceFromSnapSideInfos([]*snap.SideInfo{siModelGadget}),
		Current:         siModelGadget.Revision,
		Active:          true,
		TrackingChannel: "20/stable",
	})
	// current kernel
	siModelKernel := &snap.SideInfo{
		RealName: "pc-kernel",
		Revision: snap.R(32),
		SnapID:   snaptest.AssertedSnapID("pc-kernel"),
	}
	snapstate.Set(s.state, "pc-kernel", &snapstate.SnapState{
		SnapType:        "kernel",
		Sequence:        snapstatetest.NewSequenceFromSnapSideInfos([]*snap.SideInfo{siModelKernel}),
		Current:         siModelKernel.Revision,
		Active:          true,
		TrackingChannel: "20/stable",
	})
	// new gadget and kernel which are already installed
	for _, alreadyInstalledName := range []string{"pc-kernel-new", "core20-new"} {
		snapYaml := "name: pc-kernel-new\nversion: 1\ntype: kernel\n"
		channel := "kernel/stable"
		if alreadyInstalledName == "core20-new" {
			snapYaml = "name: core20-new\nversion: 1\ntype: base\n"
			channel = "base/stable"
		}
		si := &snap.SideInfo{
			RealName: alreadyInstalledName,
			Revision: snap.R(222),
			SnapID:   snaptest.AssertedSnapID(alreadyInstalledName),
		}
		info := snaptest.MakeSnapFileAndDir(c, snapYaml, nil, si)
		snapstate.Set(s.state, alreadyInstalledName, &snapstate.SnapState{
			SnapType:        string(info.Type()),
			Sequence:        snapstatetest.NewSequenceFromSnapSideInfos([]*snap.SideInfo{si}),
			Current:         si.Revision,
			Active:          true,
			TrackingChannel: channel,
		})
	}

	// new kernel and base are already installed, but using a different channel
	new := s.brands.Model("canonical", "pc-model", map[string]interface{}{
		"architecture": "amd64",
		// switch to a new base which is already installed
		"base":     "core20-new",
		"grade":    "dangerous",
		"revision": "1",
		"snaps": []interface{}{
			map[string]interface{}{
				"name":            "pc-kernel-new",
				"id":              snaptest.AssertedSnapID("pc-kernel-new"),
				"type":            "kernel",
				"default-channel": "kernel/edge",
			},
			map[string]interface{}{
				"name":            "pc",
				"id":              snaptest.AssertedSnapID("pc"),
				"type":            "gadget",
				"default-channel": "20",
			},
			map[string]interface{}{
				"name":            "core20-new",
				"id":              snaptest.AssertedSnapID("core20-new"),
				"type":            "base",
				"default-channel": "base/edge",
			},
		},
	})
	chg, err := devicestate.Remodel(s.state, new, nil, nil, devicestate.RemodelOptions{})
	c.Assert(err, IsNil)
	c.Assert(chg.Summary(), Equals, "Refresh model assertion from revision 0 to 1")

	tl := chg.Tasks()
	// 2 snaps (3 tasks for each) + recovery system (2 tasks) + set-model
	c.Assert(tl, HasLen, 2*3+2+1)

	deviceCtx, err := devicestate.DeviceCtx(s.state, tl[0], nil)
	c.Assert(err, IsNil)
	// deviceCtx is actually a remodelContext here
	remodCtx, ok := deviceCtx.(devicestate.RemodelContext)
	c.Assert(ok, Equals, true)
	c.Check(remodCtx.ForRemodeling(), Equals, true)
	c.Check(remodCtx.Kind(), Equals, devicestate.UpdateRemodel)
	c.Check(remodCtx.Model(), DeepEquals, new)
	c.Check(remodCtx.Store(), IsNil)

	// check the tasks
	tDownloadKernel := tl[0]
	tValidateKernel := tl[1]
	tInstallKernel := tl[2]
	tDownloadBase := tl[3]
	tValidateBase := tl[4]
	tInstallBase := tl[5]
	tCreateRecovery := tl[6]
	tFinalizeRecovery := tl[7]
	tSetModel := tl[8]

	// check the tasks
	expectedLabel := now.Format("20060102")
	c.Assert(tDownloadKernel.Kind(), Equals, "fake-download")
	c.Assert(tDownloadKernel.Summary(), Equals, "Download pc-kernel-new from track kernel/edge")
	c.Assert(tDownloadKernel.WaitTasks(), HasLen, 0)
	c.Assert(tValidateKernel.Kind(), Equals, "validate-snap")
	c.Assert(tValidateKernel.Summary(), Equals, "Validate pc-kernel-new")
	c.Assert(tDownloadBase.Kind(), Equals, "fake-download")
	c.Assert(tDownloadBase.Summary(), Equals, "Download core20-new from track base/edge")
	c.Assert(tDownloadBase.WaitTasks(), HasLen, 1)
	c.Assert(tValidateBase.Kind(), Equals, "validate-snap")
	c.Assert(tValidateBase.Summary(), Equals, "Validate core20-new")
	c.Assert(tCreateRecovery.Kind(), Equals, "create-recovery-system")
	c.Assert(tCreateRecovery.Summary(), Equals, fmt.Sprintf("Create recovery system with label %q", expectedLabel))
	c.Assert(tFinalizeRecovery.Kind(), Equals, "finalize-recovery-system")
	c.Assert(tFinalizeRecovery.Summary(), Equals, fmt.Sprintf("Finalize recovery system with label %q", expectedLabel))
	c.Assert(tSetModel.Kind(), Equals, "set-model")
	c.Assert(tSetModel.Summary(), Equals, "Set new model assertion")
	// check the ordering, prepare/link are part of download edge and come first
	c.Assert(tDownloadKernel.WaitTasks(), HasLen, 0)
	c.Assert(tValidateKernel.WaitTasks(), DeepEquals, []*state.Task{
		tDownloadKernel,
	})
	c.Assert(tInstallKernel.WaitTasks(), DeepEquals, []*state.Task{
		tValidateKernel,
		tValidateBase,
		// wait for recovery system to be created
		tCreateRecovery,
		// and then finalized
		tFinalizeRecovery,
	})
	c.Assert(tInstallBase.WaitTasks(), DeepEquals, []*state.Task{
		tValidateBase,
		// previous install chain
		tInstallKernel,
	})
	c.Assert(tCreateRecovery.WaitTasks(), DeepEquals, []*state.Task{
		// last snap of the download chain
		tValidateBase,
	})
	c.Assert(tFinalizeRecovery.WaitTasks(), DeepEquals, []*state.Task{
		// recovery system being created
		tCreateRecovery,
		// last snap of the download chain (added later)
		tValidateBase,
	})

	c.Assert(tSetModel.Kind(), Equals, "set-model")
	c.Assert(tSetModel.Summary(), Equals, "Set new model assertion")
	// setModel waits for everything in the change
	c.Assert(tSetModel.WaitTasks(), DeepEquals, []*state.Task{
		tDownloadKernel, tValidateKernel, tInstallKernel,
		tDownloadBase, tValidateBase, tInstallBase,
		tCreateRecovery, tFinalizeRecovery,
	})

	// verify recovery system setup data on appropriate tasks
	var systemSetupData map[string]interface{}
	err = tCreateRecovery.Get("recovery-system-setup", &systemSetupData)
	c.Assert(err, IsNil)
	c.Assert(systemSetupData, DeepEquals, map[string]interface{}{
		"label":            expectedLabel,
		"directory":        filepath.Join(boot.InitramfsUbuntuSeedDir, "systems", expectedLabel),
		"snap-setup-tasks": []interface{}{tDownloadKernel.ID(), tDownloadBase.ID()},
		"test-system":      true,
	})
}

func (s *deviceMgrRemodelSuite) TestRemodelUC20EssentialSnapsTrackingDifferentChannelThanDefaultSameAsNew(c *C) {
	// essential snaps from new model are already installed and track
	// channels different than declared in the old model, but already the
	// same as in the new one
	s.state.Lock()
	defer s.state.Unlock()
	s.state.Set("seeded", true)
	s.state.Set("refresh-privacy-key", "some-privacy-key")

	restore := devicestate.MockSnapstateUpdateWithDeviceContext(func(st *state.State, name string, opts *snapstate.RevisionOptions, userID int, flags snapstate.Flags, prqt snapstate.PrereqTracker, deviceCtx snapstate.DeviceContext, fromChange string) (*state.TaskSet, error) {
		// no snaps are getting updated
		return nil, fmt.Errorf("unexpected update call")
	})
	defer restore()

	restore = devicestate.MockSnapstateInstallWithDeviceContext(func(ctx context.Context, st *state.State, name string, opts *snapstate.RevisionOptions, userID int, flags snapstate.Flags, prqt snapstate.PrereqTracker, deviceCtx snapstate.DeviceContext, fromChange string) (*state.TaskSet, error) {
		// no snaps are getting installed
		return nil, fmt.Errorf("unexpected install call")
	})
	defer restore()

	now := time.Now()
	restore = devicestate.MockTimeNow(func() time.Time { return now })
	defer restore()

	// set a model assertion
	s.makeModelAssertionInState(c, "canonical", "pc-model", map[string]interface{}{
		"architecture": "amd64",
		"base":         "core20",
		"grade":        "dangerous",
		"snaps": []interface{}{
			map[string]interface{}{
				"name":            "pc-kernel",
				"id":              snaptest.AssertedSnapID("pc-kernel"),
				"type":            "kernel",
				"default-channel": "20",
			},
			map[string]interface{}{
				"name":            "pc",
				"id":              snaptest.AssertedSnapID("pc"),
				"type":            "gadget",
				"default-channel": "20",
			},
		},
	})
	s.makeSerialAssertionInState(c, "canonical", "pc-model", "serial")
	devicestatetest.SetDevice(s.state, &auth.DeviceState{
		Brand:  "canonical",
		Model:  "pc-model",
		Serial: "serial",
	})

	// base, kernel & gadget snaps already track the default channels
	// declared in new model

	// current gadget
	siModelGadget := &snap.SideInfo{
		RealName: "pc",
		Revision: snap.R(33),
		SnapID:   snaptest.AssertedSnapID("pc"),
	}
	snapstate.Set(s.state, "pc", &snapstate.SnapState{
		SnapType:        "gadget",
		Sequence:        snapstatetest.NewSequenceFromSnapSideInfos([]*snap.SideInfo{siModelGadget}),
		Current:         siModelGadget.Revision,
		Active:          true,
		TrackingChannel: "20/edge",
	})
	// current kernel
	siModelKernel := &snap.SideInfo{
		RealName: "pc-kernel",
		Revision: snap.R(32),
		SnapID:   snaptest.AssertedSnapID("pc-kernel"),
	}
	snapstate.Set(s.state, "pc-kernel", &snapstate.SnapState{
		SnapType:        "kernel",
		Sequence:        snapstatetest.NewSequenceFromSnapSideInfos([]*snap.SideInfo{siModelKernel}),
		Current:         siModelKernel.Revision,
		Active:          true,
		TrackingChannel: "20/edge",
	})
	// current base
	siModelBase := &snap.SideInfo{
		RealName: "core20",
		Revision: snap.R(32),
		SnapID:   snaptest.AssertedSnapID("core20"),
	}
	snapstate.Set(s.state, "core20", &snapstate.SnapState{
		SnapType:        "base",
		Sequence:        snapstatetest.NewSequenceFromSnapSideInfos([]*snap.SideInfo{siModelBase}),
		Current:         siModelBase.Revision,
		Active:          true,
		TrackingChannel: "20/edge",
	})

	// new kernel and base are already installed, but using a different channel
	new := s.brands.Model("canonical", "pc-model", map[string]interface{}{
		"architecture": "amd64",
		"base":         "core20",
		"grade":        "dangerous",
		"revision":     "1",
		"snaps": []interface{}{
			map[string]interface{}{
				"name":            "pc-kernel",
				"id":              snaptest.AssertedSnapID("pc-kernel"),
				"type":            "kernel",
				"default-channel": "20/edge",
			},
			map[string]interface{}{
				"name":            "pc",
				"id":              snaptest.AssertedSnapID("pc"),
				"type":            "gadget",
				"default-channel": "20/edge",
			},
			map[string]interface{}{
				"name":            "core20",
				"id":              snaptest.AssertedSnapID("core20"),
				"type":            "base",
				"default-channel": "20/edge",
			},
		},
	})
	chg, err := devicestate.Remodel(s.state, new, nil, nil, devicestate.RemodelOptions{})
	c.Assert(err, IsNil)
	c.Assert(chg.Summary(), Equals, "Refresh model assertion from revision 0 to 1")

	tl := chg.Tasks()
	// recovery system (2 tasks) + set-model
	c.Assert(tl, HasLen, 3)

	deviceCtx, err := devicestate.DeviceCtx(s.state, tl[0], nil)
	c.Assert(err, IsNil)
	// deviceCtx is actually a remodelContext here
	remodCtx, ok := deviceCtx.(devicestate.RemodelContext)
	c.Assert(ok, Equals, true)
	c.Check(remodCtx.ForRemodeling(), Equals, true)
	c.Check(remodCtx.Kind(), Equals, devicestate.UpdateRemodel)
	c.Check(remodCtx.Model(), DeepEquals, new)
	c.Check(remodCtx.Store(), IsNil)

	// check the tasks
	tCreateRecovery := tl[0]
	tFinalizeRecovery := tl[1]
	tSetModel := tl[2]

	// check the tasks
	expectedLabel := now.Format("20060102")
	c.Assert(tCreateRecovery.Kind(), Equals, "create-recovery-system")
	c.Assert(tCreateRecovery.Summary(), Equals, fmt.Sprintf("Create recovery system with label %q", expectedLabel))
	c.Assert(tFinalizeRecovery.Kind(), Equals, "finalize-recovery-system")
	c.Assert(tFinalizeRecovery.Summary(), Equals, fmt.Sprintf("Finalize recovery system with label %q", expectedLabel))
	c.Assert(tSetModel.Kind(), Equals, "set-model")
	c.Assert(tSetModel.Summary(), Equals, "Set new model assertion")
	c.Assert(tCreateRecovery.WaitTasks(), HasLen, 0)
	c.Assert(tFinalizeRecovery.WaitTasks(), DeepEquals, []*state.Task{
		// recovery system being created
		tCreateRecovery,
	})

	c.Assert(tSetModel.Kind(), Equals, "set-model")
	c.Assert(tSetModel.Summary(), Equals, "Set new model assertion")
	// setModel waits for everything in the change
	c.Assert(tSetModel.WaitTasks(), DeepEquals, []*state.Task{
		tCreateRecovery, tFinalizeRecovery,
	})

	// verify recovery system setup data on appropriate tasks
	var systemSetupData map[string]interface{}
	err = tCreateRecovery.Get("recovery-system-setup", &systemSetupData)
	c.Assert(err, IsNil)
	c.Assert(systemSetupData, DeepEquals, map[string]interface{}{
		"label":            expectedLabel,
		"directory":        filepath.Join(boot.InitramfsUbuntuSeedDir, "systems", expectedLabel),
		"snap-setup-tasks": nil,
		"test-system":      true,
	})
}

func (s *deviceMgrRemodelSuite) TestRemodelFailWhenUsingUnassertedSnapForSpecificRevision(c *C) {
	// remodel when the essential snaps declared in new model are already
	// installed, but have a local revision
	s.state.Lock()
	defer s.state.Unlock()
	s.state.Set("seeded", true)
	s.state.Set("refresh-privacy-key", "some-privacy-key")

	restore := devicestate.MockSnapstateUpdateWithDeviceContext(func(st *state.State, name string, opts *snapstate.RevisionOptions, userID int, flags snapstate.Flags, prqt snapstate.PrereqTracker, deviceCtx snapstate.DeviceContext, fromChange string) (*state.TaskSet, error) {
		// no snaps are getting updated
		return nil, fmt.Errorf("unexpected update call")
	})
	defer restore()

	restore = devicestate.MockSnapstateInstallWithDeviceContext(func(ctx context.Context, st *state.State, name string, opts *snapstate.RevisionOptions, userID int, flags snapstate.Flags, prqt snapstate.PrereqTracker, deviceCtx snapstate.DeviceContext, fromChange string) (*state.TaskSet, error) {
		// no snaps are getting installed
		return nil, fmt.Errorf("unexpected install call")
	})
	defer restore()

	now := time.Now()
	restore = devicestate.MockTimeNow(func() time.Time { return now })
	defer restore()

	// set a model assertion
	s.makeModelAssertionInState(c, "canonical", "pc-model", map[string]interface{}{
		"architecture": "amd64",
		"base":         "core20",
		"grade":        "dangerous",
		"snaps": []interface{}{
			map[string]interface{}{
				"name":            "pc-kernel",
				"id":              snaptest.AssertedSnapID("pc-kernel"),
				"type":            "kernel",
				"default-channel": "20",
			},
			map[string]interface{}{
				"name":            "pc",
				"id":              snaptest.AssertedSnapID("pc"),
				"type":            "gadget",
				"default-channel": "20",
			},
		},
	})
	s.makeSerialAssertionInState(c, "canonical", "pc-model", "serial")
	devicestatetest.SetDevice(s.state, &auth.DeviceState{
		Brand:  "canonical",
		Model:  "pc-model",
		Serial: "serial",
	})

	// base, kernel & gadget snaps are already present but are unasserted
	// and have local revisions

	// current gadget
	siModelGadget := &snap.SideInfo{
		RealName: "pc",
		Revision: snap.R(-33),
	}
	snapstate.Set(s.state, "pc", &snapstate.SnapState{
		SnapType:        "gadget",
		Sequence:        snapstatetest.NewSequenceFromSnapSideInfos([]*snap.SideInfo{siModelGadget}),
		Current:         siModelGadget.Revision,
		Active:          true,
		TrackingChannel: "",
	})
	// current kernel
	siModelKernel := &snap.SideInfo{
		RealName: "pc-kernel",
		Revision: snap.R(-32),
	}
	snapstate.Set(s.state, "pc-kernel", &snapstate.SnapState{
		SnapType:        "kernel",
		Sequence:        snapstatetest.NewSequenceFromSnapSideInfos([]*snap.SideInfo{siModelKernel}),
		Current:         siModelKernel.Revision,
		Active:          true,
		TrackingChannel: "",
	})
	// current base
	siModelBase := &snap.SideInfo{
		RealName: "core20",
		Revision: snap.R(-32),
	}
	snapstate.Set(s.state, "core20", &snapstate.SnapState{
		SnapType:        "base",
		Sequence:        snapstatetest.NewSequenceFromSnapSideInfos([]*snap.SideInfo{siModelBase}),
		Current:         siModelBase.Revision,
		Active:          true,
		TrackingChannel: "",
	})

	vset, err := s.brands.Signing("canonical").Sign(asserts.ValidationSetType, map[string]interface{}{
		"type":         "validation-set",
		"authority-id": "canonical",
		"series":       "16",
		"account-id":   "canonical",
		"name":         "vset-1",
		"sequence":     "1",
		"snaps": []interface{}{
			map[string]interface{}{
				"name":     "pc-kernel",
				"id":       snaptest.AssertedSnapID("pc-kernel"),
				"revision": "10",
				"presence": "required",
			},
		},
		"timestamp": time.Now().UTC().Format(time.RFC3339),
	}, nil, "")
	c.Assert(err, IsNil)

	err = s.storeSigning.Add(vset)
	c.Assert(err, IsNil)

	// new kernel and base are already installed, but kernel needs a new
	// revision and base is a new channel
	new := s.brands.Model("canonical", "pc-model", map[string]interface{}{
		"architecture": "amd64",
		"base":         "core20",
		"grade":        "dangerous",
		"revision":     "1",
		"validation-sets": []interface{}{
			map[string]interface{}{
				"account-id": "canonical",
				"name":       "vset-1",
				"mode":       "enforce",
			},
		},
		"snaps": []interface{}{
			map[string]interface{}{
				"name":            "pc-kernel",
				"id":              snaptest.AssertedSnapID("pc-kernel"),
				"type":            "kernel",
				"default-channel": "20",
			},
			map[string]interface{}{
				"name":            "pc",
				"id":              snaptest.AssertedSnapID("pc"),
				"type":            "gadget",
				"default-channel": "20/edge",
			},
			map[string]interface{}{
				"name":            "core20",
				"id":              snaptest.AssertedSnapID("core20"),
				"type":            "base",
				"default-channel": "20/edge",
			},
		},
	})

	_, err = devicestate.Remodel(s.state, new, nil, nil, devicestate.RemodelOptions{})
	c.Assert(err, ErrorMatches, "cannot determine if unasserted snap revision matches required revision")
}

func (s *deviceMgrRemodelSuite) TestRemodelUC20BaseNoDownloadSimpleChannelSwitch(c *C) {
	// remodel when a channel declared in new model carries the same
	// revision as already installed, so there is no full fledged, but a
	// simple channel switch
	s.state.Lock()
	defer s.state.Unlock()
	s.state.Set("seeded", true)
	s.state.Set("refresh-privacy-key", "some-privacy-key")

	restore := devicestate.MockSnapstateUpdateWithDeviceContext(func(st *state.State, name string, opts *snapstate.RevisionOptions, userID int, flags snapstate.Flags, prqt snapstate.PrereqTracker, deviceCtx snapstate.DeviceContext, fromChange string) (*state.TaskSet, error) {
		// expecting an update call for the base snap
		c.Assert(name, Equals, "core20")
		c.Check(flags.Required, Equals, false)
		c.Check(flags.NoReRefresh, Equals, true)
		c.Check(deviceCtx, NotNil)

		tSwitchChannel := s.state.NewTask("switch-snap-channel", fmt.Sprintf("Switch %s channel to %s", name, opts.Channel))
		ts := state.NewTaskSet(tSwitchChannel)
		// no download-and-checks-done edge
		return ts, nil
	})
	defer restore()

	restore = devicestate.MockSnapstateInstallWithDeviceContext(func(ctx context.Context, st *state.State, name string, opts *snapstate.RevisionOptions, userID int, flags snapstate.Flags, prqt snapstate.PrereqTracker, deviceCtx snapstate.DeviceContext, fromChange string) (*state.TaskSet, error) {
		// no snaps are getting installed
		return nil, fmt.Errorf("unexpected install call")
	})
	defer restore()

	now := time.Now()
	restore = devicestate.MockTimeNow(func() time.Time { return now })
	defer restore()

	// set a model assertion
	s.makeModelAssertionInState(c, "canonical", "pc-model", map[string]interface{}{
		"architecture": "amd64",
		"base":         "core20",
		"grade":        "dangerous",
		"snaps": []interface{}{
			map[string]interface{}{
				"name":            "pc-kernel",
				"id":              snaptest.AssertedSnapID("pc-kernel"),
				"type":            "kernel",
				"default-channel": "20",
			},
			map[string]interface{}{
				"name":            "pc",
				"id":              snaptest.AssertedSnapID("pc"),
				"type":            "gadget",
				"default-channel": "20",
			},
		},
	})
	s.makeSerialAssertionInState(c, "canonical", "pc-model", "serial")
	devicestatetest.SetDevice(s.state, &auth.DeviceState{
		Brand:  "canonical",
		Model:  "pc-model",
		Serial: "serial",
	})

	// current gadget
	siModelGadget := &snap.SideInfo{
		RealName: "pc",
		Revision: snap.R(33),
		SnapID:   snaptest.AssertedSnapID("pc"),
	}
	snapstate.Set(s.state, "pc", &snapstate.SnapState{
		SnapType:        "gadget",
		Sequence:        snapstatetest.NewSequenceFromSnapSideInfos([]*snap.SideInfo{siModelGadget}),
		Current:         siModelGadget.Revision,
		Active:          true,
		TrackingChannel: "20/stable",
	})
	// current kernel
	siModelKernel := &snap.SideInfo{
		RealName: "pc-kernel",
		Revision: snap.R(32),
		SnapID:   snaptest.AssertedSnapID("pc-kernel"),
	}
	snapstate.Set(s.state, "pc-kernel", &snapstate.SnapState{
		SnapType:        "kernel",
		Sequence:        snapstatetest.NewSequenceFromSnapSideInfos([]*snap.SideInfo{siModelKernel}),
		Current:         siModelKernel.Revision,
		Active:          true,
		TrackingChannel: "20/stable",
	})
	// current base
	siModelBase := &snap.SideInfo{
		RealName: "core20",
		Revision: snap.R(32),
		SnapID:   snaptest.AssertedSnapID("core20"),
	}
	snapstate.Set(s.state, "core20", &snapstate.SnapState{
		SnapType: "base",
		Sequence: snapstatetest.NewSequenceFromSnapSideInfos([]*snap.SideInfo{siModelBase}),
		Current:  siModelBase.Revision,
		Active:   true,
		// the same channel as in the current model
		TrackingChannel: "latest/stable",
	})

	// base uses a new default channel
	new := s.brands.Model("canonical", "pc-model", map[string]interface{}{
		"architecture": "amd64",
		"base":         "core20",
		"grade":        "dangerous",
		"revision":     "1",
		"snaps": []interface{}{
			map[string]interface{}{
				"name":            "pc-kernel",
				"id":              snaptest.AssertedSnapID("pc-kernel"),
				"type":            "kernel",
				"default-channel": "20",
			},
			map[string]interface{}{
				"name":            "pc",
				"id":              snaptest.AssertedSnapID("pc"),
				"type":            "gadget",
				"default-channel": "20",
			},
			map[string]interface{}{
				"name":            "core20",
				"id":              snaptest.AssertedSnapID("core20"),
				"type":            "base",
				"default-channel": "latest/edge",
			},
		},
	})
	chg, err := devicestate.Remodel(s.state, new, nil, nil, devicestate.RemodelOptions{})
	c.Assert(err, IsNil)
	c.Assert(chg.Summary(), Equals, "Refresh model assertion from revision 0 to 1")

	tl := chg.Tasks()
	// 1 switch channel + recovery system (2 tasks) + set-model
	c.Assert(tl, HasLen, 4)

	deviceCtx, err := devicestate.DeviceCtx(s.state, tl[0], nil)
	c.Assert(err, IsNil)
	// deviceCtx is actually a remodelContext here
	remodCtx, ok := deviceCtx.(devicestate.RemodelContext)
	c.Assert(ok, Equals, true)
	c.Check(remodCtx.ForRemodeling(), Equals, true)
	c.Check(remodCtx.Kind(), Equals, devicestate.UpdateRemodel)
	c.Check(remodCtx.Model(), DeepEquals, new)
	c.Check(remodCtx.Store(), IsNil)

	// check the tasks
	tSwitchChannel := tl[0]
	tCreateRecovery := tl[1]
	tFinalizeRecovery := tl[2]
	tSetModel := tl[3]

	// check the tasks
	expectedLabel := now.Format("20060102")
	// added by mock
	c.Assert(tSwitchChannel.Kind(), Equals, "switch-snap-channel")
	c.Assert(tSwitchChannel.Summary(), Equals, "Switch core20 channel to latest/edge")
	c.Assert(tCreateRecovery.Kind(), Equals, "create-recovery-system")
	c.Assert(tCreateRecovery.Summary(), Equals, fmt.Sprintf("Create recovery system with label %q", expectedLabel))
	c.Assert(tFinalizeRecovery.Kind(), Equals, "finalize-recovery-system")
	c.Assert(tFinalizeRecovery.Summary(), Equals, fmt.Sprintf("Finalize recovery system with label %q", expectedLabel))
	c.Assert(tSetModel.Kind(), Equals, "set-model")
	c.Assert(tSetModel.Summary(), Equals, "Set new model assertion")
	c.Assert(tCreateRecovery.WaitTasks(), HasLen, 0)
	c.Assert(tFinalizeRecovery.WaitTasks(), DeepEquals, []*state.Task{
		// recovery system being created
		tCreateRecovery,
	})

	c.Assert(tSetModel.Kind(), Equals, "set-model")
	c.Assert(tSetModel.Summary(), Equals, "Set new model assertion")
	// setModel waits for everything in the change
	c.Assert(tSetModel.WaitTasks(), DeepEquals, []*state.Task{
		tSwitchChannel, tCreateRecovery, tFinalizeRecovery,
	})

	// verify recovery system setup data on appropriate tasks
	var systemSetupData map[string]interface{}
	err = tCreateRecovery.Get("recovery-system-setup", &systemSetupData)
	c.Assert(err, IsNil)
	c.Assert(systemSetupData, DeepEquals, map[string]interface{}{
		"label":            expectedLabel,
		"directory":        filepath.Join(boot.InitramfsUbuntuSeedDir, "systems", expectedLabel),
		"snap-setup-tasks": nil,
		"test-system":      true,
	})
}

func (s *deviceMgrRemodelSuite) TestRemodelUC20EssentialNoDownloadSimpleChannelSwitch(c *C) {
	// remodel when a non-essential snap in the new model specifies a new
	// channel, but the revision is already installed. so there is no full
	// fledged install, but a simple channel switch
	s.state.Lock()
	defer s.state.Unlock()
	s.state.Set("seeded", true)
	s.state.Set("refresh-privacy-key", "some-privacy-key")

	restore := devicestate.MockSnapstateUpdateWithDeviceContext(func(st *state.State, name string, opts *snapstate.RevisionOptions, userID int, flags snapstate.Flags, prqt snapstate.PrereqTracker, deviceCtx snapstate.DeviceContext, fromChange string) (*state.TaskSet, error) {
		// expecting an update call for the base snap
		c.Assert(name, Equals, "snap-1")
		c.Check(flags.Required, Equals, false)
		c.Check(flags.NoReRefresh, Equals, true)
		c.Check(deviceCtx, NotNil)

		tSwitchChannel := s.state.NewTask("switch-snap-channel", fmt.Sprintf("Switch %s channel to %s", name, opts.Channel))
		ts := state.NewTaskSet(tSwitchChannel)
		// no download-and-checks-done edge
		return ts, nil
	})
	defer restore()

	restore = devicestate.MockSnapstateInstallWithDeviceContext(func(ctx context.Context, st *state.State, name string, opts *snapstate.RevisionOptions, userID int, flags snapstate.Flags, prqt snapstate.PrereqTracker, deviceCtx snapstate.DeviceContext, fromChange string) (*state.TaskSet, error) {
		// no snaps are getting installed
		return nil, fmt.Errorf("unexpected install call")
	})
	defer restore()

	// set a model assertion
	s.makeModelAssertionInState(c, "canonical", "pc-model", map[string]interface{}{
		"architecture": "amd64",
		"base":         "core20",
		"grade":        "dangerous",
		"snaps": []interface{}{
			map[string]interface{}{
				"name":            "pc-kernel",
				"id":              snaptest.AssertedSnapID("pc-kernel"),
				"type":            "kernel",
				"default-channel": "20",
			},
			map[string]interface{}{
				"name":            "pc",
				"id":              snaptest.AssertedSnapID("pc"),
				"type":            "gadget",
				"default-channel": "20",
			},
			map[string]interface{}{
				"name":            "snap-1",
				"id":              snaptest.AssertedSnapID("snap-1"),
				"type":            "app",
				"default-channel": "latest/stable",
			},
			map[string]interface{}{
				"name":            "snap-1-base",
				"id":              snaptest.AssertedSnapID("snap-1-base"),
				"type":            "base",
				"default-channel": "latest/stable",
			},
		},
	})
	s.makeSerialAssertionInState(c, "canonical", "pc-model", "serial")
	devicestatetest.SetDevice(s.state, &auth.DeviceState{
		Brand:  "canonical",
		Model:  "pc-model",
		Serial: "serial",
	})

	// current gadget
	siModelGadget := &snap.SideInfo{
		RealName: "pc",
		Revision: snap.R(33),
		SnapID:   snaptest.AssertedSnapID("pc"),
	}
	snapstate.Set(s.state, "pc", &snapstate.SnapState{
		SnapType:        "gadget",
		Sequence:        snapstatetest.NewSequenceFromSnapSideInfos([]*snap.SideInfo{siModelGadget}),
		Current:         siModelGadget.Revision,
		Active:          true,
		TrackingChannel: "20/stable",
	})
	// current kernel
	siModelKernel := &snap.SideInfo{
		RealName: "pc-kernel",
		Revision: snap.R(32),
		SnapID:   snaptest.AssertedSnapID("pc-kernel"),
	}
	snapstate.Set(s.state, "pc-kernel", &snapstate.SnapState{
		SnapType:        "kernel",
		Sequence:        snapstatetest.NewSequenceFromSnapSideInfos([]*snap.SideInfo{siModelKernel}),
		Current:         siModelKernel.Revision,
		Active:          true,
		TrackingChannel: "20/stable",
	})
	// current base
	siModelBase := &snap.SideInfo{
		RealName: "core20",
		Revision: snap.R(32),
		SnapID:   snaptest.AssertedSnapID("core20"),
	}
	snapstate.Set(s.state, "core20", &snapstate.SnapState{
		SnapType:        "base",
		Sequence:        snapstatetest.NewSequenceFromSnapSideInfos([]*snap.SideInfo{siModelBase}),
		Current:         siModelBase.Revision,
		Active:          true,
		TrackingChannel: "latest/stable",
	})
	// current snap-1-base
	appBase := &snap.SideInfo{
		RealName: "snap-1-base",
		Revision: snap.R(32),
		SnapID:   snaptest.AssertedSnapID("snap-1-base"),
	}
	snapstate.Set(s.state, "snap-1-base", &snapstate.SnapState{
		SnapType:        "base",
		Sequence:        snapstatetest.NewSequenceFromSnapSideInfos([]*snap.SideInfo{appBase}),
		Current:         appBase.Revision,
		Active:          true,
		TrackingChannel: "latest/stable",
	})
	// current snap-1 app
	appSnapBase := &snap.SideInfo{
		RealName: "snap-1",
		Revision: snap.R(12),
		SnapID:   snaptest.AssertedSnapID("snap-1"),
	}

	const appYaml = `
name: snap-1
version: 1
base: snap-1-base
`

	info := snaptest.MakeSnapFileAndDir(c, appYaml, nil, appSnapBase)

	snapstate.Set(s.state, "snap-1", &snapstate.SnapState{
		SnapType: "app",
		Sequence: snapstatetest.NewSequenceFromSnapSideInfos([]*snap.SideInfo{&info.SideInfo}),
		Current:  info.Revision,
		Active:   true,
		// the same channel as in the current model
		TrackingChannel: "latest/stable",
	})

	// snap-1 uses a new default channel
	new := s.brands.Model("canonical", "pc-model", map[string]interface{}{
		"architecture": "amd64",
		"base":         "core20",
		"grade":        "dangerous",
		"revision":     "1",
		"snaps": []interface{}{
			map[string]interface{}{
				"name":            "pc-kernel",
				"id":              snaptest.AssertedSnapID("pc-kernel"),
				"type":            "kernel",
				"default-channel": "20",
			},
			map[string]interface{}{
				"name":            "pc",
				"id":              snaptest.AssertedSnapID("pc"),
				"type":            "gadget",
				"default-channel": "20",
			},
			map[string]interface{}{
				"name":            "snap-1",
				"id":              snaptest.AssertedSnapID("snap-1"),
				"type":            "app",
				"default-channel": "latest/edge",
			},
			map[string]interface{}{
				"name":            "snap-1-base",
				"id":              snaptest.AssertedSnapID("snap-1-base"),
				"type":            "app",
				"default-channel": "latest/stable",
			},
		},
	})
	chg, err := devicestate.Remodel(s.state, new, nil, nil, devicestate.RemodelOptions{})
	c.Assert(err, IsNil)
	c.Assert(chg.Summary(), Equals, "Refresh model assertion from revision 0 to 1")

	tl := chg.Tasks()
	// 1 switch channel + recovery system (2 tasks) + set-model
	c.Assert(tl, HasLen, 4)

	deviceCtx, err := devicestate.DeviceCtx(s.state, tl[0], nil)
	c.Assert(err, IsNil)
	// deviceCtx is actually a remodelContext here
	remodCtx, ok := deviceCtx.(devicestate.RemodelContext)
	c.Assert(ok, Equals, true)
	c.Check(remodCtx.ForRemodeling(), Equals, true)
	c.Check(remodCtx.Kind(), Equals, devicestate.UpdateRemodel)
	c.Check(remodCtx.Model(), DeepEquals, new)
	c.Check(remodCtx.Store(), IsNil)

	// check the tasks
	tSwitchChannel := tl[0]
	tCreateRecovery := tl[1]
	tFinalizeRecovery := tl[2]
	tSetModel := tl[3]

	// check the tasks
	c.Assert(tSwitchChannel.Kind(), Equals, "switch-snap-channel")
	c.Assert(tSwitchChannel.Summary(), Equals, "Switch snap-1 channel to latest/edge")
	c.Assert(tCreateRecovery.Kind(), Equals, "create-recovery-system")
	c.Assert(tFinalizeRecovery.Kind(), Equals, "finalize-recovery-system")
	c.Assert(tSetModel.Kind(), Equals, "set-model")
	c.Assert(tCreateRecovery.WaitTasks(), HasLen, 0)
	c.Assert(tFinalizeRecovery.WaitTasks(), DeepEquals, []*state.Task{
		// recovery system being created
		tCreateRecovery,
	})
}

type remodelUC20LabelConflictsTestCase struct {
	now              time.Time
	breakPermissions bool
	expectedErr      string
}

func (s *deviceMgrRemodelSuite) testRemodelUC20LabelConflicts(c *C, tc remodelUC20LabelConflictsTestCase) {
	s.state.Lock()
	defer s.state.Unlock()
	s.state.Set("seeded", true)
	s.state.Set("refresh-privacy-key", "some-privacy-key")

	restore := devicestate.MockSnapstateInstallWithDeviceContext(func(ctx context.Context, st *state.State, name string, opts *snapstate.RevisionOptions, userID int, flags snapstate.Flags, prqt snapstate.PrereqTracker, deviceCtx snapstate.DeviceContext, fromChange string) (*state.TaskSet, error) {
		c.Errorf("unexpected call, test broken")
		return nil, fmt.Errorf("unexpected call")
	})
	defer restore()

	restore = devicestate.MockTimeNow(func() time.Time { return tc.now })
	defer restore()

	// set a model assertion
	s.makeModelAssertionInState(c, "canonical", "pc-model", map[string]interface{}{
		"architecture": "amd64",
		"base":         "core20",
		"grade":        "dangerous",
		"snaps": []interface{}{
			map[string]interface{}{
				"name":            "pc-kernel",
				"id":              snaptest.AssertedSnapID("pc-kernel"),
				"type":            "kernel",
				"default-channel": "20",
			},
			map[string]interface{}{
				"name":            "pc",
				"id":              snaptest.AssertedSnapID("pc"),
				"type":            "gadget",
				"default-channel": "20",
			},
		},
	})
	s.makeSerialAssertionInState(c, "canonical", "pc-model", "serial")
	devicestatetest.SetDevice(s.state, &auth.DeviceState{
		Brand:  "canonical",
		Model:  "pc-model",
		Serial: "serial",
	})
	// current gadget
	siModelGadget := &snap.SideInfo{
		RealName: "pc",
		Revision: snap.R(33),
		SnapID:   snaptest.AssertedSnapID("pc"),
	}
	snapstate.Set(s.state, "pc", &snapstate.SnapState{
		SnapType:        "gadget",
		Sequence:        snapstatetest.NewSequenceFromSnapSideInfos([]*snap.SideInfo{siModelGadget}),
		Current:         siModelGadget.Revision,
		Active:          true,
		TrackingChannel: "20/stable",
	})
	// current kernel
	siModelKernel := &snap.SideInfo{
		RealName: "pc-kernel",
		Revision: snap.R(32),
		SnapID:   snaptest.AssertedSnapID("pc-kernel"),
	}
	snapstate.Set(s.state, "pc-kernel", &snapstate.SnapState{
		SnapType:        "kernel",
		Sequence:        snapstatetest.NewSequenceFromSnapSideInfos([]*snap.SideInfo{siModelKernel}),
		Current:         siModelKernel.Revision,
		Active:          true,
		TrackingChannel: "20/stable",
	})
	// and base
	siModelBase := &snap.SideInfo{
		RealName: "core20",
		Revision: snap.R(31),
		SnapID:   snaptest.AssertedSnapID("core20"),
	}
	snapstate.Set(s.state, "core20", &snapstate.SnapState{
		SnapType:        "base",
		Sequence:        snapstatetest.NewSequenceFromSnapSideInfos([]*snap.SideInfo{siModelBase}),
		Current:         siModelBase.Revision,
		Active:          true,
		TrackingChannel: "latest/stable",
	})

	new := s.brands.Model("canonical", "pc-model", map[string]interface{}{
		"architecture": "amd64",
		"base":         "core20",
		"grade":        "dangerous",
		"revision":     "1",
		"snaps": []interface{}{
			map[string]interface{}{
				"name":            "pc-kernel",
				"id":              snaptest.AssertedSnapID("pc-kernel"),
				"type":            "kernel",
				"default-channel": "20",
			},
			map[string]interface{}{
				"name":            "pc",
				"id":              snaptest.AssertedSnapID("pc"),
				"type":            "gadget",
				"default-channel": "20",
			},
		},
	})

	labelBase := tc.now.Format("20060102")
	// create a conflict with base label
	err := os.MkdirAll(filepath.Join(boot.InitramfsUbuntuSeedDir, "systems", labelBase), 0755)
	c.Assert(err, IsNil)
	for i := 0; i < 5; i++ {
		// create conflicting labels with numerical suffices
		l := fmt.Sprintf("%s-%d", labelBase, i)
		err := os.MkdirAll(filepath.Join(boot.InitramfsUbuntuSeedDir, "systems", l), 0755)
		c.Assert(err, IsNil)
	}
	// and some confusing labels
	for _, suffix := range []string{"--", "-abc", "-abc-1", "foo", "-"} {
		err := os.MkdirAll(filepath.Join(boot.InitramfsUbuntuSeedDir, "systems", labelBase+suffix), 0755)
		c.Assert(err, IsNil)
	}
	// and a label that will force a max number
	err = os.MkdirAll(filepath.Join(boot.InitramfsUbuntuSeedDir, "systems", labelBase+"-990"), 0755)
	c.Assert(err, IsNil)

	if tc.breakPermissions {
		systemsDir := filepath.Join(boot.InitramfsUbuntuSeedDir, "systems")
		c.Assert(os.Chmod(systemsDir, 0000), IsNil)
		defer os.Chmod(systemsDir, 0755)
	}

	chg, err := devicestate.Remodel(s.state, new, nil, nil, devicestate.RemodelOptions{})
	if tc.expectedErr == "" {
		c.Assert(err, IsNil)
		c.Assert(chg, NotNil)

		var tCreateRecovery *state.Task
		for _, tsk := range chg.Tasks() {
			if tsk.Kind() == "create-recovery-system" {
				tCreateRecovery = tsk
				break
			}
		}
		happyLabel := labelBase + "-991"
		c.Assert(tCreateRecovery, NotNil)
		c.Assert(tCreateRecovery.Summary(), Equals, fmt.Sprintf("Create recovery system with label %q", happyLabel))
		var systemSetupData map[string]interface{}
		err = tCreateRecovery.Get("recovery-system-setup", &systemSetupData)
		c.Assert(err, IsNil)
		c.Assert(systemSetupData["label"], Equals, happyLabel)
	} else {
		c.Assert(err, ErrorMatches, tc.expectedErr)
		c.Assert(chg, IsNil)
	}
}

func (s *deviceMgrRemodelSuite) TestRemodelUC20LabelConflictsHappy(c *C) {
	now := time.Now()
	s.testRemodelUC20LabelConflicts(c, remodelUC20LabelConflictsTestCase{now: now})
}

func (s *deviceMgrRemodelSuite) TestRemodelUC20LabelConflictsError(c *C) {
	if os.Geteuid() == 0 {
		c.Skip("the test cannot be executed by the root user")
	}
	now := time.Now()
	nowLabel := now.Format("20060102")
	s.testRemodelUC20LabelConflicts(c, remodelUC20LabelConflictsTestCase{
		now:              now,
		breakPermissions: true,
		expectedErr:      fmt.Sprintf(`cannot select non-conflicting label for recovery system "%[1]s": stat .*/run/mnt/ubuntu-seed/systems/%[1]s: permission denied`, nowLabel),
	})
}

type uc20RemodelSetModelTestCase struct {
	// errors on consecutive reseals
	resealErr    []error
	taskLogMatch string
	logMatch     string
}

func (s *deviceMgrRemodelSuite) testUC20RemodelSetModel(c *C, tc uc20RemodelSetModelTestCase) {
	s.state.Lock()
	defer s.state.Unlock()
	s.state.Set("seeded", true)
	s.state.Set("refresh-privacy-key", "some-privacy-key")

	devicestate.SetBootOkRan(s.mgr, true)
	devicestate.SetBootRevisionsUpdated(s.mgr, true)

	c.Assert(os.MkdirAll(filepath.Join(boot.InitramfsUbuntuBootDir, "device"), 0755), IsNil)

	s.mockTasksNopHandler("fake-download", "validate-snap", "fake-install",
		// create recovery system requests are boot, which is not done here
		"create-recovery-system", "finalize-recovery-system")

	// set a model assertion we remodel from
	model := s.makeModelAssertionInState(c, "canonical", "pc-model", map[string]interface{}{
		"architecture": "amd64",
		"base":         "core20",
		"grade":        "dangerous",
		"snaps": []interface{}{
			map[string]interface{}{
				"name":            "pc-kernel",
				"id":              snaptest.AssertedSnapID("pc-kernel"),
				"type":            "kernel",
				"default-channel": "20",
			},
			map[string]interface{}{
				"name":            "pc",
				"id":              snaptest.AssertedSnapID("pc"),
				"type":            "gadget",
				"default-channel": "20",
			},
		},
	})
	s.makeSerialAssertionInState(c, "canonical", "pc-model", "serial")
	devicestatetest.SetDevice(s.state, &auth.DeviceState{
		Brand:  "canonical",
		Model:  "pc-model",
		Serial: "serial",
	})

	oldSeededTs := time.Now().AddDate(0, 0, -1)
	s.state.Set("seeded-systems", []devicestate.SeededSystem{
		{
			System:    "0000",
			Model:     model.Model(),
			BrandID:   model.BrandID(),
			Timestamp: model.Timestamp(),
			SeedTime:  oldSeededTs,
		},
	})
	// current gadget
	siModelGadget := &snap.SideInfo{
		RealName: "pc",
		Revision: snap.R(1),
		SnapID:   snaptest.AssertedSnapID("pc"),
	}
	snapstate.Set(s.state, "pc", &snapstate.SnapState{
		SnapType:        "gadget",
		Sequence:        snapstatetest.NewSequenceFromSnapSideInfos([]*snap.SideInfo{siModelGadget}),
		Current:         siModelGadget.Revision,
		Active:          true,
		TrackingChannel: "20/stable",
	})
	// current kernel
	siModelKernel := &snap.SideInfo{
		RealName: "pc-kernel",
		Revision: snap.R(1),
		SnapID:   snaptest.AssertedSnapID("pc-kernel"),
	}
	snapstate.Set(s.state, "pc-kernel", &snapstate.SnapState{
		SnapType:        "kernel",
		Sequence:        snapstatetest.NewSequenceFromSnapSideInfos([]*snap.SideInfo{siModelKernel}),
		Current:         siModelKernel.Revision,
		Active:          true,
		TrackingChannel: "20/stable",
	})
	// and base
	siModelBase := &snap.SideInfo{
		RealName: "core20",
		Revision: snap.R(31),
		SnapID:   snaptest.AssertedSnapID("core20"),
	}
	snapstate.Set(s.state, "core20", &snapstate.SnapState{
		SnapType:        "base",
		Sequence:        snapstatetest.NewSequenceFromSnapSideInfos([]*snap.SideInfo{siModelBase}),
		Current:         siModelBase.Revision,
		Active:          true,
		TrackingChannel: "latest/stable",
	})

	// the target model
	new := s.brands.Model("canonical", "pc-model", map[string]interface{}{
		"architecture": "amd64",
		"base":         "core20",
		"grade":        "dangerous",
		"revision":     "1",
		"snaps": []interface{}{
			map[string]interface{}{
				"name":            "pc-kernel",
				"id":              snaptest.AssertedSnapID("pc-kernel"),
				"type":            "kernel",
				"default-channel": "20",
			},
			map[string]interface{}{
				"name":            "pc",
				"id":              snaptest.AssertedSnapID("pc"),
				"type":            "gadget",
				"default-channel": "20",
			},
		},
	})

	restore := devicestate.MockSnapstateInstallWithDeviceContext(func(ctx context.Context, st *state.State, name string, opts *snapstate.RevisionOptions, userID int, flags snapstate.Flags, prqt snapstate.PrereqTracker, deviceCtx snapstate.DeviceContext, fromChange string) (*state.TaskSet, error) {
		tDownload := s.state.NewTask("fake-download", fmt.Sprintf("Download %s", name))
		tValidate := s.state.NewTask("validate-snap", fmt.Sprintf("Validate %s", name))
		tValidate.WaitFor(tDownload)
		tInstall := s.state.NewTask("fake-install", fmt.Sprintf("Install %s", name))
		tInstall.WaitFor(tValidate)
		ts := state.NewTaskSet(tDownload, tValidate, tInstall)
		ts.MarkEdge(tValidate, snapstate.LastBeforeLocalModificationsEdge)
		return ts, nil
	})
	defer restore()
	restore = release.MockOnClassic(false)
	defer restore()

	buf, restore := logger.MockLogger()
	defer restore()

	m := boot.Modeenv{
		Mode: "run",

		GoodRecoverySystems:    []string{"0000"},
		CurrentRecoverySystems: []string{"0000"},

		Model:          model.Model(),
		BrandID:        model.BrandID(),
		Grade:          string(model.Grade()),
		ModelSignKeyID: model.SignKeyID(),
	}
	c.Assert(m.WriteTo(""), IsNil)

	now := time.Now()
	expectedLabel := now.Format("20060102")
	restore = devicestate.MockTimeNow(func() time.Time { return now })
	defer restore()
	s.state.Set("tried-systems", []string{expectedLabel})

	resealKeyCalls := 0
	restore = boot.MockResealKeyToModeenv(func(rootdir string, modeenv *boot.Modeenv, expectReseal bool, u boot.Unlocker) error {
		resealKeyCalls++
		c.Assert(len(tc.resealErr) >= resealKeyCalls, Equals, true)
		c.Check(modeenv.GoodRecoverySystems, DeepEquals, []string{"0000", expectedLabel})
		c.Check(modeenv.CurrentRecoverySystems, DeepEquals, []string{"0000", expectedLabel})
		return tc.resealErr[resealKeyCalls-1]
	})
	defer restore()

	chg, err := devicestate.Remodel(s.state, new, nil, nil, devicestate.RemodelOptions{})
	c.Assert(err, IsNil)
	var setModelTask *state.Task
	for _, tsk := range chg.Tasks() {
		if tsk.Kind() == "set-model" {
			setModelTask = tsk
			break
		}
	}
	s.state.Unlock()

	s.settle(c)

	s.state.Lock()
	c.Check(chg.IsReady(), Equals, true)
	c.Assert(chg.Err(), IsNil)
	c.Check(resealKeyCalls, Equals, len(tc.resealErr))
	// even if errors occur during reseal, set-model is a point of no return
	c.Check(setModelTask.Status(), Equals, state.DoneStatus)
	var seededSystems []devicestate.SeededSystem
	c.Assert(s.state.Get("seeded-systems", &seededSystems), IsNil)
	hasError := false
	for _, err := range tc.resealErr {
		if err != nil {
			hasError = true
			break
		}
	}
	if !hasError {
		c.Check(setModelTask.Log(), HasLen, 0)

		c.Assert(seededSystems, HasLen, 2)
		// the system was seeded after our mocked 'now' or at the same
		// time if clock resolution is very low, but not before it
		c.Check(seededSystems[0].SeedTime.Before(now), Equals, false)
		seededSystems[0].SeedTime = time.Time{}
		c.Check(seededSystems[1].SeedTime.Equal(oldSeededTs), Equals, true)
		seededSystems[1].SeedTime = time.Time{}
		c.Check(seededSystems, DeepEquals, []devicestate.SeededSystem{
			{
				System:    expectedLabel,
				Model:     new.Model(),
				BrandID:   new.BrandID(),
				Revision:  new.Revision(),
				Timestamp: new.Timestamp(),
			},
			{
				System:    "0000",
				Model:     model.Model(),
				BrandID:   model.BrandID(),
				Timestamp: model.Timestamp(),
				Revision:  model.Revision(),
			},
		})
	} else {
		// however, error is still logged, both to the task and the logger
		c.Check(strings.Join(setModelTask.Log(), "\n"), Matches, tc.taskLogMatch)
		c.Check(buf.String(), Matches, tc.logMatch)

		c.Assert(seededSystems, HasLen, 1)
		c.Check(seededSystems[0].SeedTime.Equal(oldSeededTs), Equals, true)
		seededSystems[0].SeedTime = time.Time{}
		c.Check(seededSystems, DeepEquals, []devicestate.SeededSystem{
			{
				System:    "0000",
				Model:     model.Model(),
				BrandID:   model.BrandID(),
				Timestamp: model.Timestamp(),
				Revision:  model.Revision(),
			},
		})
	}
}

func (s *deviceMgrRemodelSuite) TestUC20RemodelLocalNonEssentialInstall(c *C) {
	s.testUC20RemodelLocalNonEssential(c,
		&uc20RemodelLocalNonEssentialCase{isUpdate: false})
}

func (s *deviceMgrRemodelSuite) TestUC20RemodelLocalNonEssentialUpdate(c *C) {
	s.testUC20RemodelLocalNonEssential(c,
		&uc20RemodelLocalNonEssentialCase{isUpdate: true})
}

func (s *deviceMgrRemodelSuite) TestUC20RemodelLocalNonEssentialInstallNoSerial(c *C) {
	s.testUC20RemodelLocalNonEssential(c,
		&uc20RemodelLocalNonEssentialCase{isUpdate: false, noSerial: true})
}

func (s *deviceMgrRemodelSuite) TestUC20RemodelLocalNonEssentialUpdateNoSerial(c *C) {
	s.testUC20RemodelLocalNonEssential(c,
		&uc20RemodelLocalNonEssentialCase{isUpdate: true, noSerial: true})
}

func (s *deviceMgrRemodelSuite) TestUC20RemodelLocalNonEssentialInstallExtraSnap(c *C) {
	// We check that it is fine to pass down a snap that is not used,
	// although we might change the behavior in the future.
	s.testUC20RemodelLocalNonEssential(c,
		&uc20RemodelLocalNonEssentialCase{isUpdate: false, notUsedSnap: true})
}

func (s *deviceMgrRemodelSuite) TestUC20RemodelLocalNonEssentialUpdateExtraSnap(c *C) {
	// We check that it is fine to pass down a snap that is not used,
	// although we might change the behavior in the future.
	s.testUC20RemodelLocalNonEssential(c,
		&uc20RemodelLocalNonEssentialCase{isUpdate: true, notUsedSnap: true})
}

type uc20RemodelLocalNonEssentialCase struct {
	isUpdate    bool
	notUsedSnap bool
	noSerial    bool
}

func (s *deviceMgrRemodelSuite) testUC20RemodelLocalNonEssential(c *C, tc *uc20RemodelLocalNonEssentialCase) {
	s.state.Lock()
	defer s.state.Unlock()
	s.state.Set("seeded", true)
	s.state.Set("refresh-privacy-key", "some-privacy-key")

	devicestate.SetBootOkRan(s.mgr, true)
	devicestate.SetBootRevisionsUpdated(s.mgr, true)

	c.Assert(os.MkdirAll(filepath.Join(boot.InitramfsUbuntuBootDir, "device"), 0755), IsNil)

	s.mockTasksNopHandler("fake-download", "validate-snap", "fake-install",
		// create recovery system requests are boot, which is not done here
		"create-recovery-system", "finalize-recovery-system")

	// set a model assertion we remodel from
	essentialSnaps := []interface{}{
		map[string]interface{}{
			"name":            "pc-kernel",
			"id":              snaptest.AssertedSnapID("pc-kernel"),
			"type":            "kernel",
			"default-channel": "20",
		},
		map[string]interface{}{
			"name":            "pc",
			"id":              snaptest.AssertedSnapID("pc"),
			"type":            "gadget",
			"default-channel": "20",
		},
	}
	snaps := essentialSnaps
	if tc.isUpdate {
		snaps = append(snaps, map[string]interface{}{
			"name":            "some-snap",
			"id":              snaptest.AssertedSnapID("some-snap"),
			"type":            "app",
			"default-channel": "latest",
		})
	}
	model := s.makeModelAssertionInState(c, "canonical", "pc-model", map[string]interface{}{
		"architecture": "amd64",
		"base":         "core20",
		"grade":        "dangerous",
		"snaps":        snaps,
	})
	s.makeSerialAssertionInState(c, "canonical", "pc-model", "serial")
	deviceState := auth.DeviceState{
		Brand:  "canonical",
		Model:  "pc-model",
		Serial: "serial",
	}
	if tc.noSerial {
		deviceState.Serial = ""
		deviceState.KeyID = "device-key-id"
	}
	devicestatetest.SetDevice(s.state, &deviceState)

	oldSeededTs := time.Now().AddDate(0, 0, -1)
	s.state.Set("seeded-systems", []devicestate.SeededSystem{
		{
			System:    "0000",
			Model:     model.Model(),
			BrandID:   model.BrandID(),
			Timestamp: model.Timestamp(),
			SeedTime:  oldSeededTs,
		},
	})
	// current gadget
	siModelGadget := &snap.SideInfo{
		RealName: "pc",
		Revision: snap.R(1),
		SnapID:   snaptest.AssertedSnapID("pc"),
	}
	snapstate.Set(s.state, "pc", &snapstate.SnapState{
		SnapType:        "gadget",
		Sequence:        snapstatetest.NewSequenceFromSnapSideInfos([]*snap.SideInfo{siModelGadget}),
		Current:         siModelGadget.Revision,
		Active:          true,
		TrackingChannel: "20/stable",
	})
	// current kernel
	siModelKernel := &snap.SideInfo{
		RealName: "pc-kernel",
		Revision: snap.R(1),
		SnapID:   snaptest.AssertedSnapID("pc-kernel"),
	}
	snapstate.Set(s.state, "pc-kernel", &snapstate.SnapState{
		SnapType:        "kernel",
		Sequence:        snapstatetest.NewSequenceFromSnapSideInfos([]*snap.SideInfo{siModelKernel}),
		Current:         siModelKernel.Revision,
		Active:          true,
		TrackingChannel: "20/stable",
	})
	// base
	siModelBase := &snap.SideInfo{
		RealName: "core20",
		Revision: snap.R(31),
		SnapID:   snaptest.AssertedSnapID("core20"),
	}
	snapstate.Set(s.state, "core20", &snapstate.SnapState{
		SnapType:        "base",
		Sequence:        snapstatetest.NewSequenceFromSnapSideInfos([]*snap.SideInfo{siModelBase}),
		Current:         siModelBase.Revision,
		Active:          true,
		TrackingChannel: "latest/stable",
	})
	// extra snap
	if tc.isUpdate {
		siSomeSnap := &snap.SideInfo{
			RealName: "some-snap",
			Revision: snap.R(1),
			SnapID:   snaptest.AssertedSnapID("some-snap"),
		}
		snapstate.Set(s.state, "some-snap", &snapstate.SnapState{
			SnapType:        "app",
			Sequence:        snapstatetest.NewSequenceFromSnapSideInfos([]*snap.SideInfo{siSomeSnap}),
			Current:         siSomeSnap.Revision,
			Active:          true,
			TrackingChannel: "latest/stable",
		})
	}

	newModelSnaps := essentialSnaps
	newModelSnaps = append(newModelSnaps, map[string]interface{}{
		"name":            "some-snap",
		"id":              snaptest.AssertedSnapID("some-snap"),
		"type":            "app",
		"default-channel": "new-channel",
	})

	new := s.brands.Model("canonical", "pc-model", map[string]interface{}{
		"architecture": "amd64",
		"base":         "core20",
		"grade":        "dangerous",
		"revision":     "1",
		"snaps":        newModelSnaps,
	})

	installWithDeviceContextCalled := 0
	restore := devicestate.MockSnapstateInstallPathWithDeviceContext(func(st *state.State, si *snap.SideInfo, path, name string, opts *snapstate.RevisionOptions, userID int, flags snapstate.Flags, prqt snapstate.PrereqTracker, deviceCtx snapstate.DeviceContext, fromChange string) (*state.TaskSet, error) {
		installWithDeviceContextCalled++
		c.Check(si, NotNil)
		c.Check(si.RealName, Equals, name)
		c.Check(si.RealName, Not(Equals), "not-used-snap")

		tValidate := s.state.NewTask("validate-snap", fmt.Sprintf("Validate %s", name))
		tValidate.Set("snap-setup",
			&snapstate.SnapSetup{SideInfo: si, Channel: opts.Channel})
		tInstall := s.state.NewTask("fake-install", fmt.Sprintf("Install %s", name))
		tInstall.WaitFor(tValidate)
		ts := state.NewTaskSet(tValidate, tInstall)
		ts.MarkEdge(tValidate, snapstate.LastBeforeLocalModificationsEdge)
		return ts, nil
	})
	defer restore()

	updateWithDeviceContextCalled := 0
	restore = devicestate.MockSnapstateUpdatePathWithDeviceContext(func(st *state.State, si *snap.SideInfo, path, name string, opts *snapstate.RevisionOptions, userID int, flags snapstate.Flags, prqt snapstate.PrereqTracker, deviceCtx snapstate.DeviceContext, fromChange string) (*state.TaskSet, error) {
		updateWithDeviceContextCalled++
		c.Check(flags.Required, Equals, false)
		c.Check(flags.NoReRefresh, Equals, true)
		c.Check(deviceCtx, NotNil)
		c.Check(si, NotNil)
		c.Check(si.RealName, Equals, name)
		c.Check(si.RealName, Not(Equals), "not-used-snap")

		tValidate := s.state.NewTask("validate-snap", fmt.Sprintf("Validate %s", name))
		tValidate.Set("snap-setup",
			&snapstate.SnapSetup{SideInfo: si, Channel: opts.Channel})
		tInstall := s.state.NewTask("fake-install", fmt.Sprintf("Install %s", name))
		tInstall.WaitFor(tValidate)
		ts := state.NewTaskSet(tValidate, tInstall)
		ts.MarkEdge(tValidate, snapstate.LastBeforeLocalModificationsEdge)
		return ts, nil
	})
	defer restore()

	restore = release.MockOnClassic(false)
	defer restore()

	m := boot.Modeenv{
		Mode: "run",

		GoodRecoverySystems:    []string{"0000"},
		CurrentRecoverySystems: []string{"0000"},

		Model:          model.Model(),
		BrandID:        model.BrandID(),
		Grade:          string(model.Grade()),
		ModelSignKeyID: model.SignKeyID(),
	}
	c.Assert(m.WriteTo(""), IsNil)

	now := time.Now()
	expectedLabel := now.Format("20060102")
	restore = devicestate.MockTimeNow(func() time.Time { return now })
	defer restore()
	s.state.Set("tried-systems", []string{expectedLabel})

	resealKeyCalls := 0
	restore = boot.MockResealKeyToModeenv(func(rootdir string, modeenv *boot.Modeenv, expectReseal bool, u boot.Unlocker) error {
		resealKeyCalls++
		c.Check(modeenv.GoodRecoverySystems, DeepEquals, []string{"0000", expectedLabel})
		c.Check(modeenv.CurrentRecoverySystems, DeepEquals, []string{"0000", expectedLabel})
		return nil
	})
	defer restore()

	siSomeSnapNew, path := createLocalSnap(c, "some-snap", snaptest.AssertedSnapID("some-snap"), 3, "app", "", nil)
	localSnaps := []*snap.SideInfo{siSomeSnapNew}
	paths := []string{path}
	if tc.notUsedSnap {
		siNotUsed, pathNotUsed := createLocalSnap(c, "not-used-snap", snaptest.AssertedSnapID("not-used-snap"), 3, "app", "", nil)
		localSnaps = append(localSnaps, siNotUsed)
		paths = append(paths, pathNotUsed)
	}

	chg, err := devicestate.Remodel(s.state, new, localSnaps, paths, devicestate.RemodelOptions{
		Offline: true,
	})
	c.Assert(err, IsNil)
	if tc.isUpdate {
		c.Check(installWithDeviceContextCalled, Equals, 0)
		c.Check(updateWithDeviceContextCalled, Equals, 1)
	} else {
		c.Check(installWithDeviceContextCalled, Equals, 1)
		c.Check(updateWithDeviceContextCalled, Equals, 0)
	}
	var setModelTask *state.Task
	for _, tsk := range chg.Tasks() {
		if tsk.Kind() == "set-model" {
			setModelTask = tsk
			break
		}
	}
	s.state.Unlock()

	s.settle(c)

	s.state.Lock()
	c.Check(chg.IsReady(), Equals, true)
	c.Assert(chg.Err(), IsNil)
	// even if errors occur during reseal, set-model is a point of no return
	c.Check(setModelTask.Status(), Equals, state.DoneStatus)
	var seededSystems []devicestate.SeededSystem
	c.Assert(s.state.Get("seeded-systems", &seededSystems), IsNil)

	c.Check(setModelTask.Log(), HasLen, 0)

	c.Assert(seededSystems, HasLen, 2)
	// the system was seeded after our mocked 'now' or at the same
	// time if clock resolution is very low, but not before it
	c.Check(seededSystems[0].SeedTime.Before(now), Equals, false)
	seededSystems[0].SeedTime = time.Time{}
	c.Check(seededSystems[1].SeedTime.Equal(oldSeededTs), Equals, true)
	seededSystems[1].SeedTime = time.Time{}
	c.Check(seededSystems, DeepEquals, []devicestate.SeededSystem{
		{
			System:    expectedLabel,
			Model:     new.Model(),
			BrandID:   new.BrandID(),
			Revision:  new.Revision(),
			Timestamp: new.Timestamp(),
		},
		{
			System:    "0000",
			Model:     model.Model(),
			BrandID:   model.BrandID(),
			Timestamp: model.Timestamp(),
			Revision:  model.Revision(),
		},
	})
}

func (s *deviceMgrRemodelSuite) TestUC20RemodelSetModelHappy(c *C) {
	s.testUC20RemodelSetModel(c, uc20RemodelSetModelTestCase{
		resealErr: []error{
			nil, // promote recovery system
			nil, // device change pre model write
			nil, // device change post model write
		},
	})
}

func (s *deviceMgrRemodelSuite) TestUC20RemodelSetModelErr(c *C) {
	s.testUC20RemodelSetModel(c, uc20RemodelSetModelTestCase{
		resealErr: []error{
			nil, // promote tried recovery system
			// keep this comment so that gofmt does not complain
			fmt.Errorf("mock reseal error"), // device change pre model write
		},
		taskLogMatch: `.* cannot complete remodel: \[cannot switch device: mock reseal error\]`,
		logMatch:     `(?s).* cannot complete remodel: \[cannot switch device: mock reseal error\].`,
	})
}

func (s *deviceMgrRemodelSuite) TestUC20RemodelSetModelWithReboot(c *C) {
	// check that set-model does the right thing even if it is restarted
	// after an unexpected reboot; this gets complicated as we cannot
	// panic() at a random place in the task runner, so we set up the state
	// such that the set-model task completes once and is re-run again

	s.state.Lock()
	defer s.state.Unlock()
	s.state.Set("seeded", true)
	s.state.Set("refresh-privacy-key", "some-privacy-key")

	devicestate.SetBootOkRan(s.mgr, true)
	devicestate.SetBootRevisionsUpdated(s.mgr, true)

	s.newFakeStore = func(devBE storecontext.DeviceBackend) snapstate.StoreService {
		return &freshSessionStore{}
	}

	s.mockTasksNopHandler("fake-download", "validate-snap", "fake-install",
		"check-snap", "request-serial",
		// create recovery system requests are boot, which is not done
		// here
		"create-recovery-system", "finalize-recovery-system")

	// set a model assertion we remodel from
	model := s.makeModelAssertionInState(c, "canonical", "pc-model", map[string]interface{}{
		"architecture": "amd64",
		"base":         "core20",
		"grade":        "dangerous",
		"snaps": []interface{}{
			map[string]interface{}{
				"name":            "pc-kernel",
				"id":              snaptest.AssertedSnapID("pc-kernel"),
				"type":            "kernel",
				"default-channel": "20",
			},
			map[string]interface{}{
				"name":            "pc",
				"id":              snaptest.AssertedSnapID("pc"),
				"type":            "gadget",
				"default-channel": "20",
			},
		},
	})
	writeDeviceModelToUbuntuBoot(c, model)
	// the gadget needs to be mocked
	info := snaptest.MakeSnapFileAndDir(c, "name: pc\nversion: 1\ntype: gadget\n", nil, &snap.SideInfo{
		SnapID:   snaptest.AssertedSnapID("pc"),
		Revision: snap.R(1),
		RealName: "pc",
	})
	snapstate.Set(s.state, info.InstanceName(), &snapstate.SnapState{
		SnapType: string(info.Type()),
		Active:   true,
		Sequence: snapstatetest.NewSequenceFromSnapSideInfos([]*snap.SideInfo{&info.SideInfo}),
		Current:  info.Revision,
	})

	s.makeSerialAssertionInState(c, "canonical", "pc-model", "serial")
	devicestatetest.SetDevice(s.state, &auth.DeviceState{
		Brand:  "canonical",
		Model:  "pc-model",
		Serial: "serial",
	})
	oldSeededTs := time.Now().AddDate(0, 0, -1)
	s.state.Set("seeded-systems", []devicestate.SeededSystem{
		{
			System:    "0000",
			Model:     model.Model(),
			BrandID:   model.BrandID(),
			Timestamp: model.Timestamp(),
			SeedTime:  oldSeededTs,
		},
	})
	// current gadget
	siModelGadget := &snap.SideInfo{
		RealName: "pc",
		Revision: snap.R(33),
		SnapID:   snaptest.AssertedSnapID("pc"),
	}
	snapstate.Set(s.state, "pc", &snapstate.SnapState{
		SnapType:        "gadget",
		Sequence:        snapstatetest.NewSequenceFromSnapSideInfos([]*snap.SideInfo{siModelGadget}),
		Current:         siModelGadget.Revision,
		Active:          true,
		TrackingChannel: "20/stable",
	})
	// current kernel
	siModelKernel := &snap.SideInfo{
		RealName: "pc-kernel",
		Revision: snap.R(32),
		SnapID:   snaptest.AssertedSnapID("pc-kernel"),
	}
	snapstate.Set(s.state, "pc-kernel", &snapstate.SnapState{
		SnapType:        "kernel",
		Sequence:        snapstatetest.NewSequenceFromSnapSideInfos([]*snap.SideInfo{siModelKernel}),
		Current:         siModelKernel.Revision,
		Active:          true,
		TrackingChannel: "20/stable",
	})
	// and base
	siModelBase := &snap.SideInfo{
		RealName: "core20",
		Revision: snap.R(31),
		SnapID:   snaptest.AssertedSnapID("core20"),
	}
	snapstate.Set(s.state, "core20", &snapstate.SnapState{
		SnapType:        "base",
		Sequence:        snapstatetest.NewSequenceFromSnapSideInfos([]*snap.SideInfo{siModelBase}),
		Current:         siModelBase.Revision,
		Active:          true,
		TrackingChannel: "latest/stable",
	})

	// the target model, since it's a new model altogether a reregistration
	// will be triggered
	new := s.brands.Model("canonical", "pc-new-model", map[string]interface{}{
		"architecture": "amd64",
		"base":         "core20",
		"grade":        "dangerous",
		"revision":     "1",
		"snaps": []interface{}{
			map[string]interface{}{
				"name":            "pc-kernel",
				"id":              snaptest.AssertedSnapID("pc-kernel"),
				"type":            "kernel",
				"default-channel": "20",
			},
			map[string]interface{}{
				"name":            "pc",
				"id":              snaptest.AssertedSnapID("pc"),
				"type":            "gadget",
				"default-channel": "20",
			},
		},
	})

	restore := devicestate.MockSnapstateInstallWithDeviceContext(func(ctx context.Context, st *state.State, name string, opts *snapstate.RevisionOptions, userID int, flags snapstate.Flags, prqt snapstate.PrereqTracker, deviceCtx snapstate.DeviceContext, fromChange string) (*state.TaskSet, error) {
		tDownload := s.state.NewTask("fake-download", fmt.Sprintf("Download %s", name))
		tValidate := s.state.NewTask("validate-snap", fmt.Sprintf("Validate %s", name))
		tValidate.WaitFor(tDownload)
		tInstall := s.state.NewTask("fake-install", fmt.Sprintf("Install %s", name))
		tInstall.WaitFor(tValidate)
		ts := state.NewTaskSet(tDownload, tValidate, tInstall)
		ts.MarkEdge(tValidate, snapstate.LastBeforeLocalModificationsEdge)
		return ts, nil
	})
	defer restore()
	restore = release.MockOnClassic(false)
	defer restore()

	m := boot.Modeenv{
		Mode: "run",

		GoodRecoverySystems:    []string{"0000"},
		CurrentRecoverySystems: []string{"0000"},

		Model:          model.Model(),
		BrandID:        model.BrandID(),
		Grade:          string(model.Grade()),
		ModelSignKeyID: model.SignKeyID(),
	}
	c.Assert(m.WriteTo(""), IsNil)

	now := time.Now()
	restore = devicestate.MockTimeNow(func() time.Time { return now })
	defer restore()
	expectedLabel := now.Format("20060102")
	s.state.Set("tried-systems", []string{expectedLabel})

	resealKeyCalls := 0
	restore = boot.MockResealKeyToModeenv(func(rootdir string, modeenv *boot.Modeenv, expectReseal bool, u boot.Unlocker) error {
		resealKeyCalls++
		// calls:
		// 1 - promote recovery system
		// 2 - reseal with both models
		// 3 - reseal with new model as current
		// (mocked reboot)
		// 4 - promote recovery system
		// 5 - reseal with new model as current and try; before reboot
		//     set-model changed the model in the state, the new model
		//     replaced the old one, and thus the remodel context
		//     carries the new model in ground context
		// 6 - reseal with new model as current
		c.Check(modeenv.GoodRecoverySystems, DeepEquals, []string{"0000", expectedLabel})
		c.Check(modeenv.CurrentRecoverySystems, DeepEquals, []string{"0000", expectedLabel})
		switch resealKeyCalls {
		case 2:
			c.Check(modeenv.Model, Equals, model.Model())
			c.Check(modeenv.TryModel, Equals, new.Model())
			c.Check(filepath.Join(boot.InitramfsUbuntuBootDir, "device/model"),
				testutil.FileContains, fmt.Sprintf("model: %s\n", model.Model()))
			// old model's revision is 0
			c.Check(filepath.Join(boot.InitramfsUbuntuBootDir, "device/model"),
				Not(testutil.FileContains), "revision:")
		case 3:
			c.Check(modeenv.Model, Equals, new.Model())
			c.Check(modeenv.TryModel, Equals, "")
			c.Check(filepath.Join(boot.InitramfsUbuntuBootDir, "device/model"),
				testutil.FileContains, fmt.Sprintf("model: %s\n", new.Model()))
			c.Check(filepath.Join(boot.InitramfsUbuntuBootDir, "device/model"),
				testutil.FileContains, fmt.Sprintf("revision: %v\n", new.Revision()))
		case 5:
			c.Check(modeenv.Model, Equals, model.Model())
			c.Check(modeenv.TryModel, Equals, new.Model())
			// we are in an after reboot scenario, the file contains
			// the new model
			c.Check(filepath.Join(boot.InitramfsUbuntuBootDir, "device/model"),
				testutil.FileContains, fmt.Sprintf("model: %s\n", new.Model()))
			c.Check(filepath.Join(boot.InitramfsUbuntuBootDir, "device/model"),
				testutil.FileContains, fmt.Sprintf("revision: %v\n", new.Revision()))
			// check unlocker
			u()()
		case 6:
			c.Check(modeenv.Model, Equals, new.Model())
			c.Check(modeenv.TryModel, Equals, "")
			c.Check(filepath.Join(boot.InitramfsUbuntuBootDir, "device/model"),
				testutil.FileContains, fmt.Sprintf("model: %s\n", new.Model()))
			c.Check(filepath.Join(boot.InitramfsUbuntuBootDir, "device/model"),
				testutil.FileContains, fmt.Sprintf("revision: %v\n", new.Revision()))
			// check unlocker
			u()()
		}
		if resealKeyCalls > 6 {
			c.Fatalf("unexpected #%v call to reseal key to modeenv", resealKeyCalls)
		}
		return nil
	})
	defer restore()

	chg, err := devicestate.Remodel(s.state, new, nil, nil, devicestate.RemodelOptions{})
	c.Assert(err, IsNil)

	// since we cannot panic in random place in code that runs under
	// taskrunner, we reset the task status and retry the change again, but
	// we cannot do that once a change has become ready, thus inject a task
	// that will request a reboot and keep retrying, thus stopping execution
	// and keeping the change in a not ready state
	fakeRebootCalls := 0
	fakeRebootCallsReady := false
	s.o.TaskRunner().AddHandler("fake-reboot-and-stall", func(task *state.Task, _ *tomb.Tomb) error {
		fakeRebootCalls++
		if fakeRebootCalls == 1 {
			st := task.State()
			st.Lock()
			defer st.Unlock()
			// not strictly needed, but underlines there's a reboot
			// happening
			restart.Request(st, restart.RestartSystemNow, nil)
		}
		if fakeRebootCallsReady {
			return nil
		}
		// we're not ready, so that the change does not complete yet
		return &state.Retry{}
	}, nil)
	fakeRebootTask := s.state.NewTask("fake-reboot-and-stall", "fake reboot and stalling injected by tests")
	chg.AddTask(fakeRebootTask)
	var setModelTask *state.Task
	for _, tsk := range chg.Tasks() {
		if tsk.Kind() == "set-model" {
			c.Fatalf("set-model present too early")
		}
		// make fake-reboot run after all tasks
		if tsk.Kind() != "fake-reboot-and-stall" {
			fakeRebootTask.WaitFor(tsk)
		}
	}
	s.state.Unlock()

	s.settle(c)

	s.state.Lock()
	// set model was injected by prepare-remodeling
	for _, tsk := range chg.Tasks() {
		if tsk.Kind() == "set-model" {
			setModelTask = tsk
			break
		}
	}
	c.Check(chg.IsReady(), Equals, false)
	c.Assert(chg.Err(), IsNil)
	// injected by fake restart
	c.Check(s.restartRequests, DeepEquals, []restart.RestartType{restart.RestartSystemNow})
	// 3 calls: promote tried system, old & new model, just the new model
	c.Check(resealKeyCalls, Equals, 3)
	// even if errors occur during reseal, set-model is done
	c.Check(setModelTask.Status(), Equals, state.DoneStatus)

	// reset the set-model state back to do, simulating a task restart after a reboot
	setModelTask.SetStatus(state.DoStatus)

	// the seeded systems has already been populated
	var seededSystems []devicestate.SeededSystem
	c.Assert(s.state.Get("seeded-systems", &seededSystems), IsNil)
	c.Assert(seededSystems, HasLen, 2)
	// we need to be smart about checking seed time, also verify
	// timestamps separately to avoid timezone problems
	newSeededTs := seededSystems[0].SeedTime
	// the system was seeded after our mocked 'now' or at the same
	// time if clock resolution is very low, but not before it
	c.Check(newSeededTs.Before(now), Equals, false)
	seededSystems[0].SeedTime = time.Time{}
	c.Check(seededSystems[1].SeedTime.Equal(oldSeededTs), Equals, true)
	seededSystems[1].SeedTime = time.Time{}
	expectedSeededSystems := []devicestate.SeededSystem{
		{
			System:    expectedLabel,
			Model:     new.Model(),
			BrandID:   new.BrandID(),
			Revision:  new.Revision(),
			Timestamp: new.Timestamp(),
		},
		{
			System:    "0000",
			Model:     model.Model(),
			BrandID:   model.BrandID(),
			Timestamp: model.Timestamp(),
			Revision:  model.Revision(),
		},
	}
	c.Check(seededSystems, DeepEquals, expectedSeededSystems)

	fakeRebootCallsReady = true
	// now redo the task again
	s.state.Unlock()

	s.settle(c)

	s.state.Lock()
	c.Check(chg.IsReady(), Equals, true)
	c.Check(chg.Err(), IsNil)
	c.Check(resealKeyCalls, Equals, 6)
	c.Check(setModelTask.Status(), Equals, state.DoneStatus)

	c.Assert(s.state.Get("seeded-systems", &seededSystems), IsNil)
	c.Assert(seededSystems, HasLen, 2)
	// seed time should be unchanged
	c.Check(seededSystems[0].SeedTime.Equal(newSeededTs), Equals, true)
	seededSystems[0].SeedTime = time.Time{}
	c.Check(seededSystems[1].SeedTime.Equal(oldSeededTs), Equals, true)
	seededSystems[1].SeedTime = time.Time{}
	c.Check(seededSystems, DeepEquals, []devicestate.SeededSystem{
		{
			System:    expectedLabel,
			Model:     new.Model(),
			BrandID:   new.BrandID(),
			Revision:  new.Revision(),
			Timestamp: new.Timestamp(),
		},
		{
			System:    "0000",
			Model:     model.Model(),
			BrandID:   model.BrandID(),
			Timestamp: model.Timestamp(),
			Revision:  model.Revision(),
		},
	})
}

func (s *deviceMgrRemodelSuite) testRemodelTasksSelfContainedModelMissingDep(c *C, missingWhat []string, missingWhen string) {
	s.state.Lock()
	defer s.state.Unlock()
	s.state.Set("seeded", true)
	s.state.Set("refresh-privacy-key", "some-privacy-key")

	var testDeviceCtx snapstate.DeviceContext

	// set a model assertion we remodel from
	current := s.makeModelAssertionInState(c, "canonical", "pc-model", map[string]interface{}{
		"architecture": "amd64",
		"base":         "core20",
		"grade":        "dangerous",
		"snaps": []interface{}{
			map[string]interface{}{
				"name":            "pc-kernel",
				"id":              snaptest.AssertedSnapID("pc-kernel"),
				"type":            "kernel",
				"default-channel": "20",
			},
			map[string]interface{}{
				"name":            "pc",
				"id":              snaptest.AssertedSnapID("pc"),
				"type":            "gadget",
				"default-channel": "20",
			},
		},
	})

	snapsupTemplate := &snapstate.SnapSetup{
		SideInfo: &snap.SideInfo{
			RealName: "foo-missing-deps",
			SnapID:   snaptest.AssertedSnapID("foo-missing-deps"),
			Revision: snap.R("123"),
		},
		Type: "app",
		Base: "core20",
	}
	if strutil.ListContains(missingWhat, "base") {
		snapsupTemplate.Base = "foo-base"
	}
	if strutil.ListContains(missingWhat, "content") {
		snapsupTemplate.Prereq = []string{"foo-content"}
	}

	fooYaml := `
name: foo-missing-base
version: 1
@MISSING@
`
	contentPlug := `
plugs:
  foo-content-data:
    content: foo-provided-content
    interface: content
    target: $SNAP/data-dir
    default-provider: foo-content
`
	missing := ""
	if strutil.ListContains(missingWhat, "base") {
		missing += "base: foo-base\n"
	} else {
		missing += "base: core20\n"
	}

	if strutil.ListContains(missingWhat, "content") {
		missing += contentPlug
	}
	fooYaml = strings.Replace(fooYaml, "@MISSING@", missing, 1)
	// the gadget needs to be mocked
	info := snaptest.MakeSnapFileAndDir(c, fooYaml, nil, &snap.SideInfo{
		SnapID:   snaptest.AssertedSnapID("foo-missing-deps"),
		Revision: snap.R(1),
		RealName: "foo-missing-deps",
	})

	if missingWhen != "install" {
		snapstate.Set(s.state, info.InstanceName(), &snapstate.SnapState{
			SnapType:        string(info.Type()),
			Active:          true,
			Sequence:        snapstatetest.NewSequenceFromSnapSideInfos([]*snap.SideInfo{&info.SideInfo}),
			Current:         info.Revision,
			TrackingChannel: "latest/stable",
		})
	}

	restore := devicestate.MockSnapstateInstallWithDeviceContext(func(ctx context.Context, st *state.State, name string, opts *snapstate.RevisionOptions, userID int, flags snapstate.Flags, prqt snapstate.PrereqTracker, deviceCtx snapstate.DeviceContext, fromChange string) (*state.TaskSet, error) {
		if missingWhen != "install" {
			c.Errorf("unexpected call to install for snap %q", name)
			return nil, fmt.Errorf("unexpected call")
		}
		c.Check(flags.Required, Equals, true)
		c.Check(deviceCtx, Equals, testDeviceCtx)
		c.Check(fromChange, Equals, "99")

		prqt.Add(info)

		tDownload := s.state.NewTask("fake-download", fmt.Sprintf("Download %s", name))
		tDownload.Set("snap-setup", snapsupTemplate)
		tValidate := s.state.NewTask("validate-snap", fmt.Sprintf("Validate %s", name))
		tValidate.WaitFor(tDownload)
		tInstall := s.state.NewTask("fake-install", fmt.Sprintf("Install %s", name))
		tInstall.WaitFor(tValidate)
		ts := state.NewTaskSet(tDownload, tValidate, tInstall)
		ts.MarkEdge(tValidate, snapstate.LastBeforeLocalModificationsEdge)
		return ts, nil
	})
	defer restore()

	restore = devicestate.MockSnapstateUpdateWithDeviceContext(func(st *state.State, name string, opts *snapstate.RevisionOptions, userID int, flags snapstate.Flags, prqt snapstate.PrereqTracker, deviceCtx snapstate.DeviceContext, fromChange string) (*state.TaskSet, error) {
		if missingWhen == "install" {
			c.Errorf("unexpected call to update for snap %q", name)
			return nil, fmt.Errorf("unexpected call")
		}
		c.Check(flags.Required, Equals, false)
		c.Check(flags.NoReRefresh, Equals, true)
		c.Check(deviceCtx, Equals, testDeviceCtx)
		c.Check(fromChange, Equals, "99")
		c.Check(opts.Channel, Equals, "latest/stable")

		prqt.Add(info)

		var ts *state.TaskSet
		if missingWhen == "update" {
			tDownload := s.state.NewTask("fake-download", fmt.Sprintf("Download %s to track %s", name, opts.Channel))
			tValidate := s.state.NewTask("validate-snap", fmt.Sprintf("Validate %s", name))
			tValidate.WaitFor(tDownload)
			// set snap-setup on a different task now
			tValidate.Set("snap-setup", snapsupTemplate)
			tUpdate := s.state.NewTask("fake-update", fmt.Sprintf("Update %s to track %s", name, opts.Channel))
			tUpdate.WaitFor(tValidate)
			ts = state.NewTaskSet(tDownload, tValidate, tUpdate)
			ts.MarkEdge(tValidate, snapstate.LastBeforeLocalModificationsEdge)
		} else {
			// switch-channel
			tSwitch := s.state.NewTask("fake-switch-channel", fmt.Sprintf("Switch snap %s channel to %s", name, opts.Channel))
			ts = state.NewTaskSet(tSwitch)
			// no edge
		}
		return ts, nil
	})
	defer restore()

	new := s.brands.Model("canonical", "pc-new-model", map[string]interface{}{
		"architecture": "amd64",
		"base":         "core20",
		"grade":        "dangerous",
		"revision":     "1",
		"snaps": []interface{}{
			map[string]interface{}{
				"name":            "pc-kernel",
				"id":              snaptest.AssertedSnapID("pc-kernel"),
				"type":            "kernel",
				"default-channel": "20",
			},
			map[string]interface{}{
				"name":            "pc",
				"id":              snaptest.AssertedSnapID("pc"),
				"type":            "gadget",
				"default-channel": "20",
			},
			map[string]interface{}{
				"name": "foo-missing-deps",
				"id":   snaptest.AssertedSnapID("foo-missing-deps"),
			},
		},
	})

	// current gadget
	siModelGadget := &snap.SideInfo{
		RealName: "pc",
		Revision: snap.R(33),
		SnapID:   snaptest.AssertedSnapID("pc"),
	}
	snapstate.Set(s.state, "pc", &snapstate.SnapState{
		SnapType:        "gadget",
		Sequence:        snapstatetest.NewSequenceFromSnapSideInfos([]*snap.SideInfo{siModelGadget}),
		Current:         siModelGadget.Revision,
		Active:          true,
		TrackingChannel: "20/stable",
	})
	// current kernel
	siModelKernel := &snap.SideInfo{
		RealName: "pc-kernel",
		Revision: snap.R(32),
		SnapID:   snaptest.AssertedSnapID("pc-kernel"),
	}
	snapstate.Set(s.state, "pc-kernel", &snapstate.SnapState{
		SnapType:        "kernel",
		Sequence:        snapstatetest.NewSequenceFromSnapSideInfos([]*snap.SideInfo{siModelKernel}),
		Current:         siModelKernel.Revision,
		Active:          true,
		TrackingChannel: "20/stable",
	})
	// and base
	siModelBase := &snap.SideInfo{
		RealName: "core20",
		Revision: snap.R(31),
		SnapID:   snaptest.AssertedSnapID("core20"),
	}
	snapstate.Set(s.state, "core20", &snapstate.SnapState{
		SnapType:        "base",
		Sequence:        snapstatetest.NewSequenceFromSnapSideInfos([]*snap.SideInfo{siModelBase}),
		Current:         siModelBase.Revision,
		Active:          true,
		TrackingChannel: "latest/stable",
	})

	testDeviceCtx = &snapstatetest.TrivialDeviceContext{Remodeling: true}

	tss, err := devicestate.RemodelTasks(context.Background(), s.state, current, new, testDeviceCtx, "99", nil, nil, devicestate.RemodelOptions{})

	msg := `cannot remodel to model that is not self contained:`
	if strutil.ListContains(missingWhat, "base") {
		msg += `
  - cannot use snap "foo-missing-deps": base "foo-base" is missing`
	}

	if strutil.ListContains(missingWhat, "content") {
		msg += `
  - cannot use snap "foo-missing-deps": default provider "foo-content" or any alternative provider for content "foo-provided-content" is missing`
	}

	c.Assert(err, ErrorMatches, msg)
	c.Assert(tss, IsNil)
}

func (s *deviceMgrRemodelSuite) TestRemodelTasksSelfContainedModelMissingBaseInstall(c *C) {
	s.testRemodelTasksSelfContainedModelMissingDep(c, []string{"base"}, "install")
}

func (s *deviceMgrRemodelSuite) TestRemodelTasksSelfContainedModelMissingBaseUpdate(c *C) {
	s.testRemodelTasksSelfContainedModelMissingDep(c, []string{"base"}, "update")
}

func (s *deviceMgrRemodelSuite) TestRemodelTasksSelfContainedModelMissingBaseSwitchChannel(c *C) {
	// snap is installed in the system, the update is a simple switch
	// channel operation hence no revision change; the model doesn't mention
	// the snap's base
	s.testRemodelTasksSelfContainedModelMissingDep(c, []string{"base"}, "switch-channel")
}

func (s *deviceMgrRemodelSuite) TestRemodelTasksSelfContainedModelMissingBaseExisting(c *C) {
	// a snap already exists in the system, has no updates but its base
	// isn't mentioned in the model
	s.testRemodelTasksSelfContainedModelMissingDep(c, []string{"base"}, "existing")
}

func (s *deviceMgrRemodelSuite) TestRemodelTasksSelfContainedModelMissingContentInstall(c *C) {
	s.testRemodelTasksSelfContainedModelMissingDep(c, []string{"content"}, "install")
}

func (s *deviceMgrRemodelSuite) TestRemodelTasksSelfContainedModelMissingContentExisting(c *C) {
	// a snap already exists in the system, has no updates but its default
	// content provider isn't mentioned in the model
	s.testRemodelTasksSelfContainedModelMissingDep(c, []string{"content"}, "existing")
}

func (s *deviceMgrRemodelSuite) TestRemodelTasksSelfContainedModelMissingAllInstall(c *C) {
	s.testRemodelTasksSelfContainedModelMissingDep(c, []string{"content", "base"}, "install")
}

func (s *deviceMgrRemodelSuite) TestRemodelTasksSelfContainedModelMissingDepsOfMultipleSnaps(c *C) {
	// multiple new snaps that are missing their dependencies, some
	// dependencies are shared between those snaps
	s.state.Lock()
	defer s.state.Unlock()
	s.state.Set("seeded", true)
	s.state.Set("refresh-privacy-key", "some-privacy-key")

	var testDeviceCtx snapstate.DeviceContext

	// set a model assertion we remodel from
	current := s.makeModelAssertionInState(c, "canonical", "pc-model", map[string]interface{}{
		"architecture": "amd64",
		"base":         "core20",
		"grade":        "dangerous",
		"snaps": []interface{}{
			map[string]interface{}{
				"name":            "pc-kernel",
				"id":              snaptest.AssertedSnapID("pc-kernel"),
				"type":            "kernel",
				"default-channel": "20",
			},
			map[string]interface{}{
				"name":            "pc",
				"id":              snaptest.AssertedSnapID("pc"),
				"type":            "gadget",
				"default-channel": "20",
			},
		},
	})

	// bar is missing the base, and a shared content provider which is
	// missed by foo as well
	fooYaml := `
name: foo-missing-deps
version: 1
base: foo-base
plugs:
  foo-content-data:
    content: foo-provided-content
    interface: content
    target: $SNAP/data-dir
    default-provider: foo-content
`
	fooInfo := snaptest.MakeSnapFileAndDir(c, fooYaml, nil, &snap.SideInfo{
		SnapID:   snaptest.AssertedSnapID("foo-missing-deps"),
		Revision: snap.R(1),
		RealName: "foo-missing-deps",
	})

	restore := devicestate.MockSnapstateInstallWithDeviceContext(func(ctx context.Context, st *state.State, name string, opts *snapstate.RevisionOptions, userID int, flags snapstate.Flags, prqt snapstate.PrereqTracker, deviceCtx snapstate.DeviceContext, fromChange string) (*state.TaskSet, error) {
		if name != "foo-missing-deps" {
			c.Errorf("unexpected call to install for snap %q", name)
			return nil, fmt.Errorf("unexpected call")
		}
		c.Check(flags.Required, Equals, true)
		c.Check(deviceCtx, Equals, testDeviceCtx)
		c.Check(fromChange, Equals, "99")

		prqt.Add(fooInfo)

		tDownload := s.state.NewTask("fake-download", fmt.Sprintf("Download %s", name))
		snapsupFoo := &snapstate.SnapSetup{
			SideInfo: &snap.SideInfo{
				RealName: "foo-missing-deps",
				SnapID:   snaptest.AssertedSnapID("foo-missing-deps"),
				Revision: snap.R("123"),
			},
			Type:   "app",
			Base:   "foo-base",
			Prereq: []string{"foo-content"},
		}
		tDownload.Set("snap-setup", snapsupFoo)
		tValidate := s.state.NewTask("validate-snap", fmt.Sprintf("Validate %s", name))
		tValidate.WaitFor(tDownload)
		tInstall := s.state.NewTask("fake-install", fmt.Sprintf("Install %s", name))
		tInstall.WaitFor(tValidate)
		ts := state.NewTaskSet(tDownload, tValidate, tInstall)
		ts.MarkEdge(tValidate, snapstate.LastBeforeLocalModificationsEdge)
		return ts, nil
	})
	defer restore()

	// bar is missing the base, and a shared content provider which is
	// missed by foo as well
	barYaml := `
name: bar-missing-deps
version: 1
base: bar-base
plugs:
  bar-content-data:
    content: foo-provided-content
    interface: content
    target: $SNAP/data-dir
    default-provider: foo-content
`
	// the gadget needs to be mocked
	barInfo := snaptest.MakeSnapFileAndDir(c, barYaml, nil, &snap.SideInfo{
		SnapID:   snaptest.AssertedSnapID("bar-missing-deps"),
		Revision: snap.R(1),
		RealName: "bar-missing-deps",
	})
	snapstate.Set(s.state, barInfo.InstanceName(), &snapstate.SnapState{
		SnapType:        string(barInfo.Type()),
		Active:          true,
		Sequence:        snapstatetest.NewSequenceFromSnapSideInfos([]*snap.SideInfo{&barInfo.SideInfo}),
		Current:         barInfo.Revision,
		TrackingChannel: "latest/stable",
	})

	restore = devicestate.MockSnapstateUpdateWithDeviceContext(func(st *state.State, name string, opts *snapstate.RevisionOptions, userID int, flags snapstate.Flags, prqt snapstate.PrereqTracker, deviceCtx snapstate.DeviceContext, fromChange string) (*state.TaskSet, error) {
		if name != "bar-missing-deps" {
			c.Errorf("unexpected call to update for snap %q", name)
			return nil, fmt.Errorf("unexpected call")
		}
		c.Check(flags.Required, Equals, false)
		c.Check(flags.NoReRefresh, Equals, true)
		c.Check(deviceCtx, Equals, testDeviceCtx)
		c.Check(fromChange, Equals, "99")
		c.Check(opts.Channel, Equals, "latest/stable")

		prqt.Add(barInfo)

		return state.NewTaskSet(), nil
	})
	defer restore()

	new := s.brands.Model("canonical", "pc-new-model", map[string]interface{}{
		"architecture": "amd64",
		"base":         "core20",
		"grade":        "dangerous",
		"revision":     "1",
		"snaps": []interface{}{
			map[string]interface{}{
				"name":            "pc-kernel",
				"id":              snaptest.AssertedSnapID("pc-kernel"),
				"type":            "kernel",
				"default-channel": "20",
			},
			map[string]interface{}{
				"name":            "pc",
				"id":              snaptest.AssertedSnapID("pc"),
				"type":            "gadget",
				"default-channel": "20",
			},
			map[string]interface{}{
				"name": "foo-missing-deps",
				"id":   snaptest.AssertedSnapID("foo-missing-deps"),
			},
			map[string]interface{}{
				"name": "bar-missing-deps",
				"id":   snaptest.AssertedSnapID("bar-missing-deps"),
			},
		},
	})

	// current gadget
	siModelGadget := &snap.SideInfo{
		RealName: "pc",
		Revision: snap.R(33),
		SnapID:   snaptest.AssertedSnapID("pc"),
	}
	snapstate.Set(s.state, "pc", &snapstate.SnapState{
		SnapType:        "gadget",
		Sequence:        snapstatetest.NewSequenceFromSnapSideInfos([]*snap.SideInfo{siModelGadget}),
		Current:         siModelGadget.Revision,
		Active:          true,
		TrackingChannel: "20/stable",
	})
	// current kernel
	siModelKernel := &snap.SideInfo{
		RealName: "pc-kernel",
		Revision: snap.R(32),
		SnapID:   snaptest.AssertedSnapID("pc-kernel"),
	}
	snapstate.Set(s.state, "pc-kernel", &snapstate.SnapState{
		SnapType:        "kernel",
		Sequence:        snapstatetest.NewSequenceFromSnapSideInfos([]*snap.SideInfo{siModelKernel}),
		Current:         siModelKernel.Revision,
		Active:          true,
		TrackingChannel: "20/stable",
	})
	// and base
	siModelBase := &snap.SideInfo{
		RealName: "core20",
		Revision: snap.R(31),
		SnapID:   snaptest.AssertedSnapID("core20"),
	}
	snapstate.Set(s.state, "core20", &snapstate.SnapState{
		SnapType:        "base",
		Sequence:        snapstatetest.NewSequenceFromSnapSideInfos([]*snap.SideInfo{siModelBase}),
		Current:         siModelBase.Revision,
		Active:          true,
		TrackingChannel: "latest/stable",
	})

	testDeviceCtx = &snapstatetest.TrivialDeviceContext{Remodeling: true}

	tss, err := devicestate.RemodelTasks(context.Background(), s.state, current, new, testDeviceCtx, "99", nil, nil, devicestate.RemodelOptions{})

	msg := `cannot remodel to model that is not self contained:
  - cannot use snap "foo-missing-deps": base "foo-base" is missing
  - cannot use snap "foo-missing-deps": default provider "foo-content" or any alternative provider for content "foo-provided-content" is missing
  - cannot use snap "bar-missing-deps": base "bar-base" is missing
  - cannot use snap "bar-missing-deps": default provider "foo-content" or any alternative provider for content "foo-provided-content" is missing`

	c.Assert(err, ErrorMatches, msg)
	c.Assert(tss, IsNil)
}

type fakeSequenceStore struct {
	storetest.Store

	fn func(*asserts.AssertionType, []string, int, *auth.UserState) (asserts.Assertion, error)
}

func (f *fakeSequenceStore) SeqFormingAssertion(assertType *asserts.AssertionType, sequenceKey []string, sequence int, user *auth.UserState) (asserts.Assertion, error) {
	return f.fn(assertType, sequenceKey, sequence, user)
}

func (s *deviceMgrSuite) TestRemodelUpdateFromValidationSetLatest(c *C) {
	const sequence = ""
	s.testRemodelUpdateFromValidationSet(c, sequence)
}

func (s *deviceMgrSuite) TestRemodelUpdateFromValidationSetSpecific(c *C) {
	const sequence = "1"
	s.testRemodelUpdateFromValidationSet(c, sequence)
}

func (s *deviceMgrSuite) testRemodelUpdateFromValidationSet(c *C, sequence string) {
	s.state.Lock()
	defer s.state.Unlock()
	s.state.Set("seeded", true)
	s.state.Set("refresh-privacy-key", "some-privacy-key")

	var testDeviceCtx snapstate.DeviceContext

	essentialSnapsupTemplate := &snapstate.SnapSetup{
		SideInfo: &snap.SideInfo{
			RealName: "pc",
			SnapID:   snaptest.AssertedSnapID("pc"),
			Revision: snap.R(2),
		},
		Type: "gadget",
	}

	nonEssentialSnapsupTemplate := &snapstate.SnapSetup{
		SideInfo: &snap.SideInfo{
			RealName: "snap-1",
			SnapID:   snaptest.AssertedSnapID("snap-1"),
			Revision: snap.R(2),
		},
		Type: "app",
	}

	restore := devicestate.MockSnapstateUpdateWithDeviceContext(func(st *state.State, name string, opts *snapstate.RevisionOptions, userID int, flags snapstate.Flags, prqt snapstate.PrereqTracker, deviceCtx snapstate.DeviceContext, fromChange string) (*state.TaskSet, error) {
		switch name {
		case "snap-1", "pc":
		default:
			c.Fatalf("unexpected snap update: %s", name)
		}

		c.Check(opts.Revision, Equals, snap.R(2))

		tDownload := s.state.NewTask("fake-download", fmt.Sprintf("Download %s to track %s", name, opts.Channel))
		tValidate := s.state.NewTask("validate-snap", fmt.Sprintf("Validate %s", name))
		tValidate.WaitFor(tDownload)

		switch name {
		case "snap-1":
			tValidate.Set("snap-setup", nonEssentialSnapsupTemplate)
		case "pc":
			tValidate.Set("snap-setup", essentialSnapsupTemplate)
		}

		tUpdate := s.state.NewTask("fake-update", fmt.Sprintf("Update %s to track %s", name, opts.Channel))
		tUpdate.WaitFor(tValidate)
		ts := state.NewTaskSet(tDownload, tValidate, tUpdate)
		ts.MarkEdge(tValidate, snapstate.LastBeforeLocalModificationsEdge)
		return ts, nil
	})
	defer restore()

	currentModel := s.brands.Model("canonical", "pc-model", map[string]interface{}{
		"architecture": "amd64",
		"base":         "core20",
		"snaps": []interface{}{
			map[string]interface{}{
				"name":            "pc-kernel",
				"id":              snaptest.AssertedSnapID("pc-kernel"),
				"type":            "kernel",
				"default-channel": "latest/stable",
			},
			map[string]interface{}{
				"name":            "pc",
				"id":              snaptest.AssertedSnapID("pc"),
				"type":            "gadget",
				"default-channel": "latest/stable",
			},
			map[string]interface{}{
				"name":            "snap-1",
				"id":              snaptest.AssertedSnapID("snap-1"),
				"type":            "app",
				"default-channel": "latest/stable",
			},
		},
	})
	err := assertstate.Add(s.state, currentModel)
	c.Assert(err, IsNil)

	err = devicestatetest.SetDevice(s.state, &auth.DeviceState{
		Brand: "canonical",
		Model: "pc-model",
	})
	c.Assert(err, IsNil)

	snapstate.Set(s.state, "core20", &snapstate.SnapState{
		SnapType: "base",
		Sequence: snapstatetest.NewSequenceFromSnapSideInfos([]*snap.SideInfo{{
			RealName: "core20",
			Revision: snap.R(1),
			SnapID:   snaptest.AssertedSnapID("core20"),
		}}),
		Current:         snap.R(1),
		Active:          true,
		TrackingChannel: "latest/stable",
	})

	snapstate.Set(s.state, "pc-kernel", &snapstate.SnapState{
		SnapType: "kernel",
		Sequence: snapstatetest.NewSequenceFromSnapSideInfos([]*snap.SideInfo{{
			RealName: "pc-kernel",
			Revision: snap.R(1),
			SnapID:   snaptest.AssertedSnapID("pc-kernel"),
		}}),
		Current:         snap.R(1),
		Active:          true,
		TrackingChannel: "latest/stable",
	})

	snapstate.Set(s.state, "pc", &snapstate.SnapState{
		SnapType: "gadget",
		Sequence: snapstatetest.NewSequenceFromSnapSideInfos([]*snap.SideInfo{{
			RealName: "pc",
			Revision: snap.R(1),
			SnapID:   snaptest.AssertedSnapID("pc"),
		}}),
		Current:         snap.R(1),
		Active:          true,
		TrackingChannel: "latest/stable",
	})

	snapstate.Set(s.state, "snap-1", &snapstate.SnapState{
		SnapType: "app",
		Sequence: snapstatetest.NewSequenceFromSnapSideInfos([]*snap.SideInfo{{
			RealName: "snap-1",
			Revision: snap.R(1),
			SnapID:   snaptest.AssertedSnapID("snap-1"),
		}}),
		Current:         snap.R(1),
		Active:          true,
		TrackingChannel: "latest/stable",
	})

	validationSetInModel := map[string]interface{}{
		"account-id": "canonical",
		"name":       "vset-1",
		"mode":       "enforce",
	}

	if sequence != "" {
		validationSetInModel["sequence"] = sequence
	}

	newModel := s.brands.Model("canonical", "pc-model", map[string]interface{}{
		"architecture":    "amd64",
		"base":            "core20",
		"revision":        "1",
		"validation-sets": []interface{}{validationSetInModel},
		"snaps": []interface{}{
			map[string]interface{}{
				"name":            "pc-kernel",
				"id":              snaptest.AssertedSnapID("pc-kernel"),
				"type":            "kernel",
				"default-channel": "latest/stable",
			},
			map[string]interface{}{
				"name":            "pc",
				"id":              snaptest.AssertedSnapID("pc"),
				"type":            "gadget",
				"default-channel": "latest/stable",
			},
			map[string]interface{}{
				"name":            "snap-1",
				"id":              snaptest.AssertedSnapID("snap-1"),
				"type":            "app",
				"default-channel": "latest/stable",
			},
		},
	})

	vset, err := s.brands.Signing("canonical").Sign(asserts.ValidationSetType, map[string]interface{}{
		"type":         "validation-set",
		"authority-id": "canonical",
		"series":       "16",
		"account-id":   "canonical",
		"name":         "vset-1",
		"sequence":     "1",
		"snaps": []interface{}{
			map[string]interface{}{
				"name":     "snap-1",
				"id":       snaptest.AssertedSnapID("snap-1"),
				"revision": "2",
				"presence": "required",
			},
			map[string]interface{}{
				"name":     "pc",
				"id":       snaptest.AssertedSnapID("pc"),
				"revision": "2",
				"presence": "required",
			},
		},
		"timestamp": time.Now().UTC().Format(time.RFC3339),
	}, nil, "")
	c.Assert(err, IsNil)

	testDeviceCtx = &snapstatetest.TrivialDeviceContext{
		Remodeling:     true,
		DeviceModel:    newModel,
		OldDeviceModel: currentModel,
		CtxStore: &fakeSequenceStore{
			fn: func(aType *asserts.AssertionType, key []string, seq int, _ *auth.UserState) (asserts.Assertion, error) {
				c.Check(aType, Equals, asserts.ValidationSetType)
				c.Check(key, DeepEquals, []string{"16", "canonical", "vset-1"})

				if sequence == "" {
					c.Check(seq, Equals, 0)
				} else {
					n, err := strconv.Atoi(sequence)
					c.Assert(err, IsNil)
					c.Check(seq, Equals, n)
				}

				return vset, nil
			},
		},
	}

	tss, err := devicestate.RemodelTasks(context.Background(), s.state, currentModel, newModel, testDeviceCtx, "99", nil, nil, devicestate.RemodelOptions{})
	c.Assert(err, IsNil)

	// 2*snap update, create recovery system, set model
	c.Assert(tss, HasLen, 4)
}

func (s *deviceMgrSuite) TestRemodelInvalidEssentialFromValidationSet(c *C) {
	s.testRemodelInvalidFromValidationSet(c, "pc")
}

func (s *deviceMgrSuite) TestRemodelInvalidNonEssentialFromValidationSet(c *C) {
	s.testRemodelInvalidFromValidationSet(c, "snap-1")
}

func (s *deviceMgrSuite) testRemodelInvalidFromValidationSet(c *C, invalidSnap string) {
	s.state.Lock()
	defer s.state.Unlock()
	s.state.Set("seeded", true)
	s.state.Set("refresh-privacy-key", "some-privacy-key")

	var testDeviceCtx snapstate.DeviceContext

	currentModel := s.brands.Model("canonical", "pc-model", map[string]interface{}{
		"architecture": "amd64",
		"base":         "core20",
		"snaps": []interface{}{
			map[string]interface{}{
				"name":            "pc-kernel",
				"id":              snaptest.AssertedSnapID("pc-kernel"),
				"type":            "kernel",
				"default-channel": "latest/stable",
			},
			map[string]interface{}{
				"name":            "pc",
				"id":              snaptest.AssertedSnapID("pc"),
				"type":            "gadget",
				"default-channel": "latest/stable",
			},
		},
	})
	err := assertstate.Add(s.state, currentModel)
	c.Assert(err, IsNil)

	err = devicestatetest.SetDevice(s.state, &auth.DeviceState{
		Brand: "canonical",
		Model: "pc-model",
	})
	c.Assert(err, IsNil)

	newModel := s.brands.Model("canonical", "pc-model", map[string]interface{}{
		"architecture": "amd64",
		"base":         "core20",
		"revision":     "1",
		"validation-sets": []interface{}{
			map[string]interface{}{
				"account-id": "canonical",
				"name":       "vset-1",
				"mode":       "enforce",
			},
		},
		"snaps": []interface{}{
			map[string]interface{}{
				"name":            "pc-kernel",
				"id":              snaptest.AssertedSnapID("pc-kernel"),
				"type":            "kernel",
				"default-channel": "latest/stable",
			},
			map[string]interface{}{
				"name":            "pc",
				"id":              snaptest.AssertedSnapID("pc"),
				"type":            "gadget",
				"default-channel": "latest/stable",
			},
			map[string]interface{}{
				"name":            "snap-1",
				"id":              snaptest.AssertedSnapID("snap-1"),
				"type":            "app",
				"default-channel": "latest/stable",
			},
		},
	})

	vset, err := s.brands.Signing("canonical").Sign(asserts.ValidationSetType, map[string]interface{}{
		"type":         "validation-set",
		"authority-id": "canonical",
		"series":       "16",
		"account-id":   "canonical",
		"name":         "vset-1",
		"sequence":     "1",
		"snaps": []interface{}{
			map[string]interface{}{
				"name":     invalidSnap,
				"id":       snaptest.AssertedSnapID(invalidSnap),
				"presence": "invalid",
			},
		},
		"timestamp": time.Now().UTC().Format(time.RFC3339),
	}, nil, "")
	c.Assert(err, IsNil)

	testDeviceCtx = &snapstatetest.TrivialDeviceContext{
		Remodeling:     true,
		DeviceModel:    newModel,
		OldDeviceModel: currentModel,
		CtxStore: &fakeSequenceStore{
			fn: func(aType *asserts.AssertionType, key []string, sequence int, _ *auth.UserState) (asserts.Assertion, error) {
				c.Check(aType, Equals, asserts.ValidationSetType)
				c.Check(key, DeepEquals, []string{"16", "canonical", "vset-1"})
				c.Check(sequence, Equals, 0)
				return vset, nil
			},
		},
	}

	_, err = devicestate.RemodelTasks(context.Background(), s.state, currentModel, newModel, testDeviceCtx, "99", nil, nil, devicestate.RemodelOptions{})
	c.Assert(err, ErrorMatches, fmt.Sprintf("snap presence is marked invalid by validation set: %s", invalidSnap))
}

func (s *deviceMgrSuite) TestOfflineRemodelPresentValidationSet(c *C) {
	const withValSet = true
	s.testOfflineRemodelValidationSet(c, withValSet)
}

func (s *deviceMgrSuite) TestOfflineRemodelMissingValidationSet(c *C) {
	const withValSet = false
	s.testOfflineRemodelValidationSet(c, withValSet)
}

func (s *deviceMgrSuite) testOfflineRemodelValidationSet(c *C, withValSet bool) {
	s.state.Lock()
	defer s.state.Unlock()
	s.state.Set("seeded", true)
	s.state.Set("refresh-privacy-key", "some-privacy-key")

	var testDeviceCtx snapstate.DeviceContext

	currentModel := s.brands.Model("canonical", "pc-model", map[string]interface{}{
		"architecture": "amd64",
		"base":         "core20",
		"snaps": []interface{}{
			map[string]interface{}{
				"name":            "pc-kernel",
				"id":              snaptest.AssertedSnapID("pc-kernel"),
				"type":            "kernel",
				"default-channel": "latest/stable",
			},
			map[string]interface{}{
				"name":            "pc",
				"id":              snaptest.AssertedSnapID("pc"),
				"type":            "gadget",
				"default-channel": "latest/stable",
			},
		},
	})
	err := assertstate.Add(s.state, currentModel)
	c.Assert(err, IsNil)

	err = devicestatetest.SetDevice(s.state, &auth.DeviceState{
		Brand: "canonical",
		Model: "pc-model",
	})
	c.Assert(err, IsNil)

	newModel := s.brands.Model("canonical", "pc-model", map[string]interface{}{
		"architecture": "amd64",
		"base":         "core20",
		"revision":     "1",
		"validation-sets": []interface{}{
			map[string]interface{}{
				"account-id": "canonical",
				"name":       "vset-1",
				"mode":       "enforce",
			},
		},
		"snaps": []interface{}{
			map[string]interface{}{
				"name":            "pc-kernel",
				"id":              snaptest.AssertedSnapID("pc-kernel"),
				"type":            "kernel",
				"default-channel": "latest/stable",
			},
			map[string]interface{}{
				"name":            "pc",
				"id":              snaptest.AssertedSnapID("pc"),
				"type":            "gadget",
				"default-channel": "latest/stable",
			},
			map[string]interface{}{
				"name":            "snap-1",
				"id":              snaptest.AssertedSnapID("snap-1"),
				"type":            "app",
				"default-channel": "latest/stable",
			},
		},
	})

	if withValSet {
		vset, err := s.brands.Signing("canonical").Sign(asserts.ValidationSetType, map[string]interface{}{
			"type":         "validation-set",
			"authority-id": "canonical",
			"series":       "16",
			"account-id":   "canonical",
			"name":         "vset-1",
			"sequence":     "1",
			"snaps": []interface{}{
				map[string]interface{}{
					"name":     "snap-1",
					"id":       snaptest.AssertedSnapID("snap-1"),
					"presence": "invalid",
				},
			},
			"timestamp": time.Now().UTC().Format(time.RFC3339),
		}, nil, "")
		c.Assert(err, IsNil)

		err = assertstate.Add(s.state, vset)
		c.Assert(err, IsNil)
	}

	testDeviceCtx = &snapstatetest.TrivialDeviceContext{
		Remodeling:     true,
		DeviceModel:    newModel,
		OldDeviceModel: currentModel,
		CtxStore: &fakeSequenceStore{
			fn: func(*asserts.AssertionType, []string, int, *auth.UserState) (asserts.Assertion, error) {
				c.Errorf("should not be called during an offline remodel")
				return nil, nil
			},
		},
	}

	// content doesn't really matter for this test, since we just use the
	// presence of local snaps to determine if this is an offline remodel
	sis := make([]*snap.SideInfo, 1)
	paths := make([]string, 1)
	sis[0], paths[0] = createLocalSnap(c, "pc", snaptest.AssertedSnapID("pc"), 1, "gadget", "", nil)

	_, err = devicestate.RemodelTasks(context.Background(), s.state, currentModel, newModel, testDeviceCtx, "99", sis, paths, devicestate.RemodelOptions{
		Offline: true,
	})
	if !withValSet {
		c.Assert(err, ErrorMatches, "validation-set assertion not found")
	} else {
		c.Assert(err, ErrorMatches, "snap presence is marked invalid by validation set: snap-1")
	}
}

func (s *deviceMgrSuite) TestOfflineRemodelMissingSnap(c *C) {
	s.state.Lock()
	defer s.state.Unlock()
	s.state.Set("seeded", true)
	s.state.Set("refresh-privacy-key", "some-privacy-key")

	var testDeviceCtx snapstate.DeviceContext

	currentModel := s.brands.Model("canonical", "pc-model", map[string]interface{}{
		"architecture": "amd64",
		"base":         "core20",
		"snaps": []interface{}{
			map[string]interface{}{
				"name":            "pc-kernel",
				"id":              snaptest.AssertedSnapID("pc-kernel"),
				"type":            "kernel",
				"default-channel": "latest/stable",
			},
			map[string]interface{}{
				"name":            "pc",
				"id":              snaptest.AssertedSnapID("pc"),
				"type":            "gadget",
				"default-channel": "latest/stable",
			},
		},
	})
	err := assertstate.Add(s.state, currentModel)
	c.Assert(err, IsNil)

	err = devicestatetest.SetDevice(s.state, &auth.DeviceState{
		Brand: "canonical",
		Model: "pc-model",
	})
	c.Assert(err, IsNil)

	newModel := s.brands.Model("canonical", "pc-model", map[string]interface{}{
		"architecture": "amd64",
		"base":         "core20",
		"revision":     "1",
		"snaps": []interface{}{
			map[string]interface{}{
				"name":            "pc-kernel",
				"id":              snaptest.AssertedSnapID("pc-kernel"),
				"type":            "kernel",
				"default-channel": "latest/stable",
			},
			map[string]interface{}{
				"name":            "pc-new",
				"id":              snaptest.AssertedSnapID("pc"),
				"type":            "gadget",
				"default-channel": "latest/stable",
			},
		},
	})

	snapstatetest.InstallEssentialSnaps(c, s.state, "core20", nil, nil)

	_, err = devicestate.RemodelTasks(context.Background(), s.state, currentModel, newModel, testDeviceCtx, "99", nil, nil, devicestate.RemodelOptions{
		Offline: true,
	})
	c.Assert(err, ErrorMatches, `no snap file provided for "pc-new"`)
}

func (s *deviceMgrSuite) TestOfflineRemodelPreinstalledIncorrectRevision(c *C) {
	s.state.Lock()
	defer s.state.Unlock()
	s.state.Set("seeded", true)
	s.state.Set("refresh-privacy-key", "some-privacy-key")

	var testDeviceCtx snapstate.DeviceContext

	currentModel := s.brands.Model("canonical", "pc-model", map[string]interface{}{
		"architecture": "amd64",
		"base":         "core20",
		"snaps": []interface{}{
			map[string]interface{}{
				"name":            "pc-kernel",
				"id":              snaptest.AssertedSnapID("pc-kernel"),
				"type":            "kernel",
				"default-channel": "latest/stable",
			},
			map[string]interface{}{
				"name":            "pc",
				"id":              snaptest.AssertedSnapID("pc"),
				"type":            "gadget",
				"default-channel": "latest/stable",
			},
		},
	})
	err := assertstate.Add(s.state, currentModel)
	c.Assert(err, IsNil)

	err = devicestatetest.SetDevice(s.state, &auth.DeviceState{
		Brand: "canonical",
		Model: "pc-model",
	})
	c.Assert(err, IsNil)

	newModel := s.brands.Model("canonical", "pc-model", map[string]interface{}{
		"architecture": "amd64",
		"base":         "core20",
		"revision":     "1",
		"validation-sets": []interface{}{
			map[string]interface{}{
				"account-id": "canonical",
				"name":       "vset-1",
				"mode":       "enforce",
			},
		},
		"snaps": []interface{}{
			map[string]interface{}{
				"name":            "pc-kernel",
				"id":              snaptest.AssertedSnapID("pc-kernel"),
				"type":            "kernel",
				"default-channel": "latest/stable",
			},
			map[string]interface{}{
				"name":            "pc",
				"id":              snaptest.AssertedSnapID("pc"),
				"type":            "gadget",
				"default-channel": "latest/stable",
			},
		},
	})

	vset, err := s.brands.Signing("canonical").Sign(asserts.ValidationSetType, map[string]interface{}{
		"type":         "validation-set",
		"authority-id": "canonical",
		"series":       "16",
		"account-id":   "canonical",
		"name":         "vset-1",
		"sequence":     "1",
		"snaps": []interface{}{
			map[string]interface{}{
				"name":     "pc-kernel",
				"id":       snaptest.AssertedSnapID("pc-kernel"),
				"presence": "required",
				"revision": "2",
			},
		},
		"timestamp": time.Now().UTC().Format(time.RFC3339),
	}, nil, "")
	c.Assert(err, IsNil)

	err = assertstate.Add(s.state, vset)
	c.Assert(err, IsNil)

	snapstatetest.InstallEssentialSnaps(c, s.state, "core20", nil, nil)

	_, err = devicestate.RemodelTasks(context.Background(), s.state, currentModel, newModel, testDeviceCtx, "99", nil, nil, devicestate.RemodelOptions{
		Offline: true,
	})
	c.Assert(err, ErrorMatches, `installed snap "pc-kernel" does not match revision required to be used for offline remodel: 2 != 1`)
}

func (s *deviceMgrSuite) TestOfflineRemodelPreinstalledUseOldRevision(c *C) {
	s.state.Lock()
	defer s.state.Unlock()
	s.state.Set("seeded", true)
	s.state.Set("refresh-privacy-key", "some-privacy-key")

	snapstatetest.InstallEssentialSnaps(c, s.state, "core22", nil)

	snapstatetest.InstallSnap(c, s.state, "name: pc\nversion: 1\ntype: gadget\nbase: core22", &snap.SideInfo{
		SnapID:   snaptest.AssertedSnapID("pc"),
		Revision: snap.R(1),
		RealName: "pc",
		Channel:  "latest/stable",
	}, snapstatetest.InstallSnapOptions{Required: true})

	snapstatetest.InstallSnap(c, s.state, "name: pc-kernel\nversion: 1\ntype: kernel\n", &snap.SideInfo{
		SnapID:   snaptest.AssertedSnapID("pc-kernel"),
		Revision: snap.R(1),
		RealName: "pc-kernel",
		Channel:  "latest/stable",
	}, snapstatetest.InstallSnapOptions{Required: true})

	snapstatetest.InstallSnap(c, s.state, "name: core22\nversion: 1\ntype: base\n", &snap.SideInfo{
		SnapID:   snaptest.AssertedSnapID("core22"),
		Revision: snap.R(1),
		RealName: "core22",
		Channel:  "latest/stable",
	}, snapstatetest.InstallSnapOptions{Required: true})

	// install kernel and base at newer revisions, but the validation set will
	// require the older revisions. this should result in the remodeling code
	// finding the older revisions, and calling UpdateWithDeviceContext to swap
	// to them.
	baseInfo := snapstatetest.InstallSnap(c, s.state, "name: core22\nversion: 1\ntype: base\n", &snap.SideInfo{
		SnapID:   snaptest.AssertedSnapID("core22"),
		Revision: snap.R(2),
		RealName: "core22",
		Channel:  "latest/stable",
	}, snapstatetest.InstallSnapOptions{Required: true, PreserveSequence: true})

	kernelInfo := snapstatetest.InstallSnap(c, s.state, "name: pc-kernel\nversion: 1\ntype: kernel\n", &snap.SideInfo{
		SnapID:   snaptest.AssertedSnapID("pc-kernel"),
		Revision: snap.R(2),
		RealName: "pc-kernel",
		Channel:  "latest/stable",
	}, snapstatetest.InstallSnapOptions{Required: true, PreserveSequence: true})

	restore := devicestate.MockSnapstateUpdateWithDeviceContext(func(_ *state.State, name string, opts *snapstate.RevisionOptions, _ int, _ snapstate.Flags, prqt snapstate.PrereqTracker, _ snapstate.DeviceContext, _ string) (*state.TaskSet, error) {
		var info *snap.Info
		switch name {
		case "pc-kernel":
			info = kernelInfo
		case "core22":
			info = baseInfo
		default:
			c.Fatalf("unexpected snap update: %s", name)
		}

		c.Check(opts.Revision, Equals, snap.R(1))
		prqt.Add(baseInfo)

		prepare := s.state.NewTask("prepare-snap", fmt.Sprintf("prepare %s", name))
		prepare.Set("snap-setup", &snapstate.SnapSetup{
			SideInfo: &info.SideInfo,
		})

		link := s.state.NewTask("link-snap", fmt.Sprintf("link %s", name))
		link.WaitFor(prepare)

		ts := state.NewTaskSet(prepare, link)
		ts.MarkEdge(prepare, snapstate.LastBeforeLocalModificationsEdge)

		return ts, nil
	})
	defer restore()

	currentModel := s.brands.Model("canonical", "pc-model", map[string]interface{}{
		"architecture": "amd64",
		"base":         "core22",
		"snaps": []interface{}{
			map[string]interface{}{
				"name":            "pc-kernel",
				"id":              snaptest.AssertedSnapID("pc-kernel"),
				"type":            "kernel",
				"default-channel": "latest/stable",
			},
			map[string]interface{}{
				"name":            "pc",
				"id":              snaptest.AssertedSnapID("pc"),
				"type":            "gadget",
				"default-channel": "latest/stable",
			},
		},
	})
	err := assertstate.Add(s.state, currentModel)
	c.Assert(err, IsNil)

	err = devicestatetest.SetDevice(s.state, &auth.DeviceState{
		Brand: "canonical",
		Model: "pc-model",
	})
	c.Assert(err, IsNil)

	newModel := s.brands.Model("canonical", "pc-model", map[string]interface{}{
		"architecture": "amd64",
		"base":         "core22",
		"revision":     "1",
		"validation-sets": []interface{}{
			map[string]interface{}{
				"account-id": "canonical",
				"name":       "vset-1",
				"mode":       "enforce",
			},
		},
		"snaps": []interface{}{
			map[string]interface{}{
				"name":            "pc-kernel",
				"id":              snaptest.AssertedSnapID("pc-kernel"),
				"type":            "kernel",
				"default-channel": "latest/stable",
			},
			map[string]interface{}{
				"name":            "pc",
				"id":              snaptest.AssertedSnapID("pc"),
				"type":            "gadget",
				"default-channel": "latest/stable",
			},
		},
	})

	vset, err := s.brands.Signing("canonical").Sign(asserts.ValidationSetType, map[string]interface{}{
		"type":         "validation-set",
		"authority-id": "canonical",
		"series":       "16",
		"account-id":   "canonical",
		"name":         "vset-1",
		"sequence":     "1",
		"snaps": []interface{}{
			map[string]interface{}{
				"name":     "pc-kernel",
				"id":       snaptest.AssertedSnapID("pc-kernel"),
				"presence": "required",
				"revision": "1",
			},
			map[string]interface{}{
				"name":     "core22",
				"id":       snaptest.AssertedSnapID("core22"),
				"presence": "required",
				"revision": "1",
			},
		},
		"timestamp": time.Now().UTC().Format(time.RFC3339),
	}, nil, "")
	c.Assert(err, IsNil)

	err = assertstate.Add(s.state, vset)
	c.Assert(err, IsNil)

	chg, err := devicestate.Remodel(s.state, newModel, nil, nil, devicestate.RemodelOptions{
		Offline: true,
	})
	c.Assert(err, IsNil)

	// 2 for each snap (2), 2 to create the recovery system, 1 to set the model
	c.Assert(chg.Tasks(), HasLen, 2*2+2+1)

	kinds := make([]string, 0, len(chg.Tasks()))
	for _, t := range chg.Tasks() {
		kinds = append(kinds, t.Kind())
	}

	c.Check(kinds, DeepEquals, []string{
		"prepare-snap", "link-snap",
		"prepare-snap", "link-snap",
		"create-recovery-system", "finalize-recovery-system",
		"set-model",
	})
}

func (s *deviceMgrSuite) TestRemodelRequiredSnapMissingFromModel(c *C) {
	s.state.Lock()
	defer s.state.Unlock()
	s.state.Set("seeded", true)
	s.state.Set("refresh-privacy-key", "some-privacy-key")

	var testDeviceCtx snapstate.DeviceContext

	currentModel := s.brands.Model("canonical", "pc-model", map[string]interface{}{
		"architecture": "amd64",
		"base":         "core20",
		"snaps": []interface{}{
			map[string]interface{}{
				"name":            "pc-kernel",
				"id":              snaptest.AssertedSnapID("pc-kernel"),
				"type":            "kernel",
				"default-channel": "latest/stable",
			},
			map[string]interface{}{
				"name":            "pc",
				"id":              snaptest.AssertedSnapID("pc"),
				"type":            "gadget",
				"default-channel": "latest/stable",
			},
		},
	})
	err := assertstate.Add(s.state, currentModel)
	c.Assert(err, IsNil)

	err = devicestatetest.SetDevice(s.state, &auth.DeviceState{
		Brand: "canonical",
		Model: "pc-model",
	})
	c.Assert(err, IsNil)

	newModel := s.brands.Model("canonical", "pc-model", map[string]interface{}{
		"architecture": "amd64",
		"base":         "core20",
		"revision":     "1",
		"validation-sets": []interface{}{
			map[string]interface{}{
				"account-id": "canonical",
				"name":       "vset-1",
				"mode":       "enforce",
			},
		},
		"snaps": []interface{}{
			map[string]interface{}{
				"name":            "pc-kernel",
				"id":              snaptest.AssertedSnapID("pc-kernel"),
				"type":            "kernel",
				"default-channel": "latest/stable",
			},
			map[string]interface{}{
				"name":            "pc",
				"id":              snaptest.AssertedSnapID("pc"),
				"type":            "gadget",
				"default-channel": "latest/stable",
			},
		},
	})

	vset, err := s.brands.Signing("canonical").Sign(asserts.ValidationSetType, map[string]interface{}{
		"type":         "validation-set",
		"authority-id": "canonical",
		"series":       "16",
		"account-id":   "canonical",
		"name":         "vset-1",
		"sequence":     "1",
		"snaps": []interface{}{
			map[string]interface{}{
				"name":     "snap-1",
				"id":       snaptest.AssertedSnapID("snap-1"),
				"presence": "required",
			},
		},
		"timestamp": time.Now().UTC().Format(time.RFC3339),
	}, nil, "")
	c.Assert(err, IsNil)

	testDeviceCtx = &snapstatetest.TrivialDeviceContext{
		Remodeling:     true,
		DeviceModel:    newModel,
		OldDeviceModel: currentModel,
		CtxStore: &fakeSequenceStore{
			fn: func(aType *asserts.AssertionType, key []string, sequence int, _ *auth.UserState) (asserts.Assertion, error) {
				c.Check(aType, Equals, asserts.ValidationSetType)
				c.Check(key, DeepEquals, []string{"16", "canonical", "vset-1"})
				c.Check(sequence, Equals, 0)
				return vset, nil
			},
		},
	}

	_, err = devicestate.RemodelTasks(context.Background(), s.state, currentModel, newModel, testDeviceCtx, "99", nil, nil, devicestate.RemodelOptions{})
	c.Assert(err, ErrorMatches, "missing required snap in model: snap-1")
}

func (s *deviceMgrRemodelSuite) TestRemodelVerifyOrderOfTasks(c *C) {
	s.state.Lock()
	defer s.state.Unlock()
	s.state.Set("seeded", true)
	s.state.Set("refresh-privacy-key", "some-privacy-key")

	var testDeviceCtx snapstate.DeviceContext

	// set a model assertion we remodel from
	current := s.makeModelAssertionInState(c, "canonical", "pc-model", map[string]interface{}{
		"architecture": "amd64",
		"base":         "core20",
		"grade":        "dangerous",
		"snaps": []interface{}{
			map[string]interface{}{
				"name":            "pc-kernel",
				"id":              snaptest.AssertedSnapID("pc-kernel"),
				"type":            "kernel",
				"default-channel": "20",
			},
			map[string]interface{}{
				"name":            "pc",
				"id":              snaptest.AssertedSnapID("pc"),
				"type":            "gadget",
				"default-channel": "20",
			},
		},
	})

	kernelSnapsupTemplate := &snapstate.SnapSetup{
		SideInfo: &snap.SideInfo{
			RealName: "kernel-new",
			SnapID:   snaptest.AssertedSnapID("kernel-new"),
			Revision: snap.R("123"),
		},
		Type: "kernel",
	}

	fooSnapsupTemplate := &snapstate.SnapSetup{
		SideInfo: &snap.SideInfo{
			RealName: "foo-with-base",
			SnapID:   snaptest.AssertedSnapID("foo-with-base"),
			Revision: snap.R("123"),
		},
		Type: "app",
		Base: "foo-base",
	}

	fooBaseSnapsupTemplate := &snapstate.SnapSetup{
		SideInfo: &snap.SideInfo{
			RealName: "foo-base",
			SnapID:   snaptest.AssertedSnapID("foo-base"),
			Revision: snap.R("123"),
		},
		Type: "base",
	}

	barSnapsupTemplate := &snapstate.SnapSetup{
		SideInfo: &snap.SideInfo{
			RealName: "bar-with-base",
			SnapID:   snaptest.AssertedSnapID("bar-with-base"),
			Revision: snap.R("123"),
		},
		Type: "app",
		Base: "bar-base",
	}

	barBaseSnapsupTemplate := &snapstate.SnapSetup{
		SideInfo: &snap.SideInfo{
			RealName: "bar-base",
			SnapID:   snaptest.AssertedSnapID("bar-base"),
			Revision: snap.R("123"),
		},
		Type: "base",
	}

	restore := devicestate.MockSnapstateInstallWithDeviceContext(func(ctx context.Context, st *state.State, name string, opts *snapstate.RevisionOptions, userID int, flags snapstate.Flags, prqt snapstate.PrereqTracker, deviceCtx snapstate.DeviceContext, fromChange string) (*state.TaskSet, error) {
		// currently we do not set essential snaps as required as they are
		// prevented from being removed by other means
		if name != "kernel-new" {
			c.Check(flags.Required, Equals, true)
		}
		c.Check(deviceCtx, Equals, testDeviceCtx)
		c.Check(fromChange, Equals, "99")

		tDownload := s.state.NewTask("fake-download", fmt.Sprintf("Download %s", name))
		switch name {
		case "kernel-new":
			tDownload.Set("snap-setup", kernelSnapsupTemplate)
		case "foo-with-base":
			tDownload.Set("snap-setup", fooSnapsupTemplate)
		case "bar-with-base":
			tDownload.Set("snap-setup", barSnapsupTemplate)
		case "foo-base":
			tDownload.Set("snap-setup", fooBaseSnapsupTemplate)
		case "bar-base":
			tDownload.Set("snap-setup", barBaseSnapsupTemplate)
		default:
			c.Fatalf("unexpected call to install for snap %q", name)
		}
		tValidate := s.state.NewTask("validate-snap", fmt.Sprintf("Validate %s", name))
		tValidate.WaitFor(tDownload)
		tInstall := s.state.NewTask("fake-install", fmt.Sprintf("Install %s", name))
		tInstall.WaitFor(tValidate)
		ts := state.NewTaskSet(tDownload, tValidate, tInstall)
		ts.MarkEdge(tValidate, snapstate.LastBeforeLocalModificationsEdge)
		return ts, nil
	})
	defer restore()

	new := s.brands.Model("canonical", "pc-new-model", map[string]interface{}{
		"architecture": "amd64",
		"base":         "core20",
		"grade":        "dangerous",
		"revision":     "1",
		"snaps": []interface{}{
			map[string]interface{}{
				"name":            "kernel-new",
				"id":              snaptest.AssertedSnapID("kernel-new"),
				"type":            "kernel",
				"default-channel": "20",
			},
			map[string]interface{}{
				"name":            "pc",
				"id":              snaptest.AssertedSnapID("pc"),
				"type":            "gadget",
				"default-channel": "20",
			},
			map[string]interface{}{
				"name": "foo-with-base",
				"id":   snaptest.AssertedSnapID("foo-with-base"),
			},
			map[string]interface{}{
				"name": "bar-with-base",
				"id":   snaptest.AssertedSnapID("bar-with-base"),
			},
			map[string]interface{}{
				"name": "foo-base",
				"type": "base",
				"id":   snaptest.AssertedSnapID("foo-base"),
			},
			map[string]interface{}{
				"name": "bar-base",
				"type": "base",
				"id":   snaptest.AssertedSnapID("bar-base"),
			},
		},
	})

	// current gadget
	siModelGadget := &snap.SideInfo{
		RealName: "pc",
		Revision: snap.R(33),
		SnapID:   snaptest.AssertedSnapID("pc"),
	}
	snapstate.Set(s.state, "pc", &snapstate.SnapState{
		SnapType:        "gadget",
		Sequence:        snapstatetest.NewSequenceFromSnapSideInfos([]*snap.SideInfo{siModelGadget}),
		Current:         siModelGadget.Revision,
		Active:          true,
		TrackingChannel: "20/stable",
	})

	// current kernel
	siModelKernel := &snap.SideInfo{
		RealName: "pc-kernel",
		Revision: snap.R(32),
		SnapID:   snaptest.AssertedSnapID("pc-kernel"),
	}
	snapstate.Set(s.state, "pc-kernel", &snapstate.SnapState{
		SnapType:        "kernel",
		Sequence:        snapstatetest.NewSequenceFromSnapSideInfos([]*snap.SideInfo{siModelKernel}),
		Current:         siModelKernel.Revision,
		Active:          true,
		TrackingChannel: "20/stable",
	})

	// and base
	siModelBase := &snap.SideInfo{
		RealName: "core20",
		Revision: snap.R(31),
		SnapID:   snaptest.AssertedSnapID("core20"),
	}
	snapstate.Set(s.state, "core20", &snapstate.SnapState{
		SnapType:        "base",
		Sequence:        snapstatetest.NewSequenceFromSnapSideInfos([]*snap.SideInfo{siModelBase}),
		Current:         siModelBase.Revision,
		Active:          true,
		TrackingChannel: "latest/stable",
	})

	testDeviceCtx = &snapstatetest.TrivialDeviceContext{Remodeling: true, DeviceModel: new, OldDeviceModel: current}

	tss, err := devicestate.RemodelTasks(context.Background(), s.state, current, new, testDeviceCtx, "99", nil, nil, devicestate.RemodelOptions{})
	c.Assert(err, IsNil)

	// 5 snaps + create recovery system + set model
	c.Assert(tss, HasLen, 7)

	verifyOrderOfSnapSetups(c, tss, []snap.Type{
		snap.TypeKernel, snap.TypeBase, snap.TypeBase, snap.TypeApp, snap.TypeApp,
	})
}

func verifyOrderOfSnapSetups(c *C, tss []*state.TaskSet, expectedTypes []snap.Type) {
	foundTypes := make([]snap.Type, 0, len(expectedTypes))
	for _, ts := range tss {
		snapsup := snapSetupFromTaskSet(ts)
		if snapsup == nil {
			continue
		}
		foundTypes = append(foundTypes, snapsup.Type)
	}
	c.Check(foundTypes, DeepEquals, expectedTypes)
}

func snapSetupFromTaskSet(ts *state.TaskSet) *snapstate.SnapSetup {
	for _, t := range ts.Tasks() {
		snapsup, err := snapstate.TaskSnapSetup(t)
		if err != nil {
			continue
		}
		return snapsup
	}
	return nil
}

func (s *deviceMgrRemodelSuite) TestRemodelHybridSystemSkipSeed(c *C) {
	s.state.Lock()
	defer s.state.Unlock()
	s.state.Set("seeded", true)
	s.state.Set("refresh-privacy-key", "some-privacy-key")

	restore := devicestate.MockSnapstateUpdateWithDeviceContext(func(_ *state.State, name string, opts *snapstate.RevisionOptions, userID int, flags snapstate.Flags, _ snapstate.PrereqTracker, _ snapstate.DeviceContext, _ string) (*state.TaskSet, error) {
		tDownload := s.state.NewTask("fake-download", fmt.Sprintf("Download %s from track %s", name, opts.Channel))
		tDownload.Set("snap-setup", &snapstate.SnapSetup{
			SideInfo: &snap.SideInfo{
				RealName: name,
			},
		})
		tValidate := s.state.NewTask("validate-snap", fmt.Sprintf("Validate %s", name))
		tValidate.WaitFor(tDownload)
		tUpdate := s.state.NewTask("fake-update", fmt.Sprintf("Update %s to track %s", name, opts.Channel))
		tUpdate.WaitFor(tValidate)
		ts := state.NewTaskSet(tDownload, tValidate, tUpdate)
		ts.MarkEdge(tValidate, snapstate.LastBeforeLocalModificationsEdge)
		return ts, nil
	})
	defer restore()

	// set a model assertion
	s.makeModelAssertionInState(c, "canonical", "pc-model", map[string]interface{}{
		"architecture": "amd64",
		"base":         "core20",
		"grade":        "dangerous",
		"classic":      "true",
		"distribution": "ubuntu",
		"snaps": []interface{}{
			map[string]interface{}{
				"name":            "pc-kernel",
				"id":              snaptest.AssertedSnapID("pc-kernel"),
				"type":            "kernel",
				"default-channel": "20",
			},
			map[string]interface{}{
				"name":            "pc",
				"id":              snaptest.AssertedSnapID("pc"),
				"type":            "gadget",
				"default-channel": "20",
			},
		},
	})
	s.makeSerialAssertionInState(c, "canonical", "pc-model", "serial")
	devicestatetest.SetDevice(s.state, &auth.DeviceState{
		Brand:  "canonical",
		Model:  "pc-model",
		Serial: "serial",
	})

	var gadgetYaml = `
volumes:
  pc:
    bootloader: grub
    structure:
      - name: ubuntu-seed
        role: system-seed-null
        type: EF,C12A7328-F81F-11D2-BA4B-00A0C93EC93B
        size: 1G
      - name: ubuntu-boot
        role: system-boot
        type: 83,F9E14625-EF3E-4200-AFEF-AEBD407460C4
        size: 1G
      - name: ubuntu-data
        role: system-data
        type: 83,0FC63DAF-8483-4772-8E79-3D69D8477DE4
        size: 2G
`

	gadgetFiles := [][]string{
		{"meta/gadget.yaml", gadgetYaml},
	}

	snapstatetest.InstallEssentialSnaps(c, s.state, "core20", gadgetFiles, nil)

	newModel := s.brands.Model("canonical", "pc-model", map[string]interface{}{
		"architecture": "amd64",
		"base":         "core20",
		"grade":        "dangerous",
		"revision":     "1",
		"classic":      "true",
		"distribution": "ubuntu",
		"snaps": []interface{}{
			map[string]interface{}{
				"name":            "pc-kernel",
				"id":              snaptest.AssertedSnapID("pc-kernel"),
				"type":            "kernel",
				"default-channel": "21/edge",
			},
			map[string]interface{}{
				"name":            "pc",
				"id":              snaptest.AssertedSnapID("pc"),
				"type":            "gadget",
				"default-channel": "21/stable",
			},
			map[string]interface{}{
				"name":            "core20",
				"id":              snaptest.AssertedSnapID("core20"),
				"type":            "base",
				"default-channel": "latest/edge",
			},
		},
	})

	chg, err := devicestate.Remodel(s.state, newModel, nil, nil, devicestate.RemodelOptions{})
	c.Assert(err, IsNil)

	c.Check(chg.Summary(), Equals, "Refresh model assertion from revision 0 to 1")

	tasks := chg.Tasks()

	// 3 snaps (3 tasks for each) + set-model
	c.Check(tasks, HasLen, 3*3+1)

	taskKinds := make([]string, 0, len(tasks))
	for _, t := range tasks {
		taskKinds = append(taskKinds, t.Kind())
	}

	// note the lack of tasks for creating a recovery system, since this model
	// has a system-seed-null partition
	c.Check(taskKinds, DeepEquals, []string{
		"fake-download", "validate-snap", "fake-update",
		"fake-download", "validate-snap", "fake-update",
		"fake-download", "validate-snap", "fake-update",
		"set-model",
	})
}

func (s *deviceMgrRemodelSuite) TestRemodelHybridSystem(c *C) {
	s.state.Lock()
	defer s.state.Unlock()
	s.state.Set("seeded", true)
	s.state.Set("refresh-privacy-key", "some-privacy-key")

	restore := devicestate.MockSnapstateUpdateWithDeviceContext(func(_ *state.State, name string, opts *snapstate.RevisionOptions, userID int, flags snapstate.Flags, _ snapstate.PrereqTracker, _ snapstate.DeviceContext, _ string) (*state.TaskSet, error) {
		tDownload := s.state.NewTask("fake-download", fmt.Sprintf("Download %s from track %s", name, opts.Channel))
		tDownload.Set("snap-setup", &snapstate.SnapSetup{
			SideInfo: &snap.SideInfo{
				RealName: name,
			},
		})
		tValidate := s.state.NewTask("validate-snap", fmt.Sprintf("Validate %s", name))
		tValidate.WaitFor(tDownload)
		tUpdate := s.state.NewTask("fake-update", fmt.Sprintf("Update %s to track %s", name, opts.Channel))
		tUpdate.WaitFor(tValidate)
		ts := state.NewTaskSet(tDownload, tValidate, tUpdate)
		ts.MarkEdge(tValidate, snapstate.LastBeforeLocalModificationsEdge)
		return ts, nil
	})
	defer restore()

	// set a model assertion
	s.makeModelAssertionInState(c, "canonical", "pc-model", map[string]interface{}{
		"architecture": "amd64",
		"base":         "core20",
		"grade":        "dangerous",
		"classic":      "true",
		"distribution": "ubuntu",
		"snaps": []interface{}{
			map[string]interface{}{
				"name":            "pc-kernel",
				"id":              snaptest.AssertedSnapID("pc-kernel"),
				"type":            "kernel",
				"default-channel": "20",
			},
			map[string]interface{}{
				"name":            "pc",
				"id":              snaptest.AssertedSnapID("pc"),
				"type":            "gadget",
				"default-channel": "20",
			},
		},
	})
	s.makeSerialAssertionInState(c, "canonical", "pc-model", "serial")
	devicestatetest.SetDevice(s.state, &auth.DeviceState{
		Brand:  "canonical",
		Model:  "pc-model",
		Serial: "serial",
	})

	var gadgetYaml = `
volumes:
  pc:
    bootloader: grub
    structure:
      - name: ubuntu-seed
        role: system-seed
        type: EF,C12A7328-F81F-11D2-BA4B-00A0C93EC93B
        size: 1G
      - name: ubuntu-data
        role: system-data
        type: 83,0FC63DAF-8483-4772-8E79-3D69D8477DE4
        size: 2G
`

	gadgetFiles := [][]string{
		{"meta/gadget.yaml", gadgetYaml},
	}

	snapstatetest.InstallEssentialSnaps(c, s.state, "core20", gadgetFiles, nil)

	newModel := s.brands.Model("canonical", "pc-model", map[string]interface{}{
		"architecture": "amd64",
		"base":         "core20",
		"grade":        "dangerous",
		"revision":     "1",
		"classic":      "true",
		"distribution": "ubuntu",
		"snaps": []interface{}{
			map[string]interface{}{
				"name":            "pc-kernel",
				"id":              snaptest.AssertedSnapID("pc-kernel"),
				"type":            "kernel",
				"default-channel": "21/edge",
			},
			map[string]interface{}{
				"name":            "pc",
				"id":              snaptest.AssertedSnapID("pc"),
				"type":            "gadget",
				"default-channel": "21/stable",
			},
			map[string]interface{}{
				"name":            "core20",
				"id":              snaptest.AssertedSnapID("core20"),
				"type":            "base",
				"default-channel": "latest/edge",
			},
		},
	})

	chg, err := devicestate.Remodel(s.state, newModel, nil, nil, devicestate.RemodelOptions{})
	c.Assert(err, IsNil)

	c.Check(chg.Summary(), Equals, "Refresh model assertion from revision 0 to 1")

	tasks := chg.Tasks()

	// 3 snaps (3 tasks for each) + recovery system (2 taskss) + set-model
	c.Check(tasks, HasLen, 3*3+2+1)

	taskKinds := make([]string, 0, len(tasks))
	for _, t := range tasks {
		taskKinds = append(taskKinds, t.Kind())
	}

	c.Check(taskKinds, DeepEquals, []string{
		"fake-download", "validate-snap", "fake-update",
		"fake-download", "validate-snap", "fake-update",
		"fake-download", "validate-snap", "fake-update",
		"create-recovery-system", "finalize-recovery-system",
		"set-model",
	})
}<|MERGE_RESOLUTION|>--- conflicted
+++ resolved
@@ -1697,22 +1697,13 @@
 		Serial: "serial",
 	})
 
-<<<<<<< HEAD
-	const required = true
-	kernelInfo := snapstatetest.InstallSnap(c, s.state, "name: pc-kernel\nversion: 1\ntype: kernel\n", nil, required, &snap.SideInfo{
-=======
-	kernelInfo := snapstatetest.InstallSnap(c, s.state, "name: pc-kernel\nversion: 1\ntype: kernel\n", &snap.SideInfo{
->>>>>>> 4f18d968
+	kernelInfo := snapstatetest.InstallSnap(c, s.state, "name: pc-kernel\nversion: 1\ntype: kernel\n", nil, &snap.SideInfo{
 		SnapID:   snaptest.AssertedSnapID("pc-kernel"),
 		Revision: snap.R(1),
 		RealName: "pc-kernel",
 	}, snapstatetest.InstallSnapOptions{Required: true})
 
-<<<<<<< HEAD
-	snapstatetest.InstallSnap(c, s.state, "name: core18\nversion: 1\ntype: base\n", nil, required, &snap.SideInfo{
-=======
-	snapstatetest.InstallSnap(c, s.state, "name: core18\nversion: 1\ntype: base\n", &snap.SideInfo{
->>>>>>> 4f18d968
+	snapstatetest.InstallSnap(c, s.state, "name: core18\nversion: 1\ntype: base\n", nil, &snap.SideInfo{
 		SnapID:   snaptest.AssertedSnapID("core18"),
 		Revision: snap.R(1),
 		RealName: "core18",
@@ -1901,22 +1892,13 @@
 		Serial: "serial",
 	})
 
-<<<<<<< HEAD
-	const required = true
-	snapstatetest.InstallSnap(c, s.state, "name: pc-kernel\nversion: 1\ntype: kernel\n", nil, required, &snap.SideInfo{
-=======
-	snapstatetest.InstallSnap(c, s.state, "name: pc-kernel\nversion: 1\ntype: kernel\n", &snap.SideInfo{
->>>>>>> 4f18d968
+	snapstatetest.InstallSnap(c, s.state, "name: pc-kernel\nversion: 1\ntype: kernel\n", nil, &snap.SideInfo{
 		SnapID:   snaptest.AssertedSnapID("pc-kernel"),
 		Revision: snap.R(1),
 		RealName: "pc-kernel",
 	}, snapstatetest.InstallSnapOptions{Required: true})
 
-<<<<<<< HEAD
-	snapstatetest.InstallSnap(c, s.state, "name: core18\nversion: 1\ntype: base\n", nil, required, &snap.SideInfo{
-=======
-	snapstatetest.InstallSnap(c, s.state, "name: core18\nversion: 1\ntype: base\n", &snap.SideInfo{
->>>>>>> 4f18d968
+	snapstatetest.InstallSnap(c, s.state, "name: core18\nversion: 1\ntype: base\n", nil, &snap.SideInfo{
 		SnapID:   snaptest.AssertedSnapID("core18"),
 		Revision: snap.R(1),
 		RealName: "core18",
@@ -2781,33 +2763,21 @@
 	snapstatetest.InstallEssentialSnaps(c, s.state, "core20", nil, nil)
 
 	// install snaps that will be needed for new model
-<<<<<<< HEAD
-	snapstatetest.InstallSnap(c, s.state, "name: pc-new\nversion: 1\ntype: gadget\nbase: core20-new", nil, true, &snap.SideInfo{
-=======
-	snapstatetest.InstallSnap(c, s.state, "name: pc-new\nversion: 1\ntype: gadget\nbase: core20-new", &snap.SideInfo{
->>>>>>> 4f18d968
+	snapstatetest.InstallSnap(c, s.state, "name: pc-new\nversion: 1\ntype: gadget\nbase: core20-new", nil, &snap.SideInfo{
 		SnapID:   snaptest.AssertedSnapID("pc-new"),
 		Revision: snap.R(222),
 		RealName: "pc-new",
 		Channel:  "20/stable",
 	}, snapstatetest.InstallSnapOptions{Required: true})
 
-<<<<<<< HEAD
-	snapstatetest.InstallSnap(c, s.state, "name: pc-kernel-new\nversion: 1\ntype: kernel\n", nil, true, &snap.SideInfo{
-=======
-	snapstatetest.InstallSnap(c, s.state, "name: pc-kernel-new\nversion: 1\ntype: kernel\n", &snap.SideInfo{
->>>>>>> 4f18d968
+	snapstatetest.InstallSnap(c, s.state, "name: pc-kernel-new\nversion: 1\ntype: kernel\n", nil, &snap.SideInfo{
 		SnapID:   snaptest.AssertedSnapID("pc-kernel-new"),
 		Revision: snap.R(222),
 		RealName: "pc-kernel-new",
 		Channel:  "20/stable",
 	}, snapstatetest.InstallSnapOptions{Required: true})
 
-<<<<<<< HEAD
-	snapstatetest.InstallSnap(c, s.state, "name: core20-new\nversion: 1\ntype: base\n", nil, true, &snap.SideInfo{
-=======
-	snapstatetest.InstallSnap(c, s.state, "name: core20-new\nversion: 1\ntype: base\n", &snap.SideInfo{
->>>>>>> 4f18d968
+	snapstatetest.InstallSnap(c, s.state, "name: core20-new\nversion: 1\ntype: base\n", nil, &snap.SideInfo{
 		SnapID:   snaptest.AssertedSnapID("core20-new"),
 		Revision: snap.R(222),
 		RealName: "core20-new",
@@ -3050,33 +3020,21 @@
 	snapstatetest.InstallEssentialSnaps(c, s.state, "core20", nil, nil)
 
 	// install snaps that will be needed for new model
-<<<<<<< HEAD
-	snapstatetest.InstallSnap(c, s.state, "name: pc-new\nversion: 1\ntype: gadget\nbase: core20-new", nil, true, &snap.SideInfo{
-=======
-	snapstatetest.InstallSnap(c, s.state, "name: pc-new\nversion: 1\ntype: gadget\nbase: core20-new", &snap.SideInfo{
->>>>>>> 4f18d968
+	snapstatetest.InstallSnap(c, s.state, "name: pc-new\nversion: 1\ntype: gadget\nbase: core20-new", nil, &snap.SideInfo{
 		SnapID:   snaptest.AssertedSnapID("pc-new"),
 		Revision: snap.R(222),
 		RealName: "pc-new",
 		Channel:  "20/stable",
 	}, snapstatetest.InstallSnapOptions{Required: true})
 
-<<<<<<< HEAD
-	snapstatetest.InstallSnap(c, s.state, "name: pc-kernel-new\nversion: 1\ntype: kernel\n", nil, true, &snap.SideInfo{
-=======
-	snapstatetest.InstallSnap(c, s.state, "name: pc-kernel-new\nversion: 1\ntype: kernel\n", &snap.SideInfo{
->>>>>>> 4f18d968
+	snapstatetest.InstallSnap(c, s.state, "name: pc-kernel-new\nversion: 1\ntype: kernel\n", nil, &snap.SideInfo{
 		SnapID:   snaptest.AssertedSnapID("pc-kernel-new"),
 		Revision: snap.R(222),
 		RealName: "pc-kernel-new",
 		Channel:  "20/stable",
 	}, snapstatetest.InstallSnapOptions{Required: true})
 
-<<<<<<< HEAD
-	snapstatetest.InstallSnap(c, s.state, "name: core20-new\nversion: 1\ntype: base\n", nil, true, &snap.SideInfo{
-=======
-	snapstatetest.InstallSnap(c, s.state, "name: core20-new\nversion: 1\ntype: base\n", &snap.SideInfo{
->>>>>>> 4f18d968
+	snapstatetest.InstallSnap(c, s.state, "name: core20-new\nversion: 1\ntype: base\n", nil, &snap.SideInfo{
 		SnapID:   snaptest.AssertedSnapID("core20-new"),
 		Revision: snap.R(222),
 		RealName: "core20-new",
@@ -7058,23 +7016,23 @@
 	s.state.Set("seeded", true)
 	s.state.Set("refresh-privacy-key", "some-privacy-key")
 
-	snapstatetest.InstallEssentialSnaps(c, s.state, "core22", nil)
-
-	snapstatetest.InstallSnap(c, s.state, "name: pc\nversion: 1\ntype: gadget\nbase: core22", &snap.SideInfo{
+	snapstatetest.InstallEssentialSnaps(c, s.state, "core22", nil, nil)
+
+	snapstatetest.InstallSnap(c, s.state, "name: pc\nversion: 1\ntype: gadget\nbase: core22", nil, &snap.SideInfo{
 		SnapID:   snaptest.AssertedSnapID("pc"),
 		Revision: snap.R(1),
 		RealName: "pc",
 		Channel:  "latest/stable",
 	}, snapstatetest.InstallSnapOptions{Required: true})
 
-	snapstatetest.InstallSnap(c, s.state, "name: pc-kernel\nversion: 1\ntype: kernel\n", &snap.SideInfo{
+	snapstatetest.InstallSnap(c, s.state, "name: pc-kernel\nversion: 1\ntype: kernel\n", nil, &snap.SideInfo{
 		SnapID:   snaptest.AssertedSnapID("pc-kernel"),
 		Revision: snap.R(1),
 		RealName: "pc-kernel",
 		Channel:  "latest/stable",
 	}, snapstatetest.InstallSnapOptions{Required: true})
 
-	snapstatetest.InstallSnap(c, s.state, "name: core22\nversion: 1\ntype: base\n", &snap.SideInfo{
+	snapstatetest.InstallSnap(c, s.state, "name: core22\nversion: 1\ntype: base\n", nil, &snap.SideInfo{
 		SnapID:   snaptest.AssertedSnapID("core22"),
 		Revision: snap.R(1),
 		RealName: "core22",
@@ -7085,14 +7043,14 @@
 	// require the older revisions. this should result in the remodeling code
 	// finding the older revisions, and calling UpdateWithDeviceContext to swap
 	// to them.
-	baseInfo := snapstatetest.InstallSnap(c, s.state, "name: core22\nversion: 1\ntype: base\n", &snap.SideInfo{
+	baseInfo := snapstatetest.InstallSnap(c, s.state, "name: core22\nversion: 1\ntype: base\n", nil, &snap.SideInfo{
 		SnapID:   snaptest.AssertedSnapID("core22"),
 		Revision: snap.R(2),
 		RealName: "core22",
 		Channel:  "latest/stable",
 	}, snapstatetest.InstallSnapOptions{Required: true, PreserveSequence: true})
 
-	kernelInfo := snapstatetest.InstallSnap(c, s.state, "name: pc-kernel\nversion: 1\ntype: kernel\n", &snap.SideInfo{
+	kernelInfo := snapstatetest.InstallSnap(c, s.state, "name: pc-kernel\nversion: 1\ntype: kernel\n", nil, &snap.SideInfo{
 		SnapID:   snaptest.AssertedSnapID("pc-kernel"),
 		Revision: snap.R(2),
 		RealName: "pc-kernel",
