--- conflicted
+++ resolved
@@ -519,12 +519,6 @@
 		return nil, err
 	}
 
-<<<<<<< HEAD
-	addExistingSnapTasks := snapstate.LinkNewBaseOrKernel
-	if ms.newModelSnap != nil && ms.newModelSnap.SnapType == "gadget" {
-		addExistingSnapTasks = snapstate.SwitchToNewGadget
-	}
-
 	revOpts := &snapstate.RevisionOptions{
 		Channel:  newModelSnapChannel,
 		Revision: ms.newSnapRevision,
@@ -534,8 +528,6 @@
 		revOpts.ValidationSets = ms.newModelValidationSets
 	}
 
-=======
->>>>>>> c21489d6
 	if ms.currentSnap == ms.newSnap {
 		// new model uses the same base, kernel or gadget snap
 		channelChanged := false
@@ -591,21 +583,16 @@
 		}
 	}
 
-<<<<<<< HEAD
 	revisionChanged, err := installedSnapRevisionChanged(st, ms.newSnap, ms.newSnapRevision)
 	if err != nil {
 		return nil, err
 	}
 
 	if !channelChanged && !revisionChanged {
-		return addExistingSnapTasks(st, ms.newSnap, fromChange)
-=======
-	if !changed {
 		if ms.newModelSnap != nil && ms.newModelSnap.SnapType == "gadget" {
 			return snapstate.SwitchToNewGadget(st, ms.newSnap, fromChange)
 		}
 		return snapstate.LinkNewBaseOrKernel(st, ms.newSnap, fromChange)
->>>>>>> c21489d6
 	}
 
 	ts, err := remodelVar.UpdateWithDeviceContext(st,
@@ -684,7 +671,6 @@
 	return nil
 }
 
-<<<<<<< HEAD
 func resolveValidationSetAssertion(seq *asserts.AtSequence, db asserts.RODatabase) (asserts.Assertion, error) {
 	if seq.Sequence <= 0 {
 		hdrs, err := asserts.HeadersFromSequenceKey(seq.Type, seq.SequenceKey)
@@ -775,7 +761,8 @@
 	}
 
 	return nil
-=======
+}
+
 // tasksForEssentialSnap returns tasks for essential snaps (actually,
 // except for the snapd snap).
 func tasksForEssentialSnap(ctx context.Context, st *state.State,
@@ -855,11 +842,10 @@
 		// new model changes snapd channel
 		userID := 0
 		return remodelVar.UpdateWithDeviceContext(st,
-			pathSi, "snapd", newSnapdChannel, userID,
+			pathSi, "snapd", &snapstate.RevisionOptions{Channel: newSnapdChannel}, userID,
 			snapstate.Flags{NoReRefresh: true}, deviceCtx, fromChange)
 	}
 	return nil, nil
->>>>>>> c21489d6
 }
 
 func remodelTasks(ctx context.Context, st *state.State, current, new *asserts.Model,
@@ -890,7 +876,6 @@
 	localSnapsRequired := len(localSnaps) > 0
 	remodelVar := remodelVariant{localSnapsRequired: localSnapsRequired}
 
-<<<<<<< HEAD
 	validationSets, err := verifyModelValidationSets(new, st, deviceCtx, localSnapsRequired)
 	if err != nil {
 		return nil, err
@@ -906,72 +891,14 @@
 
 	vSetKeys := validationSets.Keys()
 
-	// kernel
-	kms := modelSnapsForRemodel{
-		currentSnap:            current.Kernel(),
-		currentModelSnap:       current.KernelSnap(),
-		new:                    new,
-		newSnap:                new.Kernel(),
-		newModelSnap:           new.KernelSnap(),
-		newSnapRevision:        snapRevisions[new.Kernel()],
-		newModelValidationSets: vSetKeys,
-	}
-	kernPathSi := sideInfoAndPathFromID(localSnaps, paths, new.KernelSnap().SnapID)
-	ts, err := remodelEssentialSnapTasks(ctx, st, kernPathSi, kms, remodelVar, deviceCtx, fromChange)
-=======
 	// First handle snapd as a special case
 	ts, err := remodelSnapdSnapTasks(st, new, localSnaps, paths, remodelVar, deviceCtx, fromChange)
->>>>>>> c21489d6
 	if err != nil {
 		return nil, err
 	}
 	if ts != nil {
 		tss = append(tss, ts)
 	}
-<<<<<<< HEAD
-	snapsAccountedFor[new.Kernel()] = true
-	// base
-	bms := modelSnapsForRemodel{
-		currentSnap:            current.Base(),
-		currentModelSnap:       current.BaseSnap(),
-		new:                    new,
-		newSnap:                new.Base(),
-		newModelSnap:           new.BaseSnap(),
-		newSnapRevision:        snapRevisions[new.Base()],
-		newModelValidationSets: vSetKeys,
-	}
-	var basePathSi *pathSideInfo
-	// base might not set on UC16 models
-	if new.BaseSnap() != nil {
-		basePathSi = sideInfoAndPathFromID(localSnaps, paths, new.BaseSnap().SnapID)
-	}
-	ts, err = remodelEssentialSnapTasks(ctx, st, basePathSi, bms, remodelVar, deviceCtx, fromChange)
-	if err != nil {
-		return nil, err
-	}
-	if ts != nil {
-		tss = append(tss, ts)
-	}
-	snapsAccountedFor[new.Base()] = true
-	// gadget
-	gms := modelSnapsForRemodel{
-		currentSnap:            current.Gadget(),
-		currentModelSnap:       current.GadgetSnap(),
-		new:                    new,
-		newSnap:                new.Gadget(),
-		newModelSnap:           new.GadgetSnap(),
-		newSnapRevision:        snapRevisions[new.Gadget()],
-		newModelValidationSets: vSetKeys,
-	}
-	gadgetPathSi := sideInfoAndPathFromID(localSnaps, paths, new.GadgetSnap().SnapID)
-	ts, err = remodelEssentialSnapTasks(ctx, st, gadgetPathSi, gms, remodelVar, deviceCtx, fromChange)
-	if err != nil {
-		return nil, err
-	}
-	if ts != nil {
-		tss = append(tss, ts)
-		if err := updateNeededSnapsFromTs(ts); err != nil {
-=======
 	snapsAccountedFor["snapd"] = true
 
 	// In the order: kernel, boot base, gadget
@@ -984,7 +911,6 @@
 			modelSnap.SnapType, current, new, localSnaps, paths,
 			deviceCtx, fromChange)
 		if err != nil {
->>>>>>> c21489d6
 			return nil, err
 		}
 		if ts != nil {
@@ -1045,11 +971,7 @@
 
 		if needsInstall {
 			ts, err := remodelVar.InstallWithDeviceContext(ctx, st,
-<<<<<<< HEAD
 				snapPathSi, modelSnap.SnapName(), revOpts,
-=======
-				snapPathSi, modelSnap.SnapName(), newModelSnapChannel,
->>>>>>> c21489d6
 				userID, snapstate.Flags{Required: true}, deviceCtx,
 				fromChange)
 			if err != nil {
@@ -1066,7 +988,6 @@
 
 		// the snap is already installed and has its default channel declared in
 		// the model, but the local install may be tracking a different channel
-<<<<<<< HEAD
 		channelChanged, err := installedSnapChannelChanged(st, modelSnap.SnapName(), newModelSnapChannel)
 		if err != nil {
 			return nil, err
@@ -1076,9 +997,6 @@
 		revisionChanged, err := installedSnapRevisionChanged(
 			st, modelSnap.SnapName(), snapRevisions[modelSnap.SnapName()],
 		)
-=======
-		changed, err := installedSnapChannelChanged(st, modelSnap.SnapName(), newModelSnapChannel)
->>>>>>> c21489d6
 		if err != nil {
 			return nil, err
 		}
@@ -1089,21 +1007,12 @@
 		// accounted for
 		// 2. the snap channel or revision is not being modified so grab
 		// whatever is required for the current revision
-<<<<<<< HEAD
 		if channelChanged || revisionChanged {
 			ts, err := remodelVar.UpdateWithDeviceContext(st,
 				snapPathSi, modelSnap.SnapName(),
 				revOpts, userID, snapstate.Flags{NoReRefresh: true},
 				deviceCtx, fromChange,
 			)
-=======
-		if changed {
-			ts, err := remodelVar.UpdateWithDeviceContext(st,
-				snapPathSi, modelSnap.SnapName(),
-				newModelSnapChannel, userID,
-				snapstate.Flags{NoReRefresh: true},
-				deviceCtx, fromChange)
->>>>>>> c21489d6
 			if err != nil {
 				return nil, err
 			}
