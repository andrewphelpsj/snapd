--- conflicted
+++ resolved
@@ -82,25 +82,9 @@
 	}
 	kernelDir := kernelInfo.MountDir()
 
-<<<<<<< HEAD
-	modeEnv, err := m.maybeReadModeenv()
-	if err != nil {
-		return err
-	}
-	if modeEnv == nil {
-		return fmt.Errorf("missing modeenv, cannot proceed")
-	}
-
-	args := []string{
-		// create partitions missing from the device
-		"create-partitions",
-		// mount filesystems after they're created
-		"--mount",
-=======
 	// bootstrap
 	bopts := bootstrap.Options{
 		Mount: true,
->>>>>>> 8d1d9f8f
 	}
 	useEncryption, err := checkEncryption(deviceCtx.Model())
 	if err != nil {
@@ -108,26 +92,6 @@
 	}
 	if useEncryption {
 		fdeDir := "var/lib/snapd/device/fde"
-<<<<<<< HEAD
-		args = append(args,
-			// enable data encryption
-			"--encrypt",
-			// location to store the keyfile
-			"--key-file", filepath.Join(boot.InitramfsEncryptionKeyDir, "ubuntu-data.sealed-key"),
-			// location to store the recovery keyfile
-			"--recovery-key-file", filepath.Join(boot.InitramfsWritableDir, fdeDir, "recovery.key"),
-			// location to store the recovery keyfile
-			"--tpm-lockout-auth", filepath.Join(boot.InitramfsWritableDir, fdeDir, "tpm-lockout-auth"),
-			// location to store the authorization policy update data
-			"--policy-update-data-file", filepath.Join(boot.InitramfsWritableDir, fdeDir, "policy-update-data"),
-			// path to the kernel to install
-			"--kernel", filepath.Join(kernelDir, "kernel.efi"),
-			// the label of the system to be installed
-			"--system-label", modeEnv.RecoverySystem,
-		)
-	}
-	args = append(args, gadgetDir)
-=======
 		bopts.Encrypt = true
 		bopts.KeyFile = filepath.Join(boot.InitramfsEncryptionKeyDir, "ubuntu-data.sealed-key")
 		bopts.RecoveryKeyFile = filepath.Join(boot.InitramfsWritableDir, fdeDir, "recovery.key")
@@ -135,7 +99,6 @@
 		bopts.PolicyUpdateDataFile = filepath.Join(boot.InitramfsWritableDir, fdeDir, "policy-update-data")
 		bopts.KernelPath = filepath.Join(kernelDir, "kernel.efi")
 	}
->>>>>>> 8d1d9f8f
 
 	// run the create partition code
 	logger.Noticef("create and deploy partitions")
