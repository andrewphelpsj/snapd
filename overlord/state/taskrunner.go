--- conflicted
+++ resolved
@@ -71,11 +71,7 @@
 	return r.handlers
 }
 
-<<<<<<< HEAD
-// propagateError sets to ErrorStatus all tasks directly and indirectly waiting on t.
-=======
 // propagateError sets all tasks directly and indirectly waiting on t to ErrorStatus.
->>>>>>> 00b4148f
 func propagateError(task *Task) {
 	mark := append([]*Task(nil), task.HaltTasks()...)
 	i := 0
