--- conflicted
+++ resolved
@@ -893,7 +893,7 @@
 	// as well as the services which are not present in this revision, but were
 	// present and disabled in a previous one and as such should be kept inside
 	// snapst for persistent storage.
-	svcsToSave, svcsToDisable, err := ComputeMissingDisabledServices(snapst, oldInfo)
+	svcsToSave, svcsToDisable, err := missingDisabledServices(snapst.LastActiveDisabledServices, oldInfo)
 	if err != nil {
 		return err
 	}
@@ -1056,22 +1056,12 @@
 	return osutil.AtomicWriteFile(p, b, 0644, 0)
 }
 
-<<<<<<< HEAD
-// ComputeMissingDisabledServices returns a list of services that were disabled
-// that are currently missing from the specific snap info (i.e. they were
-// renamed in this snap info), as well as a list of disabled services that are
-// present in this snap info.
-// note that the union of the missing and found svc lists should be exactly
-// equal to st.LastActiveDisabledServices.
-func ComputeMissingDisabledServices(st *SnapState, info *snap.Info) ([]string, []string, error) {
-=======
 // missingDisabledServices returns a list of services that were disabled
 // that are currently missing from the specific snap info (i.e. they were
 // renamed in this snap info), as well as a list of disabled services that are
 // present in this snap info.
 // the first arg is the disabled services when the snap was last active
 func missingDisabledServices(svcs []string, info *snap.Info) ([]string, []string, error) {
->>>>>>> 74a3d603
 	// make a copy of all the previously disabled services that we will remove
 	// from, as well as an empty list to add to for the found services
 	missingSvcs := []string{}
@@ -1079,11 +1069,7 @@
 
 	// for all the previously disabled services, check if they are in the
 	// current snap info revision as services or not
-<<<<<<< HEAD
-	for _, disabledSvcName := range st.LastActiveDisabledServices {
-=======
 	for _, disabledSvcName := range svcs {
->>>>>>> 74a3d603
 		// check if the service is an app _and_ is a service
 		if app, ok := info.Apps[disabledSvcName]; ok && app.IsService() {
 			foundSvcs = append(foundSvcs, disabledSvcName)
@@ -1181,7 +1167,7 @@
 	// as well as the services which are not present in this revision, but were
 	// present and disabled in a previous one and as such should be kept inside
 	// snapst for persistent storage
-	svcsToSave, svcsToDisable, err := ComputeMissingDisabledServices(snapst, newInfo)
+	svcsToSave, svcsToDisable, err := missingDisabledServices(snapst.LastActiveDisabledServices, newInfo)
 	if err != nil {
 		return err
 	}
