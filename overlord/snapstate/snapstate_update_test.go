// -*- Mode: Go; indent-tabs-mode: t -*-

/*
 * Copyright (C) 2016-2020 Canonical Ltd
 *
 * This program is free software: you can redistribute it and/or modify
 * it under the terms of the GNU General Public License version 3 as
 * published by the Free Software Foundation.
 *
 * This program is distributed in the hope that it will be useful,
 * but WITHOUT ANY WARRANTY; without even the implied warranty of
 * MERCHANTABILITY or FITNESS FOR A PARTICULAR PURPOSE.  See the
 * GNU General Public License for more details.
 *
 * You should have received a copy of the GNU General Public License
 * along with this program.  If not, see <http://www.gnu.org/licenses/>.
 *
 */

package snapstate_test

import (
	"context"
	"errors"
	"fmt"
	"os"
	"path/filepath"
	"sort"
	"time"

	. "gopkg.in/check.v1"
	"gopkg.in/tomb.v2"

	"github.com/snapcore/snapd/asserts"
	"github.com/snapcore/snapd/asserts/snapasserts"
	"github.com/snapcore/snapd/dirs"
	"github.com/snapcore/snapd/interfaces"
	"github.com/snapcore/snapd/interfaces/ifacetest"
	"github.com/snapcore/snapd/osutil"
	"github.com/snapcore/snapd/overlord/assertstate"
	"github.com/snapcore/snapd/overlord/auth"

	// So it registers Configure.
	_ "github.com/snapcore/snapd/overlord/configstate"
	"github.com/snapcore/snapd/overlord/configstate/config"
	"github.com/snapcore/snapd/overlord/ifacestate/ifacerepo"
	"github.com/snapcore/snapd/overlord/snapstate"
	"github.com/snapcore/snapd/overlord/snapstate/snapstatetest"
	"github.com/snapcore/snapd/overlord/state"
	"github.com/snapcore/snapd/release"
	"github.com/snapcore/snapd/snap"
	"github.com/snapcore/snapd/snap/snaptest"
	"github.com/snapcore/snapd/store"
	"github.com/snapcore/snapd/testutil"
)

func verifyUpdateTasks(c *C, opts, discards int, ts *state.TaskSet, st *state.State) {
	kinds := taskKinds(ts.Tasks())

	expected := []string{
		"prerequisites",
		"download-snap",
		"validate-snap",
		"mount-snap",
	}
	expected = append(expected, "run-hook[pre-refresh]")
	if opts&unlinkBefore != 0 {
		expected = append(expected,
			"stop-snap-services",
		)
	}
	if opts&unlinkBefore != 0 {
		expected = append(expected,
			"remove-aliases",
			"unlink-current-snap",
		)
	}
	if opts&updatesGadget != 0 {
		expected = append(expected,
			"update-gadget-assets",
			"update-gadget-cmdline")
	}
	expected = append(expected,
		"copy-snap-data",
		"setup-profiles",
		"link-snap",
	)
	if opts&maybeCore != 0 {
		expected = append(expected, "setup-profiles")
	}
	expected = append(expected,
		"auto-connect",
		"set-auto-aliases",
		"setup-aliases",
		"run-hook[post-refresh]",
		"start-snap-services")

	c.Assert(ts.Tasks()[len(expected)-2].Summary(), Matches, `Run post-refresh hook of .*`)
	for i := 0; i < discards; i++ {
		expected = append(expected,
			"clear-snap",
			"discard-snap",
		)
	}
	if opts&cleanupAfter != 0 {
		expected = append(expected,
			"cleanup",
		)
	}
	expected = append(expected,
		"run-hook[configure]",
		"run-hook[check-health]",
	)
	if opts&doesReRefresh != 0 {
		expected = append(expected, "check-rerefresh")
	}

	c.Assert(kinds, DeepEquals, expected)
}

func (s *snapmgrTestSuite) TestUpdateDoesGC(c *C) {
	s.state.Lock()
	defer s.state.Unlock()
	restore := release.MockOnClassic(false)
	defer restore()

	snapstate.Set(s.state, "some-snap", &snapstate.SnapState{
		Active: true,
		Sequence: []*snap.SideInfo{
			{RealName: "some-snap", SnapID: "some-snap-id", Revision: snap.R(1)},
			{RealName: "some-snap", SnapID: "some-snap-id", Revision: snap.R(2)},
			{RealName: "some-snap", SnapID: "some-snap-id", Revision: snap.R(3)},
			{RealName: "some-snap", SnapID: "some-snap-id", Revision: snap.R(4)},
		},
		Current:  snap.R(4),
		SnapType: "app",
	})

	chg := s.state.NewChange("update", "update a snap")
	ts, err := snapstate.Update(s.state, "some-snap", &snapstate.RevisionOptions{Channel: "some-channel"}, s.user.ID, snapstate.Flags{})
	c.Assert(err, IsNil)
	chg.AddAll(ts)

	s.state.Unlock()
	defer s.se.Stop()
	s.settle(c)
	s.state.Lock()

	// ensure garbage collection runs as the last tasks
	expectedTail := fakeOps{
		{
			op:   "link-snap",
			path: filepath.Join(dirs.SnapMountDir, "some-snap/11"),
		},
		{
			op:    "auto-connect:Doing",
			name:  "some-snap",
			revno: snap.R(11),
		},
		{
			op: "update-aliases",
		},
		{
			op:   "remove-snap-data",
			path: filepath.Join(dirs.SnapMountDir, "some-snap/1"),
		},
		{
			op:    "remove-snap-files",
			path:  filepath.Join(dirs.SnapMountDir, "some-snap/1"),
			stype: "app",
		},
		{
			op:   "remove-snap-data",
			path: filepath.Join(dirs.SnapMountDir, "some-snap/2"),
		},
		{
			op:    "remove-snap-files",
			path:  filepath.Join(dirs.SnapMountDir, "some-snap/2"),
			stype: "app",
		},
		{
			op:    "cleanup-trash",
			name:  "some-snap",
			revno: snap.R(11),
		},
	}

	opsTail := s.fakeBackend.ops[len(s.fakeBackend.ops)-len(expectedTail):]
	c.Assert(opsTail.Ops(), DeepEquals, expectedTail.Ops())
	c.Check(opsTail, DeepEquals, expectedTail)
}

func (s *snapmgrTestSuite) TestUpdateScenarios(c *C) {
	// TODO: also use channel-for-7 or equiv to check updates that are switches
	for k, t := range switchScenarios {
		s.testUpdateScenario(c, k, t)
	}
}

func (s *snapmgrTestSuite) testUpdateScenario(c *C, desc string, t switchScenario) {
	// reset
	s.fakeBackend.ops = nil

	comment := Commentf("%q (%+v)", desc, t)
	si := snap.SideInfo{
		RealName: "some-snap",
		Revision: snap.R(7),
		Channel:  t.chanFrom,
		SnapID:   "some-snap-id",
	}

	s.state.Lock()
	defer s.state.Unlock()

	snapstate.Set(s.state, "some-snap", &snapstate.SnapState{
		Sequence:        []*snap.SideInfo{&si},
		Active:          true,
		Current:         si.Revision,
		TrackingChannel: t.chanFrom,
		CohortKey:       t.cohFrom,
	})

	chg := s.state.NewChange("update-snap", t.summary)
	ts, err := snapstate.Update(s.state, "some-snap", &snapstate.RevisionOptions{
		Channel:     t.chanTo,
		CohortKey:   t.cohTo,
		LeaveCohort: t.cohFrom != "" && t.cohTo == "",
	}, 0, snapstate.Flags{})
	c.Assert(err, IsNil, comment)
	chg.AddAll(ts)

	s.state.Unlock()
	s.settle(c)
	s.state.Lock()

	// switch is not really really doing anything backend related
	c.Assert(s.fakeBackend.ops.Ops(), DeepEquals, []string{
		"storesvc-snap-action",
		"storesvc-snap-action:action",
		"storesvc-download",
		"validate-snap:Doing",
		"current",
		"open-snap-file",
		"setup-snap",
		"remove-snap-aliases",
		"unlink-snap",
		"copy-data",
		"setup-profiles:Doing",
		"candidate",
		"link-snap",
		"auto-connect:Doing",
		"update-aliases",
		"cleanup-trash",
	}, comment)

	expectedChanTo := t.chanTo
	if t.chanTo == "" {
		expectedChanTo = t.chanFrom
	}
	expectedCohTo := t.cohTo

	// ensure the desired channel/cohort has changed
	var snapst snapstate.SnapState
	err = snapstate.Get(s.state, "some-snap", &snapst)
	c.Assert(err, IsNil, comment)
	c.Assert(snapst.TrackingChannel, Equals, expectedChanTo, comment)
	c.Assert(snapst.CohortKey, Equals, expectedCohTo, comment)

	// ensure the current info *has* changed
	info, err := snapst.CurrentInfo()
	c.Assert(err, IsNil, comment)
	c.Assert(info.Channel, Equals, expectedChanTo, comment)
}

func (s *snapmgrTestSuite) TestUpdateTasksWithOldCurrent(c *C) {
	s.state.Lock()
	defer s.state.Unlock()
	restore := release.MockOnClassic(false)
	defer restore()

	si1 := &snap.SideInfo{RealName: "some-snap", SnapID: "some-snap-id", Revision: snap.R(1)}
	si2 := &snap.SideInfo{RealName: "some-snap", SnapID: "some-snap-id", Revision: snap.R(2)}
	si3 := &snap.SideInfo{RealName: "some-snap", SnapID: "some-snap-id", Revision: snap.R(3)}
	si4 := &snap.SideInfo{RealName: "some-snap", SnapID: "some-snap-id", Revision: snap.R(4)}
	snapstate.Set(s.state, "some-snap", &snapstate.SnapState{
		Active:          true,
		TrackingChannel: "latest/edge",
		Sequence:        []*snap.SideInfo{si1, si2, si3, si4},
		Current:         snap.R(2),
		SnapType:        "app",
	})

	// run the update
	ts, err := snapstate.Update(s.state, "some-snap", &snapstate.RevisionOptions{Channel: "some-channel"}, s.user.ID, snapstate.Flags{})
	c.Assert(err, IsNil)

	verifyUpdateTasks(c, unlinkBefore|cleanupAfter|doesReRefresh, 2, ts, s.state)

	// and ensure that it will remove the revisions after "current"
	// (si3, si4)
	var snapsup snapstate.SnapSetup
	tasks := ts.Tasks()

	i := len(tasks) - 8
	c.Check(tasks[i].Kind(), Equals, "clear-snap")
	err = tasks[i].Get("snap-setup", &snapsup)
	c.Assert(err, IsNil)
	c.Check(snapsup.Revision(), Equals, si3.Revision)

	i = len(tasks) - 6
	c.Check(tasks[i].Kind(), Equals, "clear-snap")
	err = tasks[i].Get("snap-setup", &snapsup)
	c.Assert(err, IsNil)
	c.Check(snapsup.Revision(), Equals, si4.Revision)
}

func (s *snapmgrTestSuite) TestUpdateCanDoBackwards(c *C) {
	si7 := snap.SideInfo{
		RealName: "some-snap",
		SnapID:   "some-snap-id",
		Revision: snap.R(7),
	}
	si11 := snap.SideInfo{
		RealName: "some-snap",
		SnapID:   "some-snap-id",
		Revision: snap.R(11),
	}

	s.state.Lock()
	defer s.state.Unlock()

	snapstate.Set(s.state, "some-snap", &snapstate.SnapState{
		Active:   true,
		Sequence: []*snap.SideInfo{&si7, &si11},
		Current:  si11.Revision,
		SnapType: "app",
	})

	chg := s.state.NewChange("refresh", "refresh a snap")
	ts, err := snapstate.Update(s.state, "some-snap", &snapstate.RevisionOptions{Revision: snap.R(7)}, s.user.ID, snapstate.Flags{})
	c.Assert(err, IsNil)
	chg.AddAll(ts)

	s.state.Unlock()
	defer s.se.Stop()
	s.settle(c)
	s.state.Lock()
	expected := fakeOps{
		{
			op:   "remove-snap-aliases",
			name: "some-snap",
		},
		{
			op:   "unlink-snap",
			path: filepath.Join(dirs.SnapMountDir, "some-snap/11"),
		},
		{
			op:   "copy-data",
			path: filepath.Join(dirs.SnapMountDir, "some-snap/7"),
			old:  filepath.Join(dirs.SnapMountDir, "some-snap/11"),
		},
		{
			op:    "setup-profiles:Doing",
			name:  "some-snap",
			revno: snap.R(7),
		},
		{
			op: "candidate",
			sinfo: snap.SideInfo{
				RealName: "some-snap",
				SnapID:   "some-snap-id",
				Channel:  "",
				Revision: snap.R(7),
			},
		},
		{
			op:   "link-snap",
			path: filepath.Join(dirs.SnapMountDir, "some-snap/7"),
		},
		{
			op:    "auto-connect:Doing",
			name:  "some-snap",
			revno: snap.R(7),
		},
		{
			op: "update-aliases",
		},
		{
			op:    "cleanup-trash",
			name:  "some-snap",
			revno: snap.R(7),
		},
	}
	// start with an easier-to-read error if this fails:
	c.Assert(s.fakeBackend.ops.Ops(), DeepEquals, expected.Ops())
	c.Assert(s.fakeBackend.ops, DeepEquals, expected)
}

func revs(seq []*snap.SideInfo) []int {
	revs := make([]int, len(seq))
	for i, si := range seq {
		revs[i] = si.Revision.N
	}

	return revs
}

type opSeqOpts struct {
	revert  bool
	fail    bool
	before  []int
	current int
	via     int
	after   []int
}

// build a SnapState with a revision sequence given by `before` and a
// current revision of `current`. Then refresh --revision via. Then
// check the revision sequence is as in `after`.
func (s *snapmgrTestSuite) testOpSequence(c *C, opts *opSeqOpts) (*snapstate.SnapState, *state.TaskSet) {
	s.state.Lock()
	defer s.state.Unlock()

	seq := make([]*snap.SideInfo, len(opts.before))
	for i, n := range opts.before {
		seq[i] = &snap.SideInfo{RealName: "some-snap", SnapID: "some-snap-id", Revision: snap.R(n)}
	}

	snapstate.Set(s.state, "some-snap", &snapstate.SnapState{
		Active:          true,
		TrackingChannel: "latest/edge",
		Sequence:        seq,
		Current:         snap.R(opts.current),
		SnapType:        "app",
	})

	var chg *state.Change
	var ts *state.TaskSet
	var err error
	if opts.revert {
		chg = s.state.NewChange("revert", "revert a snap")
		ts, err = snapstate.RevertToRevision(s.state, "some-snap", snap.R(opts.via), snapstate.Flags{})
	} else {
		chg = s.state.NewChange("refresh", "refresh a snap")
		ts, err = snapstate.Update(s.state, "some-snap", &snapstate.RevisionOptions{Revision: snap.R(opts.via)}, s.user.ID, snapstate.Flags{})
	}
	c.Assert(err, IsNil)
	if opts.fail {
		tasks := ts.Tasks()
		var last *state.Task
		// don't make a task wait on rerefresh, that's bad
		for i := len(tasks) - 1; i > 0; i-- {
			last = tasks[i]
			if last.Kind() != "check-rerefresh" {
				break
			}
		}
		terr := s.state.NewTask("error-trigger", "provoking total undo")
		terr.WaitFor(last)
		if len(last.Lanes()) > 0 {
			lanes := last.Lanes()
			// sanity
			c.Assert(lanes, HasLen, 1)
			terr.JoinLane(lanes[0])
		}
		chg.AddTask(terr)
	}
	chg.AddAll(ts)

	s.state.Unlock()
	defer s.se.Stop()
	s.settle(c)
	s.state.Lock()

	var snapst snapstate.SnapState
	err = snapstate.Get(s.state, "some-snap", &snapst)
	c.Assert(err, IsNil)
	c.Check(revs(snapst.Sequence), DeepEquals, opts.after)

	return &snapst, ts
}

func (s *snapmgrTestSuite) testUpdateSequence(c *C, opts *opSeqOpts) *state.TaskSet {
	restore := release.MockOnClassic(false)
	defer restore()

	opts.revert = false
	snapst, ts := s.testOpSequence(c, opts)
	// update always ends with current==seq[-1]==via:
	c.Check(snapst.Current.N, Equals, opts.after[len(opts.after)-1])
	c.Check(snapst.Current.N, Equals, opts.via)

	c.Check(s.fakeBackend.ops.Count("copy-data"), Equals, 1)
	c.Check(s.fakeBackend.ops.First("copy-data"), DeepEquals, &fakeOp{
		op:   "copy-data",
		path: fmt.Sprintf(filepath.Join(dirs.SnapMountDir, "some-snap/%d"), opts.via),
		old:  fmt.Sprintf(filepath.Join(dirs.SnapMountDir, "some-snap/%d"), opts.current),
	})

	return ts
}

func (s *snapmgrTestSuite) testUpdateFailureSequence(c *C, opts *opSeqOpts) *state.TaskSet {
	restore := release.MockOnClassic(false)
	defer restore()

	opts.revert = false
	opts.after = opts.before
	s.fakeBackend.linkSnapFailTrigger = fmt.Sprintf(filepath.Join(dirs.SnapMountDir, "some-snap/%d"), opts.via)
	snapst, ts := s.testOpSequence(c, opts)
	// a failed update will always end with current unchanged
	c.Check(snapst.Current.N, Equals, opts.current)

	ops := s.fakeBackend.ops
	c.Check(ops.Count("copy-data"), Equals, 1)
	do := ops.First("copy-data")

	c.Check(ops.Count("undo-copy-snap-data"), Equals, 1)
	undo := ops.First("undo-copy-snap-data")

	do.op = undo.op
	c.Check(do, DeepEquals, undo) // i.e. they only differed in the op

	return ts
}

// testTotal*Failure fails *after* link-snap
func (s *snapmgrTestSuite) testTotalUpdateFailureSequence(c *C, opts *opSeqOpts) *state.TaskSet {
	restore := release.MockOnClassic(false)
	defer restore()

	opts.revert = false
	opts.fail = true
	snapst, ts := s.testOpSequence(c, opts)
	// a failed update will always end with current unchanged
	c.Check(snapst.Current.N, Equals, opts.current)

	ops := s.fakeBackend.ops
	c.Check(ops.Count("copy-data"), Equals, 1)
	do := ops.First("copy-data")

	c.Check(ops.Count("undo-copy-snap-data"), Equals, 1)
	undo := ops.First("undo-copy-snap-data")

	do.op = undo.op
	c.Check(do, DeepEquals, undo) // i.e. they only differed in the op

	return ts
}

func (s *snapmgrTestSuite) TestUpdateLayoutsChecksFeatureFlag(c *C) {
	s.state.Lock()
	defer s.state.Unlock()

	// When layouts are disabled we cannot refresh to a snap depending on the feature.
	tr := config.NewTransaction(s.state)
	tr.Set("core", "experimental.layouts", false)
	tr.Commit()

	snapstate.Set(s.state, "some-snap", &snapstate.SnapState{
		Active: true,
		Sequence: []*snap.SideInfo{
			{RealName: "some-snap", SnapID: "some-snap-id", Revision: snap.R(1)},
		},
		Current:  snap.R(1),
		SnapType: "app",
	})

	_, err := snapstate.Update(s.state, "some-snap", &snapstate.RevisionOptions{Channel: "channel-for-layout/stable"}, s.user.ID, snapstate.Flags{})
	c.Assert(err, ErrorMatches, "experimental feature disabled - test it by setting 'experimental.layouts' to true")

	// When layouts are enabled we can refresh to a snap depending on the feature.
	tr = config.NewTransaction(s.state)
	tr.Set("core", "experimental.layouts", true)
	tr.Commit()

	_, err = snapstate.Update(s.state, "some-snap", &snapstate.RevisionOptions{Channel: "channel-for-layout/stable"}, s.user.ID, snapstate.Flags{})
	c.Assert(err, IsNil)
}

func (s *snapmgrTestSuite) TestUpdateManyExplicitLayoutsChecksFeatureFlag(c *C) {
	s.state.Lock()
	defer s.state.Unlock()

	// When layouts are disabled we cannot refresh multiple snaps if one of them depends on the feature.
	tr := config.NewTransaction(s.state)
	tr.Set("core", "experimental.layouts", false)
	tr.Commit()

	snapstate.Set(s.state, "some-snap", &snapstate.SnapState{
		Active:          true,
		TrackingChannel: "channel-for-layout/stable",
		Sequence: []*snap.SideInfo{
			{RealName: "some-snap", SnapID: "some-snap-id", Revision: snap.R(1)},
		},
		Current:  snap.R(1),
		SnapType: "app",
	})

	_, _, err := snapstate.UpdateMany(context.Background(), s.state, []string{"some-snap"}, s.user.ID, nil)
	c.Assert(err, ErrorMatches, "experimental feature disabled - test it by setting 'experimental.layouts' to true")

	// When layouts are enabled we can refresh multiple snaps if one of them depends on the feature.
	tr = config.NewTransaction(s.state)
	tr.Set("core", "experimental.layouts", true)
	tr.Commit()

	_, _, err = snapstate.UpdateMany(context.Background(), s.state, []string{"some-snap"}, s.user.ID, nil)
	c.Assert(err, IsNil)
}

func (s *snapmgrTestSuite) TestUpdateManyLayoutsChecksFeatureFlag(c *C) {
	s.state.Lock()
	defer s.state.Unlock()

	// When layouts are disabled we cannot refresh multiple snaps if one of them depends on the feature.
	tr := config.NewTransaction(s.state)
	tr.Set("core", "experimental.layouts", false)
	tr.Commit()

	snapstate.Set(s.state, "some-snap", &snapstate.SnapState{
		Active:          true,
		TrackingChannel: "channel-for-layout/stable",
		Sequence: []*snap.SideInfo{
			{RealName: "some-snap", SnapID: "some-snap-id", Revision: snap.R(1)},
		},
		Current:  snap.R(1),
		SnapType: "app",
	})

	refreshes, _, err := snapstate.UpdateMany(context.Background(), s.state, nil, s.user.ID, nil)
	c.Assert(err, IsNil)
	c.Assert(refreshes, HasLen, 0)

	// When layouts are enabled we can refresh multiple snaps if one of them depends on the feature.
	tr = config.NewTransaction(s.state)
	tr.Set("core", "experimental.layouts", true)
	tr.Commit()

	refreshes, _, err = snapstate.UpdateMany(context.Background(), s.state, nil, s.user.ID, nil)
	c.Assert(err, IsNil)
	c.Assert(refreshes, DeepEquals, []string{"some-snap"})
}

func (s *snapmgrTestSuite) TestUpdateFailsEarlyOnEpochMismatch(c *C) {
	s.state.Lock()
	defer s.state.Unlock()

	snapstate.Set(s.state, "some-epoch-snap", &snapstate.SnapState{
		Active: true,
		Sequence: []*snap.SideInfo{
			{RealName: "some-epoch-snap", SnapID: "some-epoch-snap-id", Revision: snap.R(1)},
		},
		Current:  snap.R(1),
		SnapType: "app",
	})

	_, err := snapstate.Update(s.state, "some-epoch-snap", nil, 0, snapstate.Flags{})
	c.Assert(err, ErrorMatches, `cannot refresh "some-epoch-snap" to new revision 11 with epoch 42, because it can't read the current epoch of 13`)
}

func (s *snapmgrTestSuite) TestUpdateTasksPropagatesErrors(c *C) {
	s.state.Lock()
	defer s.state.Unlock()

	snapstate.Set(s.state, "some-snap", &snapstate.SnapState{
		Active:          true,
		TrackingChannel: "latest/edge",
		Sequence:        []*snap.SideInfo{{RealName: "some-snap", SnapID: "fakestore-please-error-on-refresh", Revision: snap.R(7)}},
		Current:         snap.R(7),
	})

	_, err := snapstate.Update(s.state, "some-snap", &snapstate.RevisionOptions{Channel: "some-channel"}, s.user.ID, snapstate.Flags{})
	c.Assert(err, ErrorMatches, `failing as requested`)
}

func (s *snapmgrTestSuite) TestUpdateTasks(c *C) {
	s.state.Lock()
	defer s.state.Unlock()

	snapstate.Set(s.state, "some-snap", &snapstate.SnapState{
		Active:          true,
		TrackingChannel: "latest/edge",
		Sequence:        []*snap.SideInfo{{RealName: "some-snap", SnapID: "some-snap-id", Revision: snap.R(7)}},
		Current:         snap.R(7),
		SnapType:        "app",
	})

	validateCalled := false
	happyValidateRefreshes := func(st *state.State, refreshes []*snap.Info, ignoreValidation map[string]bool, userID int, deviceCtx snapstate.DeviceContext) ([]*snap.Info, error) {
		validateCalled = true
		return refreshes, nil
	}
	// hook it up
	snapstate.ValidateRefreshes = happyValidateRefreshes

	ts, err := snapstate.Update(s.state, "some-snap", &snapstate.RevisionOptions{Channel: "some-channel"}, s.user.ID, snapstate.Flags{})
	c.Assert(err, IsNil)
	verifyUpdateTasks(c, unlinkBefore|cleanupAfter|doesReRefresh, 0, ts, s.state)
	c.Assert(s.state.TaskCount(), Equals, len(ts.Tasks()))

	c.Check(validateCalled, Equals, true)

	var snapsup snapstate.SnapSetup
	err = ts.Tasks()[0].Get("snap-setup", &snapsup)
	c.Assert(err, IsNil)

	c.Check(snapsup.Channel, Equals, "some-channel")
}

func (s *snapmgrTestSuite) TestUpdateAmendRunThrough(c *C) {
	si := snap.SideInfo{
		RealName: "some-snap",
		Revision: snap.R(-42),
	}
	snaptest.MockSnap(c, `name: some-snap`, &si)

	s.state.Lock()
	defer s.state.Unlock()

	snapstate.Set(s.state, "some-snap", &snapstate.SnapState{
		Active:          true,
		Sequence:        []*snap.SideInfo{&si},
		Current:         si.Revision,
		SnapType:        "app",
		TrackingChannel: "latest/stable",
	})

	chg := s.state.NewChange("refresh", "refresh a snap")
	ts, err := snapstate.Update(s.state, "some-snap", &snapstate.RevisionOptions{Channel: "some-channel"}, s.user.ID, snapstate.Flags{Amend: true})
	c.Assert(err, IsNil)
	chg.AddAll(ts)

	s.state.Unlock()
	defer s.se.Stop()
	s.settle(c)
	s.state.Lock()

	// ensure all our tasks ran
	c.Check(s.fakeStore.downloads, DeepEquals, []fakeDownload{{
		macaroon: s.user.StoreMacaroon,
		name:     "some-snap",
		target:   filepath.Join(dirs.SnapBlobDir, "some-snap_11.snap"),
	}})
	c.Check(s.fakeStore.seenPrivacyKeys["privacy-key"], Equals, true, Commentf("salts seen: %v", s.fakeStore.seenPrivacyKeys))
	c.Assert(s.fakeBackend.ops.Ops(), DeepEquals, []string{
		"storesvc-snap-action",
		"storesvc-snap-action:action",
		"storesvc-download",
		"validate-snap:Doing",
		"current",
		"open-snap-file",
		"setup-snap",
		"remove-snap-aliases",
		"unlink-snap",
		"copy-data",
		"setup-profiles:Doing",
		"candidate",
		"link-snap",
		"auto-connect:Doing",
		"update-aliases",
		"cleanup-trash",
	})
	// just check the interesting op
	c.Check(s.fakeBackend.ops[1], DeepEquals, fakeOp{
		op: "storesvc-snap-action:action",
		action: store.SnapAction{
			Action:       "install", // we asked for an Update, but an amend is actually an Install
			InstanceName: "some-snap",
			Channel:      "some-channel",
			Epoch:        snap.E("1*"), // in amend, epoch in the action is not nil!
			Flags:        store.SnapActionEnforceValidation,
		},
		revno:  snap.R(11),
		userID: 1,
	})

	task := ts.Tasks()[1]
	// verify snapSetup info
	var snapsup snapstate.SnapSetup
	err = task.Get("snap-setup", &snapsup)
	c.Assert(err, IsNil)
	c.Assert(snapsup, DeepEquals, snapstate.SnapSetup{
		Channel: "some-channel",
		UserID:  s.user.ID,

		SnapPath: filepath.Join(dirs.SnapBlobDir, "some-snap_11.snap"),
		DownloadInfo: &snap.DownloadInfo{
			DownloadURL: "https://some-server.com/some/path.snap",
			Size:        5,
		},
		SideInfo:  snapsup.SideInfo,
		Type:      snap.TypeApp,
		PlugsOnly: true,
		Flags:     snapstate.Flags{Amend: true},
	})
	c.Assert(snapsup.SideInfo, DeepEquals, &snap.SideInfo{
		RealName: "some-snap",
		Revision: snap.R(11),
		Channel:  "some-channel",
		SnapID:   "some-snap-id",
	})

	// verify services stop reason
	verifyStopReason(c, ts, "refresh")

	// check post-refresh hook
	task = ts.Tasks()[14]
	c.Assert(task.Kind(), Equals, "run-hook")
	c.Assert(task.Summary(), Matches, `Run post-refresh hook of "some-snap" snap if present`)

	// verify snaps in the system state
	var snapst snapstate.SnapState
	err = snapstate.Get(s.state, "some-snap", &snapst)
	c.Assert(err, IsNil)

	c.Assert(snapst.Active, Equals, true)
	c.Assert(snapst.Sequence, HasLen, 2)
	c.Assert(snapst.Sequence[0], DeepEquals, &snap.SideInfo{
		RealName: "some-snap",
		Channel:  "",
		Revision: snap.R(-42),
	})
	c.Assert(snapst.Sequence[1], DeepEquals, &snap.SideInfo{
		RealName: "some-snap",
		Channel:  "some-channel",
		SnapID:   "some-snap-id",
		Revision: snap.R(11),
	})
}

func (s *snapmgrTestSuite) TestUpdateRunThrough(c *C) {
	// we start without the auxiliary store info (or with an older one)
	c.Check(snapstate.AuxStoreInfoFilename("services-snap-id"), testutil.FileAbsent)

	// use services-snap here to make sure services would be stopped/started appropriately
	si := snap.SideInfo{
		RealName: "services-snap",
		Revision: snap.R(7),
		SnapID:   "services-snap-id",
	}
	snaptest.MockSnap(c, `name: services-snap`, &si)
	fi, err := os.Stat(snap.MountFile("services-snap", si.Revision))
	c.Assert(err, IsNil)
	refreshedDate := fi.ModTime()
	// look at disk
	r := snapstate.MockRevisionDate(nil)
	defer r()

	now, err := time.Parse(time.RFC3339, "2021-06-10T10:00:00Z")
	c.Assert(err, IsNil)
	restoreTimeNow := snapstate.MockTimeNow(func() time.Time {
		return now
	})
	defer restoreTimeNow()

	s.state.Lock()
	defer s.state.Unlock()

	snapstate.Set(s.state, "services-snap", &snapstate.SnapState{
		Active:          true,
		Sequence:        []*snap.SideInfo{&si},
		Current:         si.Revision,
		SnapType:        "app",
		TrackingChannel: "latest/stable",
		CohortKey:       "embattled",
	})

	chg := s.state.NewChange("refresh", "refresh a snap")
	ts, err := snapstate.Update(s.state, "services-snap", &snapstate.RevisionOptions{
		Channel:   "some-channel",
		CohortKey: "some-cohort",
	}, s.user.ID, snapstate.Flags{})
	c.Assert(err, IsNil)
	chg.AddAll(ts)

	s.state.Unlock()
	defer s.se.Stop()
	s.settle(c)
	s.state.Lock()

	expected := fakeOps{
		{
			op: "storesvc-snap-action",
			curSnaps: []store.CurrentSnap{{
				InstanceName:    "services-snap",
				SnapID:          "services-snap-id",
				Revision:        snap.R(7),
				TrackingChannel: "latest/stable",
				RefreshedDate:   refreshedDate,
				Epoch:           snap.E("0"),
				CohortKey:       "embattled",
			}},
			userID: 1,
		},
		{
			op: "storesvc-snap-action:action",
			action: store.SnapAction{
				Action:       "refresh",
				InstanceName: "services-snap",
				SnapID:       "services-snap-id",
				Channel:      "some-channel",
				CohortKey:    "some-cohort",
				Flags:        store.SnapActionEnforceValidation,
			},
			revno:  snap.R(11),
			userID: 1,
		},
		{
			op:   "storesvc-download",
			name: "services-snap",
		},
		{
			op:    "validate-snap:Doing",
			name:  "services-snap",
			revno: snap.R(11),
		},
		{
			op:  "current",
			old: filepath.Join(dirs.SnapMountDir, "services-snap/7"),
		},
		{
			op:   "open-snap-file",
			path: filepath.Join(dirs.SnapBlobDir, "services-snap_11.snap"),
			sinfo: snap.SideInfo{
				RealName: "services-snap",
				SnapID:   "services-snap-id",
				Channel:  "some-channel",
				Revision: snap.R(11),
			},
		},
		{
			op:    "setup-snap",
			name:  "services-snap",
			path:  filepath.Join(dirs.SnapBlobDir, "services-snap_11.snap"),
			revno: snap.R(11),
		},
		{
			op:   "stop-snap-services:refresh",
			path: filepath.Join(dirs.SnapMountDir, "services-snap/7"),
		},
		{
			op: "current-snap-service-states",
		},
		{
			op:   "remove-snap-aliases",
			name: "services-snap",
		},
		{
			op:   "unlink-snap",
			path: filepath.Join(dirs.SnapMountDir, "services-snap/7"),
		},
		{
			op:   "copy-data",
			path: filepath.Join(dirs.SnapMountDir, "services-snap/11"),
			old:  filepath.Join(dirs.SnapMountDir, "services-snap/7"),
		},
		{
			op:    "setup-profiles:Doing",
			name:  "services-snap",
			revno: snap.R(11),
		},
		{
			op: "candidate",
			sinfo: snap.SideInfo{
				RealName: "services-snap",
				SnapID:   "services-snap-id",
				Channel:  "some-channel",
				Revision: snap.R(11),
			},
		},
		{
			op:   "link-snap",
			path: filepath.Join(dirs.SnapMountDir, "services-snap/11"),
		},
		{
			op:    "auto-connect:Doing",
			name:  "services-snap",
			revno: snap.R(11),
		},
		{
			op: "update-aliases",
		},
		{
			op:       "start-snap-services",
			path:     filepath.Join(dirs.SnapMountDir, "services-snap/11"),
			services: []string{"svc1", "svc3", "svc2"},
		},
		{
			op:    "cleanup-trash",
			name:  "services-snap",
			revno: snap.R(11),
		},
	}

	// ensure all our tasks ran
	c.Check(s.fakeStore.downloads, DeepEquals, []fakeDownload{{
		macaroon: s.user.StoreMacaroon,
		name:     "services-snap",
		target:   filepath.Join(dirs.SnapBlobDir, "services-snap_11.snap"),
	}})
	c.Check(s.fakeStore.seenPrivacyKeys["privacy-key"], Equals, true, Commentf("salts seen: %v", s.fakeStore.seenPrivacyKeys))
	// start with an easier-to-read error if this fails:
	c.Assert(s.fakeBackend.ops.Ops(), DeepEquals, expected.Ops())
	c.Assert(s.fakeBackend.ops, DeepEquals, expected)

	// check progress
	task := ts.Tasks()[1]
	_, cur, total := task.Progress()
	c.Assert(cur, Equals, s.fakeStore.fakeCurrentProgress)
	c.Assert(total, Equals, s.fakeStore.fakeTotalProgress)

	// verify snapSetup info
	var snapsup snapstate.SnapSetup
	err = task.Get("snap-setup", &snapsup)
	c.Assert(err, IsNil)
	c.Assert(snapsup, DeepEquals, snapstate.SnapSetup{
		Channel:   "some-channel",
		CohortKey: "some-cohort",
		UserID:    s.user.ID,

		SnapPath: filepath.Join(dirs.SnapBlobDir, "services-snap_11.snap"),
		DownloadInfo: &snap.DownloadInfo{
			DownloadURL: "https://some-server.com/some/path.snap",
		},
		SideInfo:  snapsup.SideInfo,
		Type:      snap.TypeApp,
		PlugsOnly: true,
	})
	c.Assert(snapsup.SideInfo, DeepEquals, &snap.SideInfo{
		RealName: "services-snap",
		Revision: snap.R(11),
		Channel:  "some-channel",
		SnapID:   "services-snap-id",
	})

	// verify services stop reason
	verifyStopReason(c, ts, "refresh")

	// check post-refresh hook
	task = ts.Tasks()[14]
	c.Assert(task.Kind(), Equals, "run-hook")
	c.Assert(task.Summary(), Matches, `Run post-refresh hook of "services-snap" snap if present`)

	// verify snaps in the system state
	var snapst snapstate.SnapState
	err = snapstate.Get(s.state, "services-snap", &snapst)
	c.Assert(err, IsNil)

	c.Assert(snapst.LastRefreshTime, NotNil)
	c.Check(snapst.LastRefreshTime.Equal(now), Equals, true)
	c.Assert(snapst.Active, Equals, true)
	c.Assert(snapst.Sequence, HasLen, 2)
	c.Assert(snapst.Sequence[0], DeepEquals, &snap.SideInfo{
		RealName: "services-snap",
		SnapID:   "services-snap-id",
		Channel:  "",
		Revision: snap.R(7),
	})
	c.Assert(snapst.Sequence[1], DeepEquals, &snap.SideInfo{
		RealName: "services-snap",
		Channel:  "some-channel",
		SnapID:   "services-snap-id",
		Revision: snap.R(11),
	})
	c.Check(snapst.CohortKey, Equals, "some-cohort")

	// we end up with the auxiliary store info
	c.Check(snapstate.AuxStoreInfoFilename("services-snap-id"), testutil.FilePresent)
}

func (s *snapmgrTestSuite) TestUpdateResetsHoldState(c *C) {
	si := snap.SideInfo{
		RealName: "some-snap",
		Revision: snap.R(7),
		SnapID:   "some-snap-id",
	}
	snaptest.MockSnap(c, `name: some-snap`, &si)

	si2 := snap.SideInfo{
		RealName: "other-snap",
		Revision: snap.R(7),
		SnapID:   "other-snap-id",
	}
	snaptest.MockSnap(c, `name: other-snap`, &si2)

	s.state.Lock()
	defer s.state.Unlock()

	snapstate.Set(s.state, "some-snap", &snapstate.SnapState{
		Active:          true,
		Sequence:        []*snap.SideInfo{&si},
		Current:         si.Revision,
		SnapType:        "app",
		TrackingChannel: "latest/stable",
	})

	snapstate.Set(s.state, "other-snap", &snapstate.SnapState{
		Active:   true,
		Sequence: []*snap.SideInfo{&si2},
		Current:  si.Revision,
		SnapType: "app",
	})

	// enable gate-auto-refresh-hook feature
	tr := config.NewTransaction(s.state)
	tr.Set("core", "experimental.gate-auto-refresh-hook", true)
	tr.Commit()

	// pretend that the snap was held during last auto-refresh
	c.Assert(snapstate.HoldRefresh(s.state, "gating-snap", 0, "some-snap", "other-snap"), IsNil)
	// sanity check
	held, err := snapstate.HeldSnaps(s.state)
	c.Assert(err, IsNil)
	c.Check(held, DeepEquals, map[string]bool{
		"some-snap":  true,
		"other-snap": true,
	})

	_, err = snapstate.Update(s.state, "some-snap", nil, s.user.ID, snapstate.Flags{})
	c.Assert(err, IsNil)

	// and it is not held anymore (but other-snap still is)
	held, err = snapstate.HeldSnaps(s.state)
	c.Assert(err, IsNil)
	c.Check(held, DeepEquals, map[string]bool{
		"other-snap": true,
	})
}

func (s *snapmgrTestSuite) TestParallelInstanceUpdateRunThrough(c *C) {
	// use services-snap here to make sure services would be stopped/started appropriately
	si := snap.SideInfo{
		RealName: "services-snap",
		Revision: snap.R(7),
		SnapID:   "services-snap-id",
	}
	snaptest.MockSnapInstance(c, "services-snap_instance", `name: services-snap`, &si)
	fi, err := os.Stat(snap.MountFile("services-snap_instance", si.Revision))
	c.Assert(err, IsNil)
	refreshedDate := fi.ModTime()
	// look at disk
	r := snapstate.MockRevisionDate(nil)
	defer r()

	s.state.Lock()
	defer s.state.Unlock()

	tr := config.NewTransaction(s.state)
	tr.Set("core", "experimental.parallel-instances", true)
	tr.Commit()

	snapstate.Set(s.state, "services-snap_instance", &snapstate.SnapState{
		Active:          true,
		Sequence:        []*snap.SideInfo{&si},
		Current:         si.Revision,
		SnapType:        "app",
		TrackingChannel: "latest/stable",
		InstanceKey:     "instance",
	})

	chg := s.state.NewChange("refresh", "refresh a snap")
	ts, err := snapstate.Update(s.state, "services-snap_instance", &snapstate.RevisionOptions{Channel: "some-channel"}, s.user.ID, snapstate.Flags{})
	c.Assert(err, IsNil)
	chg.AddAll(ts)

	s.state.Unlock()
	s.settle(c)
	s.state.Lock()

	expected := fakeOps{
		{
			op: "storesvc-snap-action",
			curSnaps: []store.CurrentSnap{{
				InstanceName:    "services-snap_instance",
				SnapID:          "services-snap-id",
				Revision:        snap.R(7),
				TrackingChannel: "latest/stable",
				RefreshedDate:   refreshedDate,
				Epoch:           snap.E("0"),
			}},
			userID: 1,
		},
		{
			op: "storesvc-snap-action:action",
			action: store.SnapAction{
				Action:       "refresh",
				SnapID:       "services-snap-id",
				InstanceName: "services-snap_instance",
				Channel:      "some-channel",
				Flags:        store.SnapActionEnforceValidation,
			},
			revno:  snap.R(11),
			userID: 1,
		},
		{
			op:   "storesvc-download",
			name: "services-snap",
		},
		{
			op:    "validate-snap:Doing",
			name:  "services-snap_instance",
			revno: snap.R(11),
		},
		{
			op:  "current",
			old: filepath.Join(dirs.SnapMountDir, "services-snap_instance/7"),
		},
		{
			op:   "open-snap-file",
			path: filepath.Join(dirs.SnapBlobDir, "services-snap_instance_11.snap"),
			sinfo: snap.SideInfo{
				RealName: "services-snap",
				SnapID:   "services-snap-id",
				Channel:  "some-channel",
				Revision: snap.R(11),
			},
		},
		{
			op:    "setup-snap",
			name:  "services-snap_instance",
			path:  filepath.Join(dirs.SnapBlobDir, "services-snap_instance_11.snap"),
			revno: snap.R(11),
		},
		{
			op:   "stop-snap-services:refresh",
			path: filepath.Join(dirs.SnapMountDir, "services-snap_instance/7"),
		},
		{
			op: "current-snap-service-states",
		},
		{
			op:   "remove-snap-aliases",
			name: "services-snap_instance",
		},
		{
			op:   "unlink-snap",
			path: filepath.Join(dirs.SnapMountDir, "services-snap_instance/7"),
		},
		{
			op:   "copy-data",
			path: filepath.Join(dirs.SnapMountDir, "services-snap_instance/11"),
			old:  filepath.Join(dirs.SnapMountDir, "services-snap_instance/7"),
		},
		{
			op:    "setup-profiles:Doing",
			name:  "services-snap_instance",
			revno: snap.R(11),
		},
		{
			op: "candidate",
			sinfo: snap.SideInfo{
				RealName: "services-snap",
				SnapID:   "services-snap-id",
				Channel:  "some-channel",
				Revision: snap.R(11),
			},
		},
		{
			op:   "link-snap",
			path: filepath.Join(dirs.SnapMountDir, "services-snap_instance/11"),
		},
		{
			op:    "auto-connect:Doing",
			name:  "services-snap_instance",
			revno: snap.R(11),
		},
		{
			op: "update-aliases",
		},
		{
			op:       "start-snap-services",
			path:     filepath.Join(dirs.SnapMountDir, "services-snap_instance/11"),
			services: []string{"svc1", "svc3", "svc2"},
		},
		{
			op:    "cleanup-trash",
			name:  "services-snap_instance",
			revno: snap.R(11),
		},
	}

	// ensure all our tasks ran
	c.Check(s.fakeStore.downloads, DeepEquals, []fakeDownload{{
		macaroon: s.user.StoreMacaroon,
		name:     "services-snap",
		target:   filepath.Join(dirs.SnapBlobDir, "services-snap_instance_11.snap"),
	}})
	c.Check(s.fakeStore.seenPrivacyKeys["privacy-key"], Equals, true, Commentf("salts seen: %v", s.fakeStore.seenPrivacyKeys))
	// start with an easier-to-read error if this fails:
	c.Assert(s.fakeBackend.ops.Ops(), DeepEquals, expected.Ops())
	c.Assert(s.fakeBackend.ops, DeepEquals, expected)

	// check progress
	task := ts.Tasks()[1]
	_, cur, total := task.Progress()
	c.Assert(cur, Equals, s.fakeStore.fakeCurrentProgress)
	c.Assert(total, Equals, s.fakeStore.fakeTotalProgress)

	// verify snapSetup info
	var snapsup snapstate.SnapSetup
	err = task.Get("snap-setup", &snapsup)
	c.Assert(err, IsNil)
	c.Assert(snapsup, DeepEquals, snapstate.SnapSetup{
		Channel: "some-channel",
		UserID:  s.user.ID,

		SnapPath: filepath.Join(dirs.SnapBlobDir, "services-snap_instance_11.snap"),
		DownloadInfo: &snap.DownloadInfo{
			DownloadURL: "https://some-server.com/some/path.snap",
		},
		SideInfo:    snapsup.SideInfo,
		Type:        snap.TypeApp,
		PlugsOnly:   true,
		InstanceKey: "instance",
	})
	c.Assert(snapsup.SideInfo, DeepEquals, &snap.SideInfo{
		RealName: "services-snap",
		Revision: snap.R(11),
		Channel:  "some-channel",
		SnapID:   "services-snap-id",
	})

	// verify services stop reason
	verifyStopReason(c, ts, "refresh")

	// check post-refresh hook
	task = ts.Tasks()[14]
	c.Assert(task.Kind(), Equals, "run-hook")
	c.Assert(task.Summary(), Matches, `Run post-refresh hook of "services-snap_instance" snap if present`)

	// verify snaps in the system state
	var snapst snapstate.SnapState
	err = snapstate.Get(s.state, "services-snap_instance", &snapst)
	c.Assert(err, IsNil)

	c.Assert(snapst.InstanceKey, Equals, "instance")
	c.Assert(snapst.Active, Equals, true)
	c.Assert(snapst.Sequence, HasLen, 2)
	c.Assert(snapst.Sequence[0], DeepEquals, &snap.SideInfo{
		RealName: "services-snap",
		SnapID:   "services-snap-id",
		Channel:  "",
		Revision: snap.R(7),
	})
	c.Assert(snapst.Sequence[1], DeepEquals, &snap.SideInfo{
		RealName: "services-snap",
		Channel:  "some-channel",
		SnapID:   "services-snap-id",
		Revision: snap.R(11),
	})
}

func (s *snapmgrTestSuite) TestUpdateWithNewBase(c *C) {
	si := &snap.SideInfo{
		RealName: "some-snap",
		SnapID:   "some-snap-id",
		Revision: snap.R(7),
	}
	snaptest.MockSnap(c, `name: some-snap`, si)

	s.state.Lock()
	defer s.state.Unlock()

	snapstate.Set(s.state, "some-snap", &snapstate.SnapState{
		Active:          true,
		TrackingChannel: "latest/edge",
		Sequence:        []*snap.SideInfo{si},
		Current:         snap.R(7),
		SnapType:        "app",
	})

	chg := s.state.NewChange("refresh", "refresh a snap")
	ts, err := snapstate.Update(s.state, "some-snap", &snapstate.RevisionOptions{Channel: "channel-for-base/stable"}, s.user.ID, snapstate.Flags{})
	c.Assert(err, IsNil)
	chg.AddAll(ts)

	s.state.Unlock()
	defer s.se.Stop()
	s.settle(c)
	s.state.Lock()

	c.Check(s.fakeStore.downloads, DeepEquals, []fakeDownload{
		{macaroon: s.user.StoreMacaroon, name: "some-base", target: filepath.Join(dirs.SnapBlobDir, "some-base_11.snap")},
		{macaroon: s.user.StoreMacaroon, name: "some-snap", target: filepath.Join(dirs.SnapBlobDir, "some-snap_11.snap")},
	})
}

func (s *snapmgrTestSuite) TestUpdateWithAlreadyInstalledBase(c *C) {
	si := &snap.SideInfo{
		RealName: "some-snap",
		SnapID:   "some-snap-id",
		Revision: snap.R(7),
	}
	snaptest.MockSnap(c, `name: some-snap`, si)

	s.state.Lock()
	defer s.state.Unlock()

	snapstate.Set(s.state, "some-snap", &snapstate.SnapState{
		Active:          true,
		TrackingChannel: "latest/edge",
		Sequence:        []*snap.SideInfo{si},
		Current:         snap.R(7),
		SnapType:        "app",
	})
	snapstate.Set(s.state, "some-base", &snapstate.SnapState{
		Active:          true,
		TrackingChannel: "latest/stable",
		Sequence: []*snap.SideInfo{{
			RealName: "some-base",
			SnapID:   "some-base-id",
			Revision: snap.R(1),
		}},
		Current:  snap.R(1),
		SnapType: "base",
	})

	chg := s.state.NewChange("refresh", "refresh a snap")
	ts, err := snapstate.Update(s.state, "some-snap", &snapstate.RevisionOptions{Channel: "channel-for-base"}, s.user.ID, snapstate.Flags{})
	c.Assert(err, IsNil)
	chg.AddAll(ts)

	s.state.Unlock()
	defer s.se.Stop()
	s.settle(c)
	s.state.Lock()

	c.Check(s.fakeStore.downloads, DeepEquals, []fakeDownload{
		{macaroon: s.user.StoreMacaroon, name: "some-snap", target: filepath.Join(dirs.SnapBlobDir, "some-snap_11.snap")},
	})
}

func (s *snapmgrTestSuite) TestUpdateWithNewDefaultProvider(c *C) {
	s.state.Lock()
	defer s.state.Unlock()

	snapstate.ReplaceStore(s.state, contentStore{fakeStore: s.fakeStore, state: s.state})
	repo := interfaces.NewRepository()
	ifacerepo.Replace(s.state, repo)

	si := &snap.SideInfo{
		RealName: "snap-content-plug",
		SnapID:   "snap-content-plug-id",
		Revision: snap.R(7),
	}
	snaptest.MockSnap(c, `name: snap-content-plug`, si)
	snapstate.Set(s.state, "snap-content-plug", &snapstate.SnapState{
		Active:          true,
		TrackingChannel: "latest/edge",
		Sequence:        []*snap.SideInfo{si},
		Current:         snap.R(7),
		SnapType:        "app",
	})

	chg := s.state.NewChange("refresh", "refresh a snap")
	ts, err := snapstate.Update(s.state, "snap-content-plug", &snapstate.RevisionOptions{Channel: "stable"}, s.user.ID, snapstate.Flags{})
	c.Assert(err, IsNil)
	chg.AddAll(ts)

	s.state.Unlock()
	defer s.se.Stop()
	s.settle(c)
	s.state.Lock()

	c.Check(s.fakeStore.downloads, DeepEquals, []fakeDownload{
		{macaroon: s.user.StoreMacaroon, name: "snap-content-plug", target: filepath.Join(dirs.SnapBlobDir, "snap-content-plug_11.snap")},
		{macaroon: s.user.StoreMacaroon, name: "snap-content-slot", target: filepath.Join(dirs.SnapBlobDir, "snap-content-slot_11.snap")},
	})
}

func (s *snapmgrTestSuite) TestUpdateWithInstalledDefaultProvider(c *C) {
	s.state.Lock()
	defer s.state.Unlock()

	snapstate.ReplaceStore(s.state, contentStore{fakeStore: s.fakeStore, state: s.state})
	repo := interfaces.NewRepository()
	ifacerepo.Replace(s.state, repo)

	si := &snap.SideInfo{
		RealName: "snap-content-plug",
		SnapID:   "snap-content-plug-id",
		Revision: snap.R(7),
	}
	snaptest.MockSnap(c, `name: snap-content-plug`, si)
	snapstate.Set(s.state, "snap-content-plug", &snapstate.SnapState{
		Active:          true,
		TrackingChannel: "latest/edge",
		Sequence:        []*snap.SideInfo{si},
		Current:         snap.R(7),
		SnapType:        "app",
	})
	snapstate.Set(s.state, "snap-content-slot", &snapstate.SnapState{
		Active:          true,
		TrackingChannel: "latest/stable",
		Sequence: []*snap.SideInfo{{
			RealName: "snap-content-slot",
			SnapID:   "snap-content-slot-id",
			Revision: snap.R(1),
		}},
		Current:  snap.R(1),
		SnapType: "app",
	})

	err := repo.AddInterface(&ifacetest.TestInterface{InterfaceName: "content"})
	c.Assert(err, IsNil)
	err = repo.AddSlot(&snap.SlotInfo{
		Snap:      &snap.Info{SuggestedName: "snap-content-slot"},
		Name:      "snap-content-slot",
		Interface: "content",
		Attrs: map[string]interface{}{
			"content": "shared-content",
		},
	})
	c.Assert(err, IsNil)

	chg := s.state.NewChange("refresh", "refresh a snap")
	ts, err := snapstate.Update(s.state, "snap-content-plug", &snapstate.RevisionOptions{Channel: "stable"}, s.user.ID, snapstate.Flags{})
	c.Assert(err, IsNil)
	chg.AddAll(ts)

	s.state.Unlock()
	defer s.se.Stop()
	s.settle(c)
	s.state.Lock()

	c.Check(s.fakeStore.downloads, DeepEquals, []fakeDownload{
		{macaroon: s.user.StoreMacaroon, name: "snap-content-plug", target: filepath.Join(dirs.SnapBlobDir, "snap-content-plug_11.snap")},
	})
}

func (s *snapmgrTestSuite) TestUpdateRememberedUserRunThrough(c *C) {
	s.state.Lock()
	defer s.state.Unlock()

	snapstate.Set(s.state, "some-snap", &snapstate.SnapState{
		Active: true,
		Sequence: []*snap.SideInfo{
			{RealName: "some-snap", Revision: snap.R(5), SnapID: "some-snap-id"},
		},
		Current:  snap.R(5),
		SnapType: "app",
		UserID:   1,
	})

	chg := s.state.NewChange("refresh", "refresh a snap")
	ts, err := snapstate.Update(s.state, "some-snap", &snapstate.RevisionOptions{Channel: "some-channel"}, 0, snapstate.Flags{})
	c.Assert(err, IsNil)
	chg.AddAll(ts)

	s.state.Unlock()
	defer s.se.Stop()
	s.settle(c)
	s.state.Lock()

	c.Assert(chg.Status(), Equals, state.DoneStatus)
	c.Assert(chg.Err(), IsNil)

	for _, op := range s.fakeBackend.ops {
		switch op.op {
		case "storesvc-snap-action":
			c.Check(op.userID, Equals, 1)
		case "storesvc-download":
			snapName := op.name
			c.Check(s.fakeStore.downloads[0], DeepEquals, fakeDownload{
				macaroon: "macaroon",
				name:     "some-snap",
				target:   filepath.Join(dirs.SnapBlobDir, "some-snap_11.snap"),
			}, Commentf(snapName))
		}
	}
}

func (s *snapmgrTestSuite) TestUpdateModelKernelSwitchTrackRunThrough(c *C) {
	restore := release.MockOnClassic(false)
	defer restore()

	// use services-snap here to make sure services would be stopped/started appropriately
	si := snap.SideInfo{
		RealName: "kernel",
		Revision: snap.R(7),
		SnapID:   "kernel-id",
	}
	snaptest.MockSnap(c, `name: kernel`, &si)
	fi, err := os.Stat(snap.MountFile("kernel", si.Revision))
	c.Assert(err, IsNil)
	refreshedDate := fi.ModTime()
	// look at disk
	r := snapstate.MockRevisionDate(nil)
	defer r()

	s.state.Lock()
	defer s.state.Unlock()

	r1 := snapstatetest.MockDeviceModel(ModelWithKernelTrack("18"))
	defer r1()
	snapstate.Set(s.state, "kernel", &snapstate.SnapState{
		Active:          true,
		Sequence:        []*snap.SideInfo{&si},
		Current:         si.Revision,
		TrackingChannel: "18/stable",
	})

	chg := s.state.NewChange("refresh", "refresh a snap")
	ts, err := snapstate.Update(s.state, "kernel", &snapstate.RevisionOptions{Channel: "edge"}, s.user.ID, snapstate.Flags{})
	c.Assert(err, IsNil)
	chg.AddAll(ts)

	s.state.Unlock()
	defer s.se.Stop()
	s.settle(c)
	s.state.Lock()

	c.Check(chg.Status(), Equals, state.DoneStatus)

	c.Assert(len(s.fakeBackend.ops) > 2, Equals, true)
	c.Assert(s.fakeBackend.ops[:2], DeepEquals, fakeOps{
		{
			op: "storesvc-snap-action",
			curSnaps: []store.CurrentSnap{{
				InstanceName:    "kernel",
				SnapID:          "kernel-id",
				Revision:        snap.R(7),
				TrackingChannel: "18/stable",
				RefreshedDate:   refreshedDate,
				Epoch:           snap.E("1*"),
			}},
			userID: 1,
		}, {
			op: "storesvc-snap-action:action",
			action: store.SnapAction{
				Action:       "refresh",
				InstanceName: "kernel",
				SnapID:       "kernel-id",
				Channel:      "18/edge",
				Flags:        store.SnapActionEnforceValidation,
			},
			revno:  snap.R(11),
			userID: 1,
		},
	})

	// check progress
	task := ts.Tasks()[1]
	_, cur, total := task.Progress()
	c.Assert(cur, Equals, s.fakeStore.fakeCurrentProgress)
	c.Assert(total, Equals, s.fakeStore.fakeTotalProgress)

	// verify snapSetup info
	var snapsup snapstate.SnapSetup
	err = task.Get("snap-setup", &snapsup)
	c.Assert(err, IsNil)
	c.Assert(snapsup, DeepEquals, snapstate.SnapSetup{
		Channel: "18/edge",
		UserID:  s.user.ID,

		SnapPath: filepath.Join(dirs.SnapBlobDir, "kernel_11.snap"),
		DownloadInfo: &snap.DownloadInfo{
			DownloadURL: "https://some-server.com/some/path.snap",
		},
		SideInfo:  snapsup.SideInfo,
		Type:      snap.TypeKernel,
		PlugsOnly: true,
	})
	c.Assert(snapsup.SideInfo, DeepEquals, &snap.SideInfo{
		RealName: "kernel",
		Revision: snap.R(11),
		Channel:  "18/edge",
		SnapID:   "kernel-id",
	})

	// verify snaps in the system state
	var snapst snapstate.SnapState
	err = snapstate.Get(s.state, "kernel", &snapst)
	c.Assert(err, IsNil)

	c.Assert(snapst.Active, Equals, true)
	c.Assert(snapst.TrackingChannel, Equals, "18/edge")
	c.Assert(snapst.Sequence, HasLen, 2)
	c.Assert(snapst.Sequence[0], DeepEquals, &snap.SideInfo{
		RealName: "kernel",
		SnapID:   "kernel-id",
		Channel:  "",
		Revision: snap.R(7),
	})
	c.Assert(snapst.Sequence[1], DeepEquals, &snap.SideInfo{
		RealName: "kernel",
		Channel:  "18/edge",
		SnapID:   "kernel-id",
		Revision: snap.R(11),
	})
}

func (s *snapmgrTestSuite) TestUpdateManyMultipleCredsNoUserRunThrough(c *C) {
	s.state.Lock()
	defer s.state.Unlock()

	snapstate.Set(s.state, "core", &snapstate.SnapState{
		Active: true,
		Sequence: []*snap.SideInfo{
			{RealName: "core", Revision: snap.R(1), SnapID: "core-snap-id"},
		},
		Current:  snap.R(1),
		SnapType: "os",
	})
	snapstate.Set(s.state, "some-snap", &snapstate.SnapState{
		Active: true,
		Sequence: []*snap.SideInfo{
			{RealName: "some-snap", Revision: snap.R(5), SnapID: "some-snap-id"},
		},
		Current:  snap.R(5),
		SnapType: "app",
		UserID:   1,
	})
	snapstate.Set(s.state, "services-snap", &snapstate.SnapState{
		Active: true,
		Sequence: []*snap.SideInfo{
			{RealName: "services-snap", Revision: snap.R(2), SnapID: "services-snap-id"},
		},
		Current:  snap.R(2),
		SnapType: "app",
		UserID:   2,
	})

	chg := s.state.NewChange("refresh", "refresh all snaps")
	// no user is passed to use for UpdateMany
	updated, tts, err := snapstate.UpdateMany(context.Background(), s.state, nil, 0, nil)
	c.Assert(err, IsNil)
	for _, ts := range tts {
		chg.AddAll(ts)
	}
	c.Check(updated, HasLen, 3)

	s.state.Unlock()
	defer s.se.Stop()
	s.settle(c)
	s.state.Lock()

	c.Assert(chg.Status(), Equals, state.DoneStatus)
	c.Assert(chg.Err(), IsNil)

	macaroonMap := map[string]string{
		"core":          "",
		"some-snap":     "macaroon",
		"services-snap": "macaroon2",
	}

	seen := make(map[string]int)
	ir := 0
	di := 0
	for _, op := range s.fakeBackend.ops {
		switch op.op {
		case "storesvc-snap-action":
			ir++
			c.Check(op.curSnaps, DeepEquals, []store.CurrentSnap{
				{
					InstanceName:  "core",
					SnapID:        "core-snap-id",
					Revision:      snap.R(1),
					RefreshedDate: fakeRevDateEpoch.AddDate(0, 0, 1),
					Epoch:         snap.E("1*"),
				},
				{
					InstanceName:  "services-snap",
					SnapID:        "services-snap-id",
					Revision:      snap.R(2),
					RefreshedDate: fakeRevDateEpoch.AddDate(0, 0, 2),
					Epoch:         snap.E("0"),
				},
				{
					InstanceName:  "some-snap",
					SnapID:        "some-snap-id",
					Revision:      snap.R(5),
					RefreshedDate: fakeRevDateEpoch.AddDate(0, 0, 5),
					Epoch:         snap.E("1*"),
				},
			})
		case "storesvc-snap-action:action":
			snapID := op.action.SnapID
			seen[snapID] = op.userID
		case "storesvc-download":
			snapName := op.name
			fakeDl := s.fakeStore.downloads[di]
			// check target path separately and clear it
			c.Check(fakeDl.target, Matches, filepath.Join(dirs.SnapBlobDir, fmt.Sprintf("%s_[0-9]+.snap", snapName)))
			fakeDl.target = ""
			c.Check(fakeDl, DeepEquals, fakeDownload{
				macaroon: macaroonMap[snapName],
				name:     snapName,
			}, Commentf(snapName))
			di++
		}
	}
	c.Check(ir, Equals, 2)
	// we check all snaps with each user
	c.Check(seen["some-snap-id"], Equals, 1)
	c.Check(seen["services-snap-id"], Equals, 2)
	// coalesced with one of the others
	c.Check(seen["core-snap-id"] > 0, Equals, true)
}

func (s *snapmgrTestSuite) TestUpdateManyMultipleCredsUserRunThrough(c *C) {
	s.state.Lock()
	defer s.state.Unlock()

	snapstate.Set(s.state, "core", &snapstate.SnapState{
		Active: true,
		Sequence: []*snap.SideInfo{
			{RealName: "core", Revision: snap.R(1), SnapID: "core-snap-id"},
		},
		Current:  snap.R(1),
		SnapType: "os",
	})
	snapstate.Set(s.state, "some-snap", &snapstate.SnapState{
		Active: true,
		Sequence: []*snap.SideInfo{
			{RealName: "some-snap", Revision: snap.R(5), SnapID: "some-snap-id"},
		},
		Current:  snap.R(5),
		SnapType: "app",
		UserID:   1,
	})
	snapstate.Set(s.state, "services-snap", &snapstate.SnapState{
		Active: true,
		Sequence: []*snap.SideInfo{
			{RealName: "services-snap", Revision: snap.R(2), SnapID: "services-snap-id"},
		},
		Current:  snap.R(2),
		SnapType: "app",
		UserID:   2,
	})

	chg := s.state.NewChange("refresh", "refresh all snaps")
	// do UpdateMany using user 2 as fallback
	updated, tts, err := snapstate.UpdateMany(context.Background(), s.state, nil, 2, nil)
	c.Assert(err, IsNil)
	for _, ts := range tts {
		chg.AddAll(ts)
	}
	c.Check(updated, HasLen, 3)

	s.state.Unlock()
	defer s.se.Stop()
	s.settle(c)
	s.state.Lock()

	c.Assert(chg.Status(), Equals, state.DoneStatus)
	c.Assert(chg.Err(), IsNil)

	macaroonMap := map[string]string{
		"core":          "macaroon2",
		"some-snap":     "macaroon",
		"services-snap": "macaroon2",
	}

	type snapIDuserID struct {
		snapID string
		userID int
	}
	seen := make(map[snapIDuserID]bool)
	ir := 0
	di := 0
	for _, op := range s.fakeBackend.ops {
		switch op.op {
		case "storesvc-snap-action":
			ir++
			c.Check(op.curSnaps, DeepEquals, []store.CurrentSnap{
				{
					InstanceName:  "core",
					SnapID:        "core-snap-id",
					Revision:      snap.R(1),
					RefreshedDate: fakeRevDateEpoch.AddDate(0, 0, 1),
					Epoch:         snap.E("1*"),
				},
				{
					InstanceName:  "services-snap",
					SnapID:        "services-snap-id",
					Revision:      snap.R(2),
					RefreshedDate: fakeRevDateEpoch.AddDate(0, 0, 2),
					Epoch:         snap.E("0"),
				},
				{
					InstanceName:  "some-snap",
					SnapID:        "some-snap-id",
					Revision:      snap.R(5),
					RefreshedDate: fakeRevDateEpoch.AddDate(0, 0, 5),
					Epoch:         snap.E("1*"),
				},
			})
		case "storesvc-snap-action:action":
			snapID := op.action.SnapID
			seen[snapIDuserID{snapID: snapID, userID: op.userID}] = true
		case "storesvc-download":
			snapName := op.name
			fakeDl := s.fakeStore.downloads[di]
			// check target path separately and clear it
			c.Check(fakeDl.target, Matches, filepath.Join(dirs.SnapBlobDir, fmt.Sprintf("%s_[0-9]+.snap", snapName)))
			fakeDl.target = ""
			c.Check(fakeDl, DeepEquals, fakeDownload{
				macaroon: macaroonMap[snapName],
				name:     snapName,
			}, Commentf(snapName))
			di++
		}
	}
	c.Check(ir, Equals, 2)
	// we check all snaps with each user
	c.Check(seen, DeepEquals, map[snapIDuserID]bool{
		{snapID: "core-snap-id", userID: 2}:     true,
		{snapID: "some-snap-id", userID: 1}:     true,
		{snapID: "services-snap-id", userID: 2}: true,
	})

	var coreState, snapState snapstate.SnapState
	// user in SnapState was preserved
	err = snapstate.Get(s.state, "some-snap", &snapState)
	c.Assert(err, IsNil)
	c.Check(snapState.UserID, Equals, 1)
	c.Check(snapState.Current, DeepEquals, snap.R(11))

	// user in SnapState was set
	err = snapstate.Get(s.state, "core", &coreState)
	c.Assert(err, IsNil)
	c.Check(coreState.UserID, Equals, 2)
	c.Check(coreState.Current, DeepEquals, snap.R(11))

}

func (s *snapmgrTestSuite) TestUpdateManyMultipleCredsUserWithNoStoreAuthRunThrough(c *C) {
	s.state.Lock()
	defer s.state.Unlock()

	snapstate.Set(s.state, "core", &snapstate.SnapState{
		Active: true,
		Sequence: []*snap.SideInfo{
			{RealName: "core", Revision: snap.R(1), SnapID: "core-snap-id"},
		},
		Current:  snap.R(1),
		SnapType: "os",
	})
	snapstate.Set(s.state, "some-snap", &snapstate.SnapState{
		Active: true,
		Sequence: []*snap.SideInfo{
			{RealName: "some-snap", Revision: snap.R(5), SnapID: "some-snap-id"},
		},
		Current:  snap.R(5),
		SnapType: "app",
		UserID:   1,
	})
	snapstate.Set(s.state, "services-snap", &snapstate.SnapState{
		Active: true,
		Sequence: []*snap.SideInfo{
			{RealName: "services-snap", Revision: snap.R(2), SnapID: "services-snap-id"},
		},
		Current:  snap.R(2),
		SnapType: "app",
		UserID:   3,
	})

	chg := s.state.NewChange("refresh", "refresh all snaps")
	// no user is passed to use for UpdateMany
	updated, tts, err := snapstate.UpdateMany(context.Background(), s.state, nil, 0, nil)
	c.Assert(err, IsNil)
	for _, ts := range tts {
		chg.AddAll(ts)
	}
	c.Check(updated, HasLen, 3)

	s.state.Unlock()
	defer s.se.Stop()
	s.settle(c)
	s.state.Lock()

	c.Assert(chg.Status(), Equals, state.DoneStatus)
	c.Assert(chg.Err(), IsNil)

	macaroonMap := map[string]string{
		"core":          "",
		"some-snap":     "macaroon",
		"services-snap": "",
	}

	seen := make(map[string]int)
	ir := 0
	di := 0
	for _, op := range s.fakeBackend.ops {
		switch op.op {
		case "storesvc-snap-action":
			ir++
			c.Check(op.curSnaps, DeepEquals, []store.CurrentSnap{
				{
					InstanceName:  "core",
					SnapID:        "core-snap-id",
					Revision:      snap.R(1),
					RefreshedDate: fakeRevDateEpoch.AddDate(0, 0, 1),
					Epoch:         snap.E("1*"),
				},
				{
					InstanceName:  "services-snap",
					SnapID:        "services-snap-id",
					Revision:      snap.R(2),
					RefreshedDate: fakeRevDateEpoch.AddDate(0, 0, 2),
					Epoch:         snap.E("0"),
				},
				{
					InstanceName:  "some-snap",
					SnapID:        "some-snap-id",
					Revision:      snap.R(5),
					RefreshedDate: fakeRevDateEpoch.AddDate(0, 0, 5),
					Epoch:         snap.E("1*"),
				},
			})
		case "storesvc-snap-action:action":
			snapID := op.action.SnapID
			if _, ok := seen[snapID]; !ok {
				seen[snapID] = op.userID
			}
		case "storesvc-download":
			snapName := op.name
			fakeDl := s.fakeStore.downloads[di]
			// check target path separately and clear it
			c.Check(fakeDl.target, Matches, filepath.Join(dirs.SnapBlobDir, fmt.Sprintf("%s_[0-9]+.snap", snapName)))
			fakeDl.target = ""
			c.Check(fakeDl, DeepEquals, fakeDownload{
				macaroon: macaroonMap[snapName],
				name:     snapName,
			}, Commentf(snapName))
			di++
		}
	}
	c.Check(ir, Equals, 1)
	// we check all snaps with each user
	c.Check(seen["some-snap-id"], Equals, 1)
	// coalesced with request for 1
	c.Check(seen["services-snap-id"], Equals, 1)
	c.Check(seen["core-snap-id"], Equals, 1)
}

func (s *snapmgrTestSuite) TestUpdateUndoRunThrough(c *C) {
	si := snap.SideInfo{
		RealName: "some-snap",
		SnapID:   "some-snap-id",
		Revision: snap.R(7),
	}

	s.state.Lock()
	defer s.state.Unlock()

	snapstate.Set(s.state, "some-snap", &snapstate.SnapState{
		Active:   true,
		Sequence: []*snap.SideInfo{&si},
		Current:  si.Revision,
		SnapType: "app",
	})

	chg := s.state.NewChange("install", "install a snap")
	ts, err := snapstate.Update(s.state, "some-snap", &snapstate.RevisionOptions{Channel: "some-channel"}, s.user.ID, snapstate.Flags{})
	c.Assert(err, IsNil)
	chg.AddAll(ts)

	s.fakeBackend.linkSnapFailTrigger = filepath.Join(dirs.SnapMountDir, "/some-snap/11")

	s.state.Unlock()
	defer s.se.Stop()
	s.settle(c)
	s.state.Lock()

	expected := fakeOps{
		{
			op: "storesvc-snap-action",
			curSnaps: []store.CurrentSnap{{
				InstanceName:  "some-snap",
				SnapID:        "some-snap-id",
				Revision:      snap.R(7),
				RefreshedDate: fakeRevDateEpoch.AddDate(0, 0, 7),
				Epoch:         snap.E("1*"),
			}},
			userID: 1,
		},
		{
			op: "storesvc-snap-action:action",
			action: store.SnapAction{
				Action:       "refresh",
				InstanceName: "some-snap",
				SnapID:       "some-snap-id",
				Channel:      "some-channel",
				Flags:        store.SnapActionEnforceValidation,
			},
			revno:  snap.R(11),
			userID: 1,
		},
		{
			op:   "storesvc-download",
			name: "some-snap",
		},
		{
			op:    "validate-snap:Doing",
			name:  "some-snap",
			revno: snap.R(11),
		},
		{
			op:  "current",
			old: filepath.Join(dirs.SnapMountDir, "some-snap/7"),
		},
		{
			op:   "open-snap-file",
			path: filepath.Join(dirs.SnapBlobDir, "some-snap_11.snap"),
			sinfo: snap.SideInfo{
				RealName: "some-snap",
				SnapID:   "some-snap-id",
				Channel:  "some-channel",
				Revision: snap.R(11),
			},
		},
		{
			op:    "setup-snap",
			name:  "some-snap",
			path:  filepath.Join(dirs.SnapBlobDir, "some-snap_11.snap"),
			revno: snap.R(11),
		},
		{
			op:   "remove-snap-aliases",
			name: "some-snap",
		},
		{
			op:   "unlink-snap",
			path: filepath.Join(dirs.SnapMountDir, "some-snap/7"),
		},
		{
			op:   "copy-data",
			path: filepath.Join(dirs.SnapMountDir, "some-snap/11"),
			old:  filepath.Join(dirs.SnapMountDir, "some-snap/7"),
		},
		{
			op:    "setup-profiles:Doing",
			name:  "some-snap",
			revno: snap.R(11),
		},
		{
			op: "candidate",
			sinfo: snap.SideInfo{
				RealName: "some-snap",
				SnapID:   "some-snap-id",
				Channel:  "some-channel",
				Revision: snap.R(11),
			},
		},
		{
			op:   "link-snap.failed",
			path: filepath.Join(dirs.SnapMountDir, "some-snap/11"),
		},
		{
			op:   "unlink-snap",
			path: filepath.Join(dirs.SnapMountDir, "some-snap/11"),
		},
		{
			op:    "setup-profiles:Undoing",
			name:  "some-snap",
			revno: snap.R(11),
		},
		{
			op:   "undo-copy-snap-data",
			path: filepath.Join(dirs.SnapMountDir, "some-snap/11"),
			old:  filepath.Join(dirs.SnapMountDir, "some-snap/7"),
		},
		{
			op:   "link-snap",
			path: filepath.Join(dirs.SnapMountDir, "some-snap/7"),
		},
		{
			op: "update-aliases",
		},
		{
			op:    "undo-setup-snap",
			name:  "some-snap",
			path:  filepath.Join(dirs.SnapMountDir, "some-snap/11"),
			stype: "app",
		},
		{
			op:   "remove-snap-dir",
			name: "some-snap",
			path: filepath.Join(dirs.SnapMountDir, "some-snap"),
		},
	}

	// ensure all our tasks ran
	c.Check(s.fakeStore.downloads, DeepEquals, []fakeDownload{{
		macaroon: s.user.StoreMacaroon,
		name:     "some-snap",
		target:   filepath.Join(dirs.SnapBlobDir, "some-snap_11.snap"),
	}})
	// start with an easier-to-read error if this fails:
	c.Assert(s.fakeBackend.ops.Ops(), DeepEquals, expected.Ops())
	c.Assert(s.fakeBackend.ops, DeepEquals, expected)

	// verify snaps in the system state
	var snapst snapstate.SnapState
	err = snapstate.Get(s.state, "some-snap", &snapst)
	c.Assert(err, IsNil)

	c.Assert(snapst.Active, Equals, true)
	c.Assert(snapst.Sequence, HasLen, 1)
	c.Assert(snapst.Sequence[0], DeepEquals, &snap.SideInfo{
		RealName: "some-snap",
		SnapID:   "some-snap-id",
		Channel:  "",
		Revision: snap.R(7),
	})
}

func lastWithLane(tasks []*state.Task) *state.Task {
	for i := len(tasks) - 1; i >= 0; i-- {
		if lanes := tasks[i].Lanes(); len(lanes) == 1 && lanes[0] != 0 {
			return tasks[i]
		}
	}
	return nil
}

func (s *snapmgrTestSuite) TestUpdateUndoRestoresRevisionConfig(c *C) {
	var errorTaskExecuted bool

	// overwrite error-trigger task handler with custom one for this test
	erroringHandler := func(task *state.Task, _ *tomb.Tomb) error {
		st := task.State()
		st.Lock()
		defer st.Unlock()

		// modify current config of some-snap
		tr := config.NewTransaction(st)
		tr.Set("some-snap", "foo", "canary")
		tr.Commit()

		errorTaskExecuted = true
		return errors.New("error out")
	}
	s.o.TaskRunner().AddHandler("error-trigger", erroringHandler, nil)

	si := snap.SideInfo{
		RealName: "some-snap",
		SnapID:   "some-snap-id",
		Revision: snap.R(7),
	}
	si2 := snap.SideInfo{
		RealName: "some-snap",
		SnapID:   "some-snap-id",
		Revision: snap.R(6),
	}

	s.state.Lock()
	defer s.state.Unlock()

	snapstate.Set(s.state, "some-snap", &snapstate.SnapState{
		Active:          true,
		Sequence:        []*snap.SideInfo{&si2, &si},
		TrackingChannel: "latest/stable",
		Current:         si.Revision,
		SnapType:        "app",
	})

	// set some configuration
	tr := config.NewTransaction(s.state)
	tr.Set("some-snap", "foo", "revision 7 value")
	tr.Commit()
	config.SaveRevisionConfig(s.state, "some-snap", snap.R(7))

	chg := s.state.NewChange("install", "install a snap")
	ts, err := snapstate.Update(s.state, "some-snap", &snapstate.RevisionOptions{Channel: "some-channel"}, s.user.ID, snapstate.Flags{})
	c.Assert(err, IsNil)
	chg.AddAll(ts)

	last := lastWithLane(ts.Tasks())
	c.Assert(last, NotNil)

	terr := s.state.NewTask("error-trigger", "provoking total undo")
	terr.WaitFor(last)
	terr.JoinLane(last.Lanes()[0])
	chg.AddTask(terr)

	s.state.Unlock()
	defer s.se.Stop()
	s.settle(c)
	s.state.Lock()

	c.Check(chg.Status(), Equals, state.ErrorStatus)
	c.Check(errorTaskExecuted, Equals, true)

	// after undoing the update some-snap config should be restored to that of rev.7
	var val string
	tr = config.NewTransaction(s.state)
	c.Assert(tr.Get("some-snap", "foo", &val), IsNil)
	c.Check(val, Equals, "revision 7 value")
}

func (s *snapmgrTestSuite) TestUpdateMakesConfigSnapshot(c *C) {
	s.state.Lock()
	defer s.state.Unlock()

	snapstate.Set(s.state, "some-snap", &snapstate.SnapState{
		Active: true,
		Sequence: []*snap.SideInfo{
			{RealName: "some-snap", SnapID: "some-snap-id", Revision: snap.R(1)},
		},
		Current:  snap.R(1),
		SnapType: "app",
	})

	tr := config.NewTransaction(s.state)
	tr.Set("some-snap", "foo", "bar")
	tr.Commit()

	var cfgs map[string]interface{}
	// we don't have config snapshots yet
	c.Assert(s.state.Get("revision-config", &cfgs), Equals, state.ErrNoState)

	chg := s.state.NewChange("update", "update a snap")
	opts := &snapstate.RevisionOptions{Channel: "some-channel", Revision: snap.R(2)}
	ts, err := snapstate.Update(s.state, "some-snap", opts, s.user.ID, snapstate.Flags{})
	c.Assert(err, IsNil)
	chg.AddAll(ts)

	s.state.Unlock()
	defer s.se.Stop()
	s.settle(c)

	s.state.Lock()
	cfgs = nil
	// config copy of rev. 1 has been made
	c.Assert(s.state.Get("revision-config", &cfgs), IsNil)
	c.Assert(cfgs["some-snap"], DeepEquals, map[string]interface{}{
		"1": map[string]interface{}{
			"foo": "bar",
		},
	})
}

func (s *snapmgrTestSuite) TestUpdateTotalUndoRunThrough(c *C) {
	si := snap.SideInfo{
		RealName: "some-snap",
		SnapID:   "some-snap-id",
		Revision: snap.R(7),
	}

	s.state.Lock()
	defer s.state.Unlock()

	snapstate.Set(s.state, "some-snap", &snapstate.SnapState{
		Active:          true,
		Sequence:        []*snap.SideInfo{&si},
		TrackingChannel: "latest/stable",
		Current:         si.Revision,
		SnapType:        "app",
	})

	chg := s.state.NewChange("install", "install a snap")
	ts, err := snapstate.Update(s.state, "some-snap", &snapstate.RevisionOptions{Channel: "some-channel"}, s.user.ID, snapstate.Flags{})
	c.Assert(err, IsNil)
	chg.AddAll(ts)

	// We need to make it not be rerefresh, and we could do just
	// that but instead we do the 'right' thing and attach it to
	// the last task that's on a lane.
	last := lastWithLane(ts.Tasks())
	c.Assert(last, NotNil)

	terr := s.state.NewTask("error-trigger", "provoking total undo")
	terr.WaitFor(last)
	terr.JoinLane(last.Lanes()[0])
	chg.AddTask(terr)

	s.state.Unlock()
	defer s.se.Stop()
	s.settle(c)
	s.state.Lock()

	expected := fakeOps{
		{
			op: "storesvc-snap-action",
			curSnaps: []store.CurrentSnap{{
				InstanceName:    "some-snap",
				SnapID:          "some-snap-id",
				Revision:        snap.R(7),
				TrackingChannel: "latest/stable",
				RefreshedDate:   fakeRevDateEpoch.AddDate(0, 0, 7),
				Epoch:           snap.E("1*"),
			}},
			userID: 1,
		},
		{
			op: "storesvc-snap-action:action",
			action: store.SnapAction{
				Action:       "refresh",
				InstanceName: "some-snap",
				SnapID:       "some-snap-id",
				Channel:      "some-channel",
				Flags:        store.SnapActionEnforceValidation,
			},
			revno:  snap.R(11),
			userID: 1,
		},
		{
			op:   "storesvc-download",
			name: "some-snap",
		},
		{
			op:    "validate-snap:Doing",
			name:  "some-snap",
			revno: snap.R(11),
		},
		{
			op:  "current",
			old: filepath.Join(dirs.SnapMountDir, "some-snap/7"),
		},
		{
			op:   "open-snap-file",
			path: filepath.Join(dirs.SnapBlobDir, "some-snap_11.snap"),
			sinfo: snap.SideInfo{
				RealName: "some-snap",
				SnapID:   "some-snap-id",
				Channel:  "some-channel",
				Revision: snap.R(11),
			},
		},
		{
			op:    "setup-snap",
			name:  "some-snap",
			path:  filepath.Join(dirs.SnapBlobDir, "some-snap_11.snap"),
			revno: snap.R(11),
		},
		{
			op:   "remove-snap-aliases",
			name: "some-snap",
		},
		{
			op:   "unlink-snap",
			path: filepath.Join(dirs.SnapMountDir, "some-snap/7"),
		},
		{
			op:   "copy-data",
			path: filepath.Join(dirs.SnapMountDir, "some-snap/11"),
			old:  filepath.Join(dirs.SnapMountDir, "some-snap/7"),
		},
		{
			op:    "setup-profiles:Doing",
			name:  "some-snap",
			revno: snap.R(11),
		},
		{
			op: "candidate",
			sinfo: snap.SideInfo{
				RealName: "some-snap",
				SnapID:   "some-snap-id",
				Channel:  "some-channel",
				Revision: snap.R(11),
			},
		},
		{
			op:   "link-snap",
			path: filepath.Join(dirs.SnapMountDir, "some-snap/11"),
		},
		{
			op:    "auto-connect:Doing",
			name:  "some-snap",
			revno: snap.R(11),
		},
		{
			op: "update-aliases",
		},
		// undoing everything from here down...
		{
			op:   "remove-snap-aliases",
			name: "some-snap",
		},
		{
			op:   "unlink-snap",
			path: filepath.Join(dirs.SnapMountDir, "some-snap/11"),
		},
		{
			op:    "setup-profiles:Undoing",
			name:  "some-snap",
			revno: snap.R(11),
		},
		{
			op:   "undo-copy-snap-data",
			path: filepath.Join(dirs.SnapMountDir, "some-snap/11"),
			old:  filepath.Join(dirs.SnapMountDir, "some-snap/7"),
		},
		{
			op:   "link-snap",
			path: filepath.Join(dirs.SnapMountDir, "some-snap/7"),
		},
		{
			op: "update-aliases",
		},
		{
			op:    "undo-setup-snap",
			name:  "some-snap",
			path:  filepath.Join(dirs.SnapMountDir, "some-snap/11"),
			stype: "app",
		},
		{
			op:   "remove-snap-dir",
			name: "some-snap",
			path: filepath.Join(dirs.SnapMountDir, "some-snap"),
		},
	}

	// ensure all our tasks ran
	c.Check(s.fakeStore.downloads, DeepEquals, []fakeDownload{{
		macaroon: s.user.StoreMacaroon,
		name:     "some-snap",
		target:   filepath.Join(dirs.SnapBlobDir, "some-snap_11.snap"),
	}})
	// friendlier failure first
	c.Assert(s.fakeBackend.ops.Ops(), DeepEquals, expected.Ops())
	c.Assert(s.fakeBackend.ops, DeepEquals, expected)

	// verify snaps in the system state
	var snapst snapstate.SnapState
	err = snapstate.Get(s.state, "some-snap", &snapst)
	c.Assert(err, IsNil)

	c.Assert(snapst.Active, Equals, true)
	c.Assert(snapst.TrackingChannel, Equals, "latest/stable")
	c.Assert(snapst.Sequence, HasLen, 1)
	c.Assert(snapst.Sequence[0], DeepEquals, &snap.SideInfo{
		RealName: "some-snap",
		SnapID:   "some-snap-id",
		Channel:  "",
		Revision: snap.R(7),
	})
}

func (s *snapmgrTestSuite) TestUpdateSameRevision(c *C) {
	si := snap.SideInfo{
		RealName: "some-snap",
		SnapID:   "some-snap-id",
		Revision: snap.R(7),
	}

	s.state.Lock()
	defer s.state.Unlock()

	snapstate.Set(s.state, "some-snap", &snapstate.SnapState{
		Active:          true,
		Sequence:        []*snap.SideInfo{&si},
		TrackingChannel: "channel-for-7/stable",
		Current:         si.Revision,
	})

	_, err := snapstate.Update(s.state, "some-snap", &snapstate.RevisionOptions{Channel: "channel-for-7/stable"}, s.user.ID, snapstate.Flags{})
	c.Assert(err, Equals, store.ErrNoUpdateAvailable)
}

func (s *snapmgrTestSuite) TestUpdateToRevisionRememberedUserRunThrough(c *C) {
	s.state.Lock()
	defer s.state.Unlock()

	snapstate.Set(s.state, "some-snap", &snapstate.SnapState{
		Active: true,
		Sequence: []*snap.SideInfo{
			{RealName: "some-snap", Revision: snap.R(5), SnapID: "some-snap-id"},
		},
		Current:  snap.R(5),
		SnapType: "app",
		UserID:   1,
	})

	chg := s.state.NewChange("refresh", "refresh a snap")
	ts, err := snapstate.Update(s.state, "some-snap", &snapstate.RevisionOptions{Channel: "some-channel", Revision: snap.R(11)}, 0, snapstate.Flags{})
	c.Assert(err, IsNil)
	chg.AddAll(ts)

	s.state.Unlock()
	defer s.se.Stop()
	s.settle(c)
	s.state.Lock()

	c.Assert(chg.Status(), Equals, state.DoneStatus)
	c.Assert(chg.Err(), IsNil)

	for _, op := range s.fakeBackend.ops {
		switch op.op {
		case "storesvc-snap-action:action":
			c.Check(op.userID, Equals, 1)
		case "storesvc-download":
			snapName := op.name
			c.Check(s.fakeStore.downloads[0], DeepEquals, fakeDownload{
				macaroon: "macaroon",
				name:     "some-snap",
				target:   filepath.Join(dirs.SnapBlobDir, "some-snap_11.snap"),
			}, Commentf(snapName))
		}
	}
}

// A noResultsStore returns no results for install/refresh requests
type noResultsStore struct {
	*fakeStore
}

func (n noResultsStore) SnapAction(ctx context.Context, currentSnaps []*store.CurrentSnap, actions []*store.SnapAction, assertQuery store.AssertionQuery, user *auth.UserState, opts *store.RefreshOptions) ([]store.SnapActionResult, []store.AssertionResult, error) {
	if assertQuery != nil {
		panic("no assertion query support")
	}
	return nil, nil, &store.SnapActionError{NoResults: true}
}

func (s *snapmgrTestSuite) TestUpdateNoStoreResults(c *C) {
	s.state.Lock()
	defer s.state.Unlock()

	snapstate.ReplaceStore(s.state, noResultsStore{fakeStore: s.fakeStore})

	// this is an atypical case in which the store didn't return
	// an error nor a result, we are defensive and return
	// a reasonable error
	si := snap.SideInfo{
		RealName: "some-snap",
		SnapID:   "some-snap-id",
		Revision: snap.R(7),
	}

	snapstate.Set(s.state, "some-snap", &snapstate.SnapState{
		Active:          true,
		Sequence:        []*snap.SideInfo{&si},
		TrackingChannel: "channel-for-7/stable",
		Current:         si.Revision,
	})

	_, err := snapstate.Update(s.state, "some-snap", &snapstate.RevisionOptions{Channel: "channel-for-7"}, s.user.ID, snapstate.Flags{})
	c.Assert(err, Equals, snapstate.ErrMissingExpectedResult)
}

func (s *snapmgrTestSuite) TestUpdateNoStoreResultsWithChannelChange(c *C) {
	s.state.Lock()
	defer s.state.Unlock()

	snapstate.ReplaceStore(s.state, noResultsStore{fakeStore: s.fakeStore})

	// this is an atypical case in which the store didn't return
	// an error nor a result, we are defensive and return
	// a reasonable error
	si := snap.SideInfo{
		RealName: "some-snap",
		SnapID:   "some-snap-id",
		Revision: snap.R(7),
	}

	snapstate.Set(s.state, "some-snap", &snapstate.SnapState{
		Active:          true,
		Sequence:        []*snap.SideInfo{&si},
		TrackingChannel: "channel-for-9/stable",
		Current:         si.Revision,
	})

	_, err := snapstate.Update(s.state, "some-snap", &snapstate.RevisionOptions{Channel: "channel-for-7"}, s.user.ID, snapstate.Flags{})
	c.Assert(err, Equals, snapstate.ErrMissingExpectedResult)
}

func (s *snapmgrTestSuite) TestUpdateSameRevisionSwitchesChannel(c *C) {
	si := snap.SideInfo{
		RealName: "some-snap",
		SnapID:   "some-snap-id",
		Revision: snap.R(7),
	}

	s.state.Lock()
	defer s.state.Unlock()

	snapstate.Set(s.state, "some-snap", &snapstate.SnapState{
		Active:          true,
		Sequence:        []*snap.SideInfo{&si},
		TrackingChannel: "other-chanenl/stable",
		Current:         si.Revision,
	})

	ts, err := snapstate.Update(s.state, "some-snap", &snapstate.RevisionOptions{Channel: "channel-for-7/stable"}, s.user.ID, snapstate.Flags{})
	c.Assert(err, IsNil)
	c.Check(ts.Tasks(), HasLen, 1)
	c.Check(ts.Tasks()[0].Kind(), Equals, "switch-snap-channel")
}

func (s *snapmgrTestSuite) TestUpdateSameRevisionSwitchesChannelConflict(c *C) {
	si := snap.SideInfo{
		RealName: "some-snap",
		SnapID:   "some-snap-id",
		Revision: snap.R(7),
	}

	s.state.Lock()
	defer s.state.Unlock()

	snapstate.Set(s.state, "some-snap", &snapstate.SnapState{
		Active:          true,
		Sequence:        []*snap.SideInfo{&si},
		TrackingChannel: "other-channel/stable",
		Current:         si.Revision,
	})

	ts, err := snapstate.Update(s.state, "some-snap", &snapstate.RevisionOptions{Channel: "channel-for-7"}, s.user.ID, snapstate.Flags{})
	c.Assert(err, IsNil)
	// make it visible
	s.state.NewChange("refresh", "refresh a snap").AddAll(ts)

	_, err = snapstate.Update(s.state, "some-snap", &snapstate.RevisionOptions{Channel: "channel-for-7"}, s.user.ID, snapstate.Flags{})
	c.Check(err, ErrorMatches, `snap "some-snap" has "refresh" change in progress`)
}

func (s *snapmgrTestSuite) TestUpdateSameRevisionSwitchChannelRunThrough(c *C) {
	si := snap.SideInfo{
		RealName: "some-snap",
		SnapID:   "some-snap-id",
		Channel:  "other-channel",
		Revision: snap.R(7),
	}

	s.state.Lock()
	defer s.state.Unlock()

	snapstate.Set(s.state, "some-snap", &snapstate.SnapState{
		Active:          true,
		Sequence:        []*snap.SideInfo{&si},
		TrackingChannel: "other-channel/stable",
		Current:         si.Revision,
	})

	ts, err := snapstate.Update(s.state, "some-snap", &snapstate.RevisionOptions{Channel: "channel-for-7/stable"}, s.user.ID, snapstate.Flags{})
	c.Assert(err, IsNil)
	chg := s.state.NewChange("refresh", "refresh a snap")
	chg.AddAll(ts)

	s.state.Unlock()
	defer s.se.Stop()
	s.settle(c)
	s.state.Lock()

	expected := fakeOps{
		// we just expect the "storesvc-snap-action" ops, we
		// don't have a fakeOp for switchChannel because it has
		// not a backend method, it just manipulates the state
		{
			op: "storesvc-snap-action",
			curSnaps: []store.CurrentSnap{{
				InstanceName:    "some-snap",
				SnapID:          "some-snap-id",
				Revision:        snap.R(7),
				TrackingChannel: "other-channel/stable",
				RefreshedDate:   fakeRevDateEpoch.AddDate(0, 0, 7),
				Epoch:           snap.E("1*"),
			}},
			userID: 1,
		},

		{
			op: "storesvc-snap-action:action",
			action: store.SnapAction{
				Action:       "refresh",
				InstanceName: "some-snap",
				SnapID:       "some-snap-id",
				Channel:      "channel-for-7/stable",
				Flags:        store.SnapActionEnforceValidation,
			},
			userID: 1,
		},
	}

	// start with an easier-to-read error if this fails:
	c.Assert(s.fakeBackend.ops.Ops(), DeepEquals, expected.Ops())
	c.Assert(s.fakeBackend.ops, DeepEquals, expected)

	// verify snapSetup info
	var snapsup snapstate.SnapSetup
	task := ts.Tasks()[0]
	err = task.Get("snap-setup", &snapsup)
	c.Assert(err, IsNil)
	c.Assert(snapsup, DeepEquals, snapstate.SnapSetup{
		Channel:  "channel-for-7/stable",
		SideInfo: snapsup.SideInfo,
	})
	c.Assert(snapsup.SideInfo, DeepEquals, &snap.SideInfo{
		RealName: "some-snap",
		SnapID:   "some-snap-id",
		Revision: snap.R(7),
		Channel:  "channel-for-7/stable",
	})

	// verify snaps in the system state
	var snapst snapstate.SnapState
	err = snapstate.Get(s.state, "some-snap", &snapst)
	c.Assert(err, IsNil)

	c.Assert(snapst.Active, Equals, true)
	c.Assert(snapst.Sequence, HasLen, 1)
	c.Assert(snapst.Sequence[0], DeepEquals, &snap.SideInfo{
		RealName: "some-snap",
		SnapID:   "some-snap-id",
		Channel:  "channel-for-7/stable",
		Revision: snap.R(7),
	})
}

func (s *snapmgrTestSuite) TestUpdateSameRevisionToggleIgnoreValidation(c *C) {
	si := snap.SideInfo{
		RealName: "some-snap",
		SnapID:   "some-snap-id",
		Revision: snap.R(7),
	}

	s.state.Lock()
	defer s.state.Unlock()

	snapstate.Set(s.state, "some-snap", &snapstate.SnapState{
		Active:          true,
		Sequence:        []*snap.SideInfo{&si},
		TrackingChannel: "channel-for-7/stable",
		Current:         si.Revision,
	})

	ts, err := snapstate.Update(s.state, "some-snap", &snapstate.RevisionOptions{Channel: "channel-for-7/stable"}, s.user.ID, snapstate.Flags{IgnoreValidation: true})
	c.Assert(err, IsNil)
	c.Check(ts.Tasks(), HasLen, 1)
	c.Check(ts.Tasks()[0].Kind(), Equals, "toggle-snap-flags")
}

func (s *snapmgrTestSuite) TestUpdateSameRevisionToggleIgnoreValidationConflict(c *C) {
	si := snap.SideInfo{
		RealName: "some-snap",
		SnapID:   "some-snap-id",
		Revision: snap.R(7),
	}

	s.state.Lock()
	defer s.state.Unlock()

	snapstate.Set(s.state, "some-snap", &snapstate.SnapState{
		Active:          true,
		Sequence:        []*snap.SideInfo{&si},
		TrackingChannel: "channel-for-7/stable",
		Current:         si.Revision,
	})

	ts, err := snapstate.Update(s.state, "some-snap", &snapstate.RevisionOptions{Channel: "channel-for-7"}, s.user.ID, snapstate.Flags{IgnoreValidation: true})
	c.Assert(err, IsNil)
	// make it visible
	s.state.NewChange("refresh", "refresh a snap").AddAll(ts)

	_, err = snapstate.Update(s.state, "some-snap", &snapstate.RevisionOptions{Channel: "channel-for-7"}, s.user.ID, snapstate.Flags{IgnoreValidation: true})
	c.Check(err, ErrorMatches, `snap "some-snap" has "refresh" change in progress`)

}

func (s *snapmgrTestSuite) TestUpdateSameRevisionToggleIgnoreValidationRunThrough(c *C) {
	si := snap.SideInfo{
		RealName: "some-snap",
		SnapID:   "some-snap-id",
		Revision: snap.R(7),
		Channel:  "channel-for-7",
	}

	s.state.Lock()
	defer s.state.Unlock()

	snapstate.Set(s.state, "some-snap", &snapstate.SnapState{
		Active:          true,
		Sequence:        []*snap.SideInfo{&si},
		TrackingChannel: "channel-for-7/stable",
		Current:         si.Revision,
	})

	ts, err := snapstate.Update(s.state, "some-snap", &snapstate.RevisionOptions{Channel: "channel-for-7/stable"}, s.user.ID, snapstate.Flags{IgnoreValidation: true})
	c.Assert(err, IsNil)

	chg := s.state.NewChange("refresh", "refresh a snap")
	chg.AddAll(ts)

	s.state.Unlock()
	defer s.se.Stop()
	s.settle(c)
	s.state.Lock()

	// verify snapSetup info
	var snapsup snapstate.SnapSetup
	task := ts.Tasks()[0]
	err = task.Get("snap-setup", &snapsup)
	c.Assert(err, IsNil)
	c.Check(snapsup, DeepEquals, snapstate.SnapSetup{
		SideInfo: snapsup.SideInfo,
		Flags: snapstate.Flags{
			IgnoreValidation: true,
		},
	})
	c.Check(snapsup.SideInfo, DeepEquals, &snap.SideInfo{
		RealName: "some-snap",
		SnapID:   "some-snap-id",
		Revision: snap.R(7),
		Channel:  "channel-for-7",
	})

	// verify snaps in the system state
	var snapst snapstate.SnapState
	err = snapstate.Get(s.state, "some-snap", &snapst)
	c.Assert(err, IsNil)

	c.Check(snapst.Active, Equals, true)
	c.Check(snapst.Sequence, HasLen, 1)
	c.Check(snapst.Sequence[0], DeepEquals, &snap.SideInfo{
		RealName: "some-snap",
		SnapID:   "some-snap-id",
		Channel:  "channel-for-7",
		Revision: snap.R(7),
	})
	c.Check(snapst.IgnoreValidation, Equals, true)
}

func (s *snapmgrTestSuite) TestUpdateValidateRefreshesSaysNo(c *C) {
	si := snap.SideInfo{
		RealName: "some-snap",
		SnapID:   "some-snap-id",
		Revision: snap.R(7),
	}

	s.state.Lock()
	defer s.state.Unlock()

	snapstate.Set(s.state, "some-snap", &snapstate.SnapState{
		Active:   true,
		Sequence: []*snap.SideInfo{&si},
		Current:  si.Revision,
	})

	validateErr := errors.New("refresh control error")
	validateRefreshes := func(st *state.State, refreshes []*snap.Info, ignoreValidation map[string]bool, userID int, deviceCtx snapstate.DeviceContext) ([]*snap.Info, error) {
		c.Check(refreshes, HasLen, 1)
		c.Check(refreshes[0].SnapID, Equals, "some-snap-id")
		c.Check(refreshes[0].Revision, Equals, snap.R(11))
		c.Check(ignoreValidation, HasLen, 0)
		return nil, validateErr
	}
	// hook it up
	snapstate.ValidateRefreshes = validateRefreshes

	_, err := snapstate.Update(s.state, "some-snap", &snapstate.RevisionOptions{Channel: "stable"}, s.user.ID, snapstate.Flags{})
	c.Assert(err, Equals, validateErr)
}

func (s *snapmgrTestSuite) TestUpdateValidateRefreshesSaysNoButIgnoreValidationIsSet(c *C) {
	si := snap.SideInfo{
		RealName: "some-snap",
		SnapID:   "some-snap-id",
		Revision: snap.R(7),
	}

	s.state.Lock()
	defer s.state.Unlock()

	snapstate.Set(s.state, "some-snap", &snapstate.SnapState{
		Active:   true,
		Sequence: []*snap.SideInfo{&si},
		Current:  si.Revision,
		SnapType: "app",
	})

	validateErr := errors.New("refresh control error")
	validateRefreshes := func(st *state.State, refreshes []*snap.Info, ignoreValidation map[string]bool, userID int, deviceCtx snapstate.DeviceContext) ([]*snap.Info, error) {
		return nil, validateErr
	}
	// hook it up
	snapstate.ValidateRefreshes = validateRefreshes

	flags := snapstate.Flags{JailMode: true, IgnoreValidation: true}
	ts, err := snapstate.Update(s.state, "some-snap", &snapstate.RevisionOptions{Channel: "stable"}, s.user.ID, flags)
	c.Assert(err, IsNil)

	var snapsup snapstate.SnapSetup
	err = ts.Tasks()[0].Get("snap-setup", &snapsup)
	c.Assert(err, IsNil)
	c.Check(snapsup.Flags, DeepEquals, flags.ForSnapSetup())
}

func (s *snapmgrTestSuite) TestUpdateIgnoreValidationSticky(c *C) {
	si := snap.SideInfo{
		RealName: "some-snap",
		SnapID:   "some-snap-id",
		Revision: snap.R(7),
	}

	s.state.Lock()
	defer s.state.Unlock()

	snapstate.Set(s.state, "some-snap", &snapstate.SnapState{
		Active:   true,
		Sequence: []*snap.SideInfo{&si},
		Current:  si.Revision,
		SnapType: "app",
	})

	validateErr := errors.New("refresh control error")
	validateRefreshesFail := func(st *state.State, refreshes []*snap.Info, ignoreValidation map[string]bool, userID int, deviceCtx snapstate.DeviceContext) ([]*snap.Info, error) {
		c.Check(refreshes, HasLen, 1)
		if len(ignoreValidation) == 0 {
			return nil, validateErr
		}
		c.Check(ignoreValidation, DeepEquals, map[string]bool{
			"some-snap": true,
		})
		return refreshes, nil
	}
	// hook it up
	snapstate.ValidateRefreshes = validateRefreshesFail

	flags := snapstate.Flags{IgnoreValidation: true}
	ts, err := snapstate.Update(s.state, "some-snap", &snapstate.RevisionOptions{Channel: "stable"}, s.user.ID, flags)
	c.Assert(err, IsNil)

	c.Check(s.fakeBackend.ops[0], DeepEquals, fakeOp{
		op: "storesvc-snap-action",
		curSnaps: []store.CurrentSnap{{
			InstanceName:     "some-snap",
			SnapID:           "some-snap-id",
			Revision:         snap.R(7),
			IgnoreValidation: false,
			RefreshedDate:    fakeRevDateEpoch.AddDate(0, 0, 7),
			Epoch:            snap.E("1*"),
		}},
		userID: 1,
	})
	c.Check(s.fakeBackend.ops[1], DeepEquals, fakeOp{
		op:    "storesvc-snap-action:action",
		revno: snap.R(11),
		action: store.SnapAction{
			Action:       "refresh",
			InstanceName: "some-snap",
			SnapID:       "some-snap-id",
			Channel:      "stable",
			Flags:        store.SnapActionIgnoreValidation,
		},
		userID: 1,
	})

	chg := s.state.NewChange("refresh", "refresh snap")
	chg.AddAll(ts)

	s.state.Unlock()
	defer s.se.Stop()
	s.settle(c)
	s.state.Lock()

	// verify snap has IgnoreValidation set
	var snapst snapstate.SnapState
	err = snapstate.Get(s.state, "some-snap", &snapst)
	c.Assert(err, IsNil)
	c.Check(snapst.IgnoreValidation, Equals, true)
	c.Check(snapst.Current, Equals, snap.R(11))

	s.fakeBackend.ops = nil
	s.fakeStore.refreshRevnos = map[string]snap.Revision{
		"some-snap-id": snap.R(12),
	}
	_, tts, err := snapstate.UpdateMany(context.Background(), s.state, []string{"some-snap"}, s.user.ID, nil)
	c.Assert(err, IsNil)
	c.Check(tts, HasLen, 2)
	verifyLastTasksetIsReRefresh(c, tts)

	c.Check(s.fakeBackend.ops[0], DeepEquals, fakeOp{
		op: "storesvc-snap-action",
		curSnaps: []store.CurrentSnap{{
			InstanceName:     "some-snap",
			SnapID:           "some-snap-id",
			Revision:         snap.R(11),
			TrackingChannel:  "latest/stable",
			IgnoreValidation: true,
			RefreshedDate:    fakeRevDateEpoch.AddDate(0, 0, 11),
			Epoch:            snap.E("1*"),
		}},
		userID: 1,
	})
	c.Check(s.fakeBackend.ops[1], DeepEquals, fakeOp{
		op:    "storesvc-snap-action:action",
		revno: snap.R(12),
		action: store.SnapAction{
			Action:       "refresh",
			InstanceName: "some-snap",
			SnapID:       "some-snap-id",
			Flags:        0,
		},
		userID: 1,
	})

	chg = s.state.NewChange("refresh", "refresh snaps")
	chg.AddAll(tts[0])

	s.state.Unlock()
	defer s.se.Stop()
	s.settle(c)
	s.state.Lock()

	snapst = snapstate.SnapState{}
	err = snapstate.Get(s.state, "some-snap", &snapst)
	c.Assert(err, IsNil)
	c.Check(snapst.IgnoreValidation, Equals, true)
	c.Check(snapst.Current, Equals, snap.R(12))

	// reset ignore validation
	s.fakeBackend.ops = nil
	s.fakeStore.refreshRevnos = map[string]snap.Revision{
		"some-snap-id": snap.R(11),
	}
	validateRefreshes := func(st *state.State, refreshes []*snap.Info, ignoreValidation map[string]bool, userID int, deviceCtx snapstate.DeviceContext) ([]*snap.Info, error) {
		return refreshes, nil
	}
	// hook it up
	snapstate.ValidateRefreshes = validateRefreshes
	flags = snapstate.Flags{}
	ts, err = snapstate.Update(s.state, "some-snap", &snapstate.RevisionOptions{Channel: "stable"}, s.user.ID, flags)
	c.Assert(err, IsNil)

	c.Check(s.fakeBackend.ops[0], DeepEquals, fakeOp{
		op: "storesvc-snap-action",
		curSnaps: []store.CurrentSnap{{
			InstanceName:     "some-snap",
			SnapID:           "some-snap-id",
			Revision:         snap.R(12),
			TrackingChannel:  "latest/stable",
			IgnoreValidation: true,
			RefreshedDate:    fakeRevDateEpoch.AddDate(0, 0, 12),
			Epoch:            snap.E("1*"),
		}},
		userID: 1,
	})
	c.Check(s.fakeBackend.ops[1], DeepEquals, fakeOp{
		op:    "storesvc-snap-action:action",
		revno: snap.R(11),
		action: store.SnapAction{
			Action:       "refresh",
			InstanceName: "some-snap",
			SnapID:       "some-snap-id",
			Channel:      "latest/stable",
			Flags:        store.SnapActionEnforceValidation,
		},
		userID: 1,
	})

	chg = s.state.NewChange("refresh", "refresh snap")
	chg.AddAll(ts)

	s.state.Unlock()
	defer s.se.Stop()
	s.settle(c)
	s.state.Lock()

	snapst = snapstate.SnapState{}
	err = snapstate.Get(s.state, "some-snap", &snapst)
	c.Assert(err, IsNil)
	c.Check(snapst.IgnoreValidation, Equals, false)
	c.Check(snapst.Current, Equals, snap.R(11))
}

func (s *snapmgrTestSuite) TestParallelInstanceUpdateIgnoreValidationSticky(c *C) {
	si := snap.SideInfo{
		RealName: "some-snap",
		SnapID:   "some-snap-id",
		Revision: snap.R(7),
	}

	s.state.Lock()
	defer s.state.Unlock()

	tr := config.NewTransaction(s.state)
	tr.Set("core", "experimental.parallel-instances", true)
	tr.Commit()

	snapstate.Set(s.state, "some-snap", &snapstate.SnapState{
		Active:   true,
		Sequence: []*snap.SideInfo{&si},
		Current:  si.Revision,
		SnapType: "app",
	})
	snapstate.Set(s.state, "some-snap_instance", &snapstate.SnapState{
		Active:      true,
		Sequence:    []*snap.SideInfo{&si},
		Current:     si.Revision,
		SnapType:    "app",
		InstanceKey: "instance",
	})

	validateErr := errors.New("refresh control error")
	validateRefreshesFail := func(st *state.State, refreshes []*snap.Info, ignoreValidation map[string]bool, userID int, deviceCtx snapstate.DeviceContext) ([]*snap.Info, error) {
		c.Check(refreshes, HasLen, 2)
		if len(ignoreValidation) == 0 {
			return nil, validateErr
		}
		c.Check(ignoreValidation, DeepEquals, map[string]bool{
			"some-snap_instance": true,
		})
		return refreshes, nil
	}
	// hook it up
	snapstate.ValidateRefreshes = validateRefreshesFail

	flags := snapstate.Flags{IgnoreValidation: true}
	ts, err := snapstate.Update(s.state, "some-snap_instance", &snapstate.RevisionOptions{Channel: "stable"}, s.user.ID, flags)
	c.Assert(err, IsNil)

	c.Check(s.fakeBackend.ops[0], DeepEquals, fakeOp{
		op: "storesvc-snap-action",
		curSnaps: []store.CurrentSnap{{
			InstanceName:     "some-snap",
			SnapID:           "some-snap-id",
			Revision:         snap.R(7),
			IgnoreValidation: false,
			RefreshedDate:    fakeRevDateEpoch.AddDate(0, 0, 7),
			Epoch:            snap.E("1*"),
		}, {
			InstanceName:     "some-snap_instance",
			SnapID:           "some-snap-id",
			Revision:         snap.R(7),
			IgnoreValidation: false,
			RefreshedDate:    fakeRevDateEpoch.AddDate(0, 0, 7),
			Epoch:            snap.E("1*"),
		}},
		userID: 1,
	})
	c.Check(s.fakeBackend.ops[1], DeepEquals, fakeOp{
		op:    "storesvc-snap-action:action",
		revno: snap.R(11),
		action: store.SnapAction{
			Action:       "refresh",
			InstanceName: "some-snap_instance",
			SnapID:       "some-snap-id",
			Channel:      "stable",
			Flags:        store.SnapActionIgnoreValidation,
		},
		userID: 1,
	})

	chg := s.state.NewChange("refresh", "refresh snaps")
	chg.AddAll(ts)

	s.state.Unlock()
	defer s.se.Stop()
	s.settle(c)
	s.state.Lock()

	// ensure all our tasks ran
	c.Assert(chg.Err(), IsNil)
	c.Assert(chg.IsReady(), Equals, true)

	// verify snap 'instance' has IgnoreValidation set and the snap was
	// updated
	var snapst snapstate.SnapState
	err = snapstate.Get(s.state, "some-snap_instance", &snapst)
	c.Assert(err, IsNil)
	c.Check(snapst.IgnoreValidation, Equals, true)
	c.Check(snapst.Current, Equals, snap.R(11))
	// and the other snap does not
	err = snapstate.Get(s.state, "some-snap", &snapst)
	c.Assert(err, IsNil)
	c.Check(snapst.Current, Equals, snap.R(7))
	c.Check(snapst.IgnoreValidation, Equals, false)

	s.fakeBackend.ops = nil
	s.fakeStore.refreshRevnos = map[string]snap.Revision{
		"some-snap-id": snap.R(12),
	}
	updates, tts, err := snapstate.UpdateMany(context.Background(), s.state, []string{"some-snap", "some-snap_instance"}, s.user.ID, nil)
	c.Assert(err, IsNil)
	c.Check(tts, HasLen, 3)
	verifyLastTasksetIsReRefresh(c, tts)
	sort.Strings(updates)
	c.Check(updates, DeepEquals, []string{"some-snap", "some-snap_instance"})

	chg = s.state.NewChange("refresh", "refresh snaps")
	for _, ts := range tts[:len(tts)-1] {
		chg.AddAll(ts)
	}

	s.state.Unlock()
	s.settle(c)
	s.state.Lock()

	// ensure all our tasks ran
	c.Assert(chg.Err(), IsNil)
	c.Assert(chg.IsReady(), Equals, true)

	err = snapstate.Get(s.state, "some-snap", &snapst)
	c.Assert(err, IsNil)
	c.Check(snapst.IgnoreValidation, Equals, false)
	c.Check(snapst.Current, Equals, snap.R(12))

	err = snapstate.Get(s.state, "some-snap_instance", &snapst)
	c.Assert(err, IsNil)
	c.Check(snapst.IgnoreValidation, Equals, true)
	c.Check(snapst.Current, Equals, snap.R(12))

	for i := 0; i < 2; i++ {
		op := s.fakeBackend.ops[i]
		switch op.op {
		case "storesvc-snap-action":
			c.Check(op, DeepEquals, fakeOp{
				op: "storesvc-snap-action",
				curSnaps: []store.CurrentSnap{{
					InstanceName:     "some-snap",
					SnapID:           "some-snap-id",
					Revision:         snap.R(7),
					IgnoreValidation: false,
					RefreshedDate:    fakeRevDateEpoch.AddDate(0, 0, 7),
					Epoch:            snap.E("1*"),
				}, {
					InstanceName:     "some-snap_instance",
					SnapID:           "some-snap-id",
					Revision:         snap.R(11),
					TrackingChannel:  "latest/stable",
					IgnoreValidation: true,
					RefreshedDate:    fakeRevDateEpoch.AddDate(0, 0, 11),
					Epoch:            snap.E("1*"),
				}},
				userID: 1,
			})
		case "storesvc-snap-action:action":
			switch op.action.InstanceName {
			case "some-snap":
				c.Check(op, DeepEquals, fakeOp{
					op:    "storesvc-snap-action:action",
					revno: snap.R(12),
					action: store.SnapAction{
						Action:       "refresh",
						InstanceName: "some-snap",
						SnapID:       "some-snap-id",
						Flags:        0,
					},
					userID: 1,
				})
			case "some-snap_instance":
				c.Check(op, DeepEquals, fakeOp{
					op:    "storesvc-snap-action:action",
					revno: snap.R(12),
					action: store.SnapAction{
						Action:       "refresh",
						InstanceName: "some-snap_instance",
						SnapID:       "some-snap-id",
						Flags:        0,
					},
					userID: 1,
				})
			default:
				c.Fatalf("unexpected instance name %q", op.action.InstanceName)
			}
		default:
			c.Fatalf("unexpected action %q", op.op)
		}
	}

}

func (s *snapmgrTestSuite) TestUpdateFromLocal(c *C) {
	si := snap.SideInfo{
		RealName: "some-snap",
		Revision: snap.R("x1"),
	}

	s.state.Lock()
	defer s.state.Unlock()

	snapstate.Set(s.state, "some-snap", &snapstate.SnapState{
		Active:          true,
		Sequence:        []*snap.SideInfo{&si},
		TrackingChannel: "channel-for-7/stable",
		Current:         si.Revision,
	})

	_, err := snapstate.Update(s.state, "some-snap", &snapstate.RevisionOptions{Channel: "channel-for-7"}, s.user.ID, snapstate.Flags{})
	c.Assert(err, Equals, store.ErrLocalSnap)
}

func (s *snapmgrTestSuite) TestUpdateAmend(c *C) {
	si := snap.SideInfo{
		RealName: "some-snap",
		Revision: snap.R("x1"),
	}

	s.state.Lock()
	defer s.state.Unlock()

	snapstate.Set(s.state, "some-snap", &snapstate.SnapState{
		Active:          true,
		Sequence:        []*snap.SideInfo{&si},
		TrackingChannel: "channel-for-7/stable",
		Current:         si.Revision,
	})

	ts, err := snapstate.Update(s.state, "some-snap", &snapstate.RevisionOptions{Channel: "channel-for-7"}, s.user.ID, snapstate.Flags{Amend: true})
	c.Assert(err, IsNil)
	verifyUpdateTasks(c, unlinkBefore|cleanupAfter|doesReRefresh, 0, ts, s.state)

	// ensure we go from local to store revision-7
	var snapsup snapstate.SnapSetup
	tasks := ts.Tasks()
	c.Check(tasks[1].Kind(), Equals, "download-snap")
	err = tasks[1].Get("snap-setup", &snapsup)
	c.Assert(err, IsNil)
	c.Check(snapsup.Revision(), Equals, snap.R(7))
}

func (s *snapmgrTestSuite) TestUpdateAmendSnapNotFound(c *C) {
	si := snap.SideInfo{
		RealName: "snap-unknown",
		Revision: snap.R("x1"),
	}

	s.state.Lock()
	defer s.state.Unlock()

	snapstate.Set(s.state, "snap-unknown", &snapstate.SnapState{
		Active:          true,
		Sequence:        []*snap.SideInfo{&si},
		TrackingChannel: "latest/stable",
		Current:         si.Revision,
	})

	_, err := snapstate.Update(s.state, "snap-unknown", &snapstate.RevisionOptions{Channel: "stable"}, s.user.ID, snapstate.Flags{Amend: true})
	c.Assert(err, Equals, store.ErrSnapNotFound)
}

func (s *snapmgrTestSuite) TestSingleUpdateBlockedRevision(c *C) {
	// single updates should *not* set the block list
	si7 := snap.SideInfo{
		RealName: "some-snap",
		SnapID:   "some-snap-id",
		Revision: snap.R(7),
	}
	si11 := snap.SideInfo{
		RealName: "some-snap",
		SnapID:   "some-snap-id",
		Revision: snap.R(11),
	}

	s.state.Lock()
	defer s.state.Unlock()

	snapstate.Set(s.state, "some-snap", &snapstate.SnapState{
		Active:   true,
		Sequence: []*snap.SideInfo{&si7, &si11},
		Current:  si7.Revision,
		SnapType: "app",
	})

	_, err := snapstate.Update(s.state, "some-snap", &snapstate.RevisionOptions{Channel: "some-channel"}, s.user.ID, snapstate.Flags{})
	c.Assert(err, IsNil)

	c.Assert(s.fakeBackend.ops, HasLen, 2)
	c.Check(s.fakeBackend.ops[0], DeepEquals, fakeOp{
		op: "storesvc-snap-action",
		curSnaps: []store.CurrentSnap{{
			InstanceName:  "some-snap",
			SnapID:        "some-snap-id",
			Revision:      snap.R(7),
			RefreshedDate: fakeRevDateEpoch.AddDate(0, 0, 7),
			Epoch:         snap.E("1*"),
		}},
		userID: 1,
	})
}

func (s *snapmgrTestSuite) TestMultiUpdateBlockedRevision(c *C) {
	// multi-updates should *not* set the block list
	si7 := snap.SideInfo{
		RealName: "some-snap",
		SnapID:   "some-snap-id",
		Revision: snap.R(7),
	}
	si11 := snap.SideInfo{
		RealName: "some-snap",
		SnapID:   "some-snap-id",
		Revision: snap.R(11),
	}

	s.state.Lock()
	defer s.state.Unlock()

	snapstate.Set(s.state, "some-snap", &snapstate.SnapState{
		Active:   true,
		Sequence: []*snap.SideInfo{&si7, &si11},
		Current:  si7.Revision,
		SnapType: "app",
	})

	updates, _, err := snapstate.UpdateMany(context.Background(), s.state, []string{"some-snap"}, s.user.ID, nil)
	c.Assert(err, IsNil)
	c.Check(updates, DeepEquals, []string{"some-snap"})

	c.Assert(s.fakeBackend.ops, HasLen, 2)
	c.Check(s.fakeBackend.ops[0], DeepEquals, fakeOp{
		op: "storesvc-snap-action",
		curSnaps: []store.CurrentSnap{{
			InstanceName:  "some-snap",
			SnapID:        "some-snap-id",
			Revision:      snap.R(7),
			RefreshedDate: fakeRevDateEpoch.AddDate(0, 0, 7),
			Epoch:         snap.E("1*"),
		}},
		userID: 1,
	})
}

func (s *snapmgrTestSuite) TestAllUpdateBlockedRevision(c *C) {
	//  update-all *should* set the block list
	si7 := snap.SideInfo{
		RealName: "some-snap",
		SnapID:   "some-snap-id",
		Revision: snap.R(7),
	}
	si11 := snap.SideInfo{
		RealName: "some-snap",
		SnapID:   "some-snap-id",
		Revision: snap.R(11),
	}

	s.state.Lock()
	defer s.state.Unlock()

	snapstate.Set(s.state, "some-snap", &snapstate.SnapState{
		Active:   true,
		Sequence: []*snap.SideInfo{&si7, &si11},
		Current:  si7.Revision,
	})

	updates, _, err := snapstate.UpdateMany(context.Background(), s.state, nil, s.user.ID, nil)
	c.Check(err, IsNil)
	c.Check(updates, HasLen, 0)

	c.Assert(s.fakeBackend.ops, HasLen, 2)
	c.Check(s.fakeBackend.ops[0], DeepEquals, fakeOp{
		op: "storesvc-snap-action",
		curSnaps: []store.CurrentSnap{{
			InstanceName:  "some-snap",
			SnapID:        "some-snap-id",
			Revision:      snap.R(7),
			RefreshedDate: fakeRevDateEpoch.AddDate(0, 0, 7),
			Block:         []snap.Revision{snap.R(11)},
			Epoch:         snap.E("1*"),
		}},
		userID: 1,
	})
}

func (s *snapmgrTestSuite) TestUpdateManyPartialFailureCheckRerefreshDone(c *C) {
	s.state.Lock()
	defer s.state.Unlock()

	snapstate.CanAutoRefresh = func(*state.State) (bool, error) { return true, nil }
	makeTestRefreshConfig(s.state)

	var someSnapValidation bool

	// override validate-snap handler set by AddForeignTaskHandlers.
	s.o.TaskRunner().AddHandler("validate-snap", func(t *state.Task, _ *tomb.Tomb) error {
		t.State().Lock()
		defer t.State().Unlock()
		snapsup, err := snapstate.TaskSnapSetup(t)
		c.Assert(err, IsNil)
		if snapsup.SnapName() == "some-snap" {
			someSnapValidation = true
			return fmt.Errorf("boom")
		}
		return nil
	}, nil)

	snapstate.Set(s.state, "some-other-snap", &snapstate.SnapState{
		Active: true,
		Sequence: []*snap.SideInfo{
			{RealName: "some-other-snap", SnapID: "some-other-snap-id", Revision: snap.R(1)},
		},
		Current:  snap.R(1),
		SnapType: "app",
	})
	snapstate.Set(s.state, "some-snap", &snapstate.SnapState{
		Active: true,
		Sequence: []*snap.SideInfo{
			{RealName: "some-snap", SnapID: "some-snap-id", Revision: snap.R(1)},
		},
		Current:  snap.R(1),
		SnapType: "app",
	})

	validateRefreshes := func(st *state.State, refreshes []*snap.Info, ignoreValidation map[string]bool, userID int, deviceCtx snapstate.DeviceContext) ([]*snap.Info, error) {
		c.Check(refreshes, HasLen, 2)
		c.Check(ignoreValidation, HasLen, 0)
		return refreshes, nil
	}
	// hook it up
	snapstate.ValidateRefreshes = validateRefreshes

	s.state.Unlock()
	s.snapmgr.Ensure()
	s.state.Lock()

	c.Assert(s.state.Changes(), HasLen, 1)
	chg := s.state.Changes()[0]
	c.Check(chg.Kind(), Equals, "auto-refresh")
	c.Check(chg.IsReady(), Equals, false)
	s.verifyRefreshLast(c)

	checkIsAutoRefresh(c, chg.Tasks(), true)

	s.state.Unlock()
	defer s.se.Stop()
	s.settle(c)
	s.state.Lock()

	// not updated
	var snapst snapstate.SnapState
	c.Assert(snapstate.Get(s.state, "some-snap", &snapst), IsNil)
	c.Check(snapst.Current, Equals, snap.Revision{N: 1})

	// updated
	c.Assert(snapstate.Get(s.state, "some-other-snap", &snapst), IsNil)
	c.Check(snapst.Current, Equals, snap.Revision{N: 11})

	c.Assert(chg.Err(), ErrorMatches, "cannot perform the following tasks:\n.*Fetch and check assertions for snap \"some-snap\" \\(11\\) \\(boom\\)")
	c.Assert(chg.IsReady(), Equals, true)

	// check-rerefresh is last
	tasks := chg.Tasks()
	checkRerefresh := tasks[len(tasks)-1]
	c.Check(checkRerefresh.Kind(), Equals, "check-rerefresh")
	c.Check(checkRerefresh.Status(), Equals, state.DoneStatus)

	// sanity
	c.Check(someSnapValidation, Equals, true)
}

var orthogonalAutoAliasesScenarios = []struct {
	aliasesBefore map[string][]string
	names         []string
	prune         []string
	update        bool
	new           bool
}{
	{nil, nil, nil, true, true},
	{nil, []string{"some-snap"}, nil, true, false},
	{nil, []string{"other-snap"}, nil, false, true},
	{map[string][]string{"some-snap": {"aliasA", "aliasC"}}, []string{"some-snap"}, nil, true, false},
	{map[string][]string{"other-snap": {"aliasB", "aliasC"}}, []string{"other-snap"}, []string{"other-snap"}, false, false},
	{map[string][]string{"other-snap": {"aliasB", "aliasC"}}, nil, []string{"other-snap"}, true, false},
	{map[string][]string{"other-snap": {"aliasB", "aliasC"}}, []string{"some-snap"}, nil, true, false},
	{map[string][]string{"other-snap": {"aliasC"}}, []string{"other-snap"}, []string{"other-snap"}, false, true},
	{map[string][]string{"other-snap": {"aliasC"}}, nil, []string{"other-snap"}, true, true},
	{map[string][]string{"other-snap": {"aliasC"}}, []string{"some-snap"}, nil, true, false},
	{map[string][]string{"some-snap": {"aliasB"}, "other-snap": {"aliasA"}}, []string{"some-snap"}, []string{"other-snap"}, true, false},
	{map[string][]string{"some-snap": {"aliasB"}, "other-snap": {"aliasA"}}, nil, []string{"other-snap", "some-snap"}, true, true},
	{map[string][]string{"some-snap": {"aliasB"}, "other-snap": {"aliasA"}}, []string{"other-snap"}, []string{"other-snap", "some-snap"}, false, true},
	{map[string][]string{"some-snap": {"aliasB"}}, nil, []string{"some-snap"}, true, true},
	{map[string][]string{"some-snap": {"aliasB"}}, []string{"other-snap"}, []string{"some-snap"}, false, true},
	{map[string][]string{"some-snap": {"aliasB"}}, []string{"some-snap"}, nil, true, false},
	{map[string][]string{"other-snap": {"aliasA"}}, nil, []string{"other-snap"}, true, true},
	{map[string][]string{"other-snap": {"aliasA"}}, []string{"other-snap"}, []string{"other-snap"}, false, true},
	{map[string][]string{"other-snap": {"aliasA"}}, []string{"some-snap"}, []string{"other-snap"}, true, false},
}

func (s *snapmgrTestSuite) TestUpdateManyAutoAliasesScenarios(c *C) {
	s.state.Lock()
	defer s.state.Unlock()

	snapstate.Set(s.state, "other-snap", &snapstate.SnapState{
		Active: true,
		Sequence: []*snap.SideInfo{
			{RealName: "other-snap", SnapID: "other-snap-id", Revision: snap.R(2)},
		},
		Current:  snap.R(2),
		SnapType: "app",
	})

	snapstate.AutoAliases = func(st *state.State, info *snap.Info) (map[string]string, error) {
		switch info.InstanceName() {
		case "some-snap":
			return map[string]string{"aliasA": "cmdA"}, nil
		case "other-snap":
			return map[string]string{"aliasB": "cmdB"}, nil
		}
		return nil, nil
	}

	snapstate.Set(s.state, "some-snap", &snapstate.SnapState{
		Active: true,
		Sequence: []*snap.SideInfo{
			{RealName: "some-snap", SnapID: "some-snap-id", Revision: snap.R(4)},
		},
		Current:  snap.R(4),
		SnapType: "app",
	})

	expectedSet := func(aliases []string) map[string]bool {
		res := make(map[string]bool, len(aliases))
		for _, alias := range aliases {
			res[alias] = true
		}
		return res
	}

	for _, scenario := range orthogonalAutoAliasesScenarios {
		for _, instanceName := range []string{"some-snap", "other-snap"} {
			var snapst snapstate.SnapState
			err := snapstate.Get(s.state, instanceName, &snapst)
			c.Assert(err, IsNil)
			snapst.Aliases = nil
			snapst.AutoAliasesDisabled = false
			if autoAliases := scenario.aliasesBefore[instanceName]; autoAliases != nil {
				targets := make(map[string]*snapstate.AliasTarget)
				for _, alias := range autoAliases {
					targets[alias] = &snapstate.AliasTarget{Auto: "cmd" + alias[len(alias)-1:]}
				}

				snapst.Aliases = targets
			}
			snapstate.Set(s.state, instanceName, &snapst)
		}

		updates, tts, err := snapstate.UpdateMany(context.Background(), s.state, scenario.names, s.user.ID, nil)
		c.Check(err, IsNil)
		if scenario.update {
			verifyLastTasksetIsReRefresh(c, tts)
		}

		_, dropped, err := snapstate.AutoAliasesDelta(s.state, []string{"some-snap", "other-snap"})
		c.Assert(err, IsNil)

		j := 0
		expectedUpdatesSet := make(map[string]bool)
		var expectedPruned map[string]map[string]bool
		var pruneTs *state.TaskSet
		if len(scenario.prune) != 0 {
			pruneTs = tts[0]
			j++
			taskAliases := make(map[string]map[string]bool)
			for _, aliasTask := range pruneTs.Tasks() {
				c.Check(aliasTask.Kind(), Equals, "prune-auto-aliases")
				var aliases []string
				err := aliasTask.Get("aliases", &aliases)
				c.Assert(err, IsNil)
				snapsup, err := snapstate.TaskSnapSetup(aliasTask)
				c.Assert(err, IsNil)
				taskAliases[snapsup.InstanceName()] = expectedSet(aliases)
			}
			expectedPruned = make(map[string]map[string]bool)
			for _, instanceName := range scenario.prune {
				expectedPruned[instanceName] = expectedSet(dropped[instanceName])
				if instanceName == "other-snap" && !scenario.new && !scenario.update {
					expectedUpdatesSet["other-snap"] = true
				}
			}
			c.Check(taskAliases, DeepEquals, expectedPruned)
		}
		if scenario.update {
			updateTs := tts[j]
			j++
			expectedUpdatesSet["some-snap"] = true
			first := updateTs.Tasks()[0]
			c.Check(first.Kind(), Equals, "prerequisites")
			wait := false
			if expectedPruned["other-snap"]["aliasA"] {
				wait = true
			} else if expectedPruned["some-snap"] != nil {
				wait = true
			}
			if wait {
				c.Check(first.WaitTasks(), DeepEquals, pruneTs.Tasks())
			} else {
				c.Check(first.WaitTasks(), HasLen, 0)
			}
		}
		if scenario.new {
			newTs := tts[j]
			j++
			expectedUpdatesSet["other-snap"] = true
			tasks := newTs.Tasks()
			c.Check(tasks, HasLen, 1)
			aliasTask := tasks[0]
			c.Check(aliasTask.Kind(), Equals, "refresh-aliases")

			wait := false
			if expectedPruned["some-snap"]["aliasB"] {
				wait = true
			} else if expectedPruned["other-snap"] != nil {
				wait = true
			}
			if wait {
				c.Check(aliasTask.WaitTasks(), DeepEquals, pruneTs.Tasks())
			} else {
				c.Check(aliasTask.WaitTasks(), HasLen, 0)
			}
		}
		l := len(tts)
		if scenario.update {
			l--
		}
		c.Assert(j, Equals, l, Commentf("%#v", scenario))

		// check reported updated names
		c.Check(len(updates) > 0, Equals, true)
		sort.Strings(updates)
		expectedUpdates := make([]string, 0, len(expectedUpdatesSet))
		for x := range expectedUpdatesSet {
			expectedUpdates = append(expectedUpdates, x)
		}
		sort.Strings(expectedUpdates)
		c.Check(updates, DeepEquals, expectedUpdates)
	}
}

func (s *snapmgrTestSuite) TestUpdateOneAutoAliasesScenarios(c *C) {
	s.state.Lock()
	defer s.state.Unlock()

	snapstate.Set(s.state, "other-snap", &snapstate.SnapState{
		Active: true,
		Sequence: []*snap.SideInfo{
			{RealName: "other-snap", SnapID: "other-snap-id", Revision: snap.R(2)},
		},
		Current:  snap.R(2),
		SnapType: "app",
	})

	snapstate.AutoAliases = func(st *state.State, info *snap.Info) (map[string]string, error) {
		switch info.InstanceName() {
		case "some-snap":
			return map[string]string{"aliasA": "cmdA"}, nil
		case "other-snap":
			return map[string]string{"aliasB": "cmdB"}, nil
		}
		return nil, nil
	}

	snapstate.Set(s.state, "some-snap", &snapstate.SnapState{
		Active: true,
		Sequence: []*snap.SideInfo{
			{RealName: "some-snap", SnapID: "some-snap-id", Revision: snap.R(4)},
		},
		Current:  snap.R(4),
		SnapType: "app",
	})

	expectedSet := func(aliases []string) map[string]bool {
		res := make(map[string]bool, len(aliases))
		for _, alias := range aliases {
			res[alias] = true
		}
		return res
	}

	for _, scenario := range orthogonalAutoAliasesScenarios {
		if len(scenario.names) != 1 {
			continue
		}

		for _, instanceName := range []string{"some-snap", "other-snap"} {
			var snapst snapstate.SnapState
			err := snapstate.Get(s.state, instanceName, &snapst)
			c.Assert(err, IsNil)
			snapst.Aliases = nil
			snapst.AutoAliasesDisabled = false
			if autoAliases := scenario.aliasesBefore[instanceName]; autoAliases != nil {
				targets := make(map[string]*snapstate.AliasTarget)
				for _, alias := range autoAliases {
					targets[alias] = &snapstate.AliasTarget{Auto: "cmd" + alias[len(alias)-1:]}
				}

				snapst.Aliases = targets
			}
			snapstate.Set(s.state, instanceName, &snapst)
		}

		ts, err := snapstate.Update(s.state, scenario.names[0], nil, s.user.ID, snapstate.Flags{})
		c.Assert(err, IsNil)
		_, dropped, err := snapstate.AutoAliasesDelta(s.state, []string{"some-snap", "other-snap"})
		c.Assert(err, IsNil)

		j := 0

		tasks := ts.Tasks()
		// make sure the last task from Update is the rerefresh
		if scenario.update {
			reRefresh := tasks[len(tasks)-1]
			c.Check(reRefresh.Kind(), Equals, "check-rerefresh")
			// nothing should wait on it
			c.Check(reRefresh.NumHaltTasks(), Equals, 0)
			tasks = tasks[:len(tasks)-1] // and now forget about it
		}

		var expectedPruned map[string]map[string]bool
		var pruneTasks []*state.Task
		if len(scenario.prune) != 0 {
			nprune := len(scenario.prune)
			pruneTasks = tasks[:nprune]
			j += nprune
			taskAliases := make(map[string]map[string]bool)
			for _, aliasTask := range pruneTasks {
				c.Check(aliasTask.Kind(), Equals, "prune-auto-aliases")
				var aliases []string
				err := aliasTask.Get("aliases", &aliases)
				c.Assert(err, IsNil)
				snapsup, err := snapstate.TaskSnapSetup(aliasTask)
				c.Assert(err, IsNil)
				taskAliases[snapsup.InstanceName()] = expectedSet(aliases)
			}
			expectedPruned = make(map[string]map[string]bool)
			for _, instanceName := range scenario.prune {
				expectedPruned[instanceName] = expectedSet(dropped[instanceName])
			}
			c.Check(taskAliases, DeepEquals, expectedPruned)
		}
		if scenario.update {
			first := tasks[j]
			j += 19
			c.Check(first.Kind(), Equals, "prerequisites")
			wait := false
			if expectedPruned["other-snap"]["aliasA"] {
				wait = true
			} else if expectedPruned["some-snap"] != nil {
				wait = true
			}
			if wait {
				c.Check(first.WaitTasks(), DeepEquals, pruneTasks)
			} else {
				c.Check(first.WaitTasks(), HasLen, 0)
			}
		}
		if scenario.new {
			aliasTask := tasks[j]
			j++
			c.Check(aliasTask.Kind(), Equals, "refresh-aliases")
			wait := false
			if expectedPruned["some-snap"]["aliasB"] {
				wait = true
			} else if expectedPruned["other-snap"] != nil {
				wait = true
			}
			if wait {
				c.Check(aliasTask.WaitTasks(), DeepEquals, pruneTasks)
			} else {
				c.Check(aliasTask.WaitTasks(), HasLen, 0)
			}
		}
		c.Assert(len(tasks), Equals, j, Commentf("%#v", scenario))

		// conflict checks are triggered
		chg := s.state.NewChange("update", "...")
		chg.AddAll(ts)
		err = snapstate.CheckChangeConflict(s.state, scenario.names[0], nil)
		c.Check(err, ErrorMatches, `.* has "update" change in progress`)
		chg.SetStatus(state.DoneStatus)
	}
}

func (s *snapmgrTestSuite) TestUpdateLocalSnapFails(c *C) {
	si := snap.SideInfo{
		RealName: "some-snap",
		Revision: snap.R(7),
	}

	s.state.Lock()
	defer s.state.Unlock()

	snapstate.Set(s.state, "some-snap", &snapstate.SnapState{
		Active:   true,
		Sequence: []*snap.SideInfo{&si},
		Current:  si.Revision,
	})

	_, err := snapstate.Update(s.state, "some-snap", &snapstate.RevisionOptions{Channel: "some-channel"}, s.user.ID, snapstate.Flags{})
	c.Assert(err, Equals, store.ErrLocalSnap)
}

func (s *snapmgrTestSuite) TestUpdateDisabledUnsupported(c *C) {
	si := snap.SideInfo{
		RealName: "some-snap",
		SnapID:   "some-snap-id",
		Revision: snap.R(7),
	}

	s.state.Lock()
	defer s.state.Unlock()

	snapstate.Set(s.state, "some-snap", &snapstate.SnapState{
		Active:   false,
		Sequence: []*snap.SideInfo{&si},
		Current:  si.Revision,
	})

	_, err := snapstate.Update(s.state, "some-snap", &snapstate.RevisionOptions{Channel: "some-channel"}, s.user.ID, snapstate.Flags{})
	c.Assert(err, ErrorMatches, `refreshing disabled snap "some-snap" not supported`)
}

func (s *snapmgrTestSuite) TestUpdateKernelTrackChecksSwitchingTracks(c *C) {
	si := snap.SideInfo{
		RealName: "kernel",
		SnapID:   "kernel-id",
		Revision: snap.R(7),
	}

	s.state.Lock()
	defer s.state.Unlock()

	r := snapstatetest.MockDeviceModel(ModelWithKernelTrack("18"))
	defer r()
	snapstate.Set(s.state, "kernel", &snapstate.SnapState{
		Active:          true,
		Sequence:        []*snap.SideInfo{&si},
		Current:         si.Revision,
		TrackingChannel: "18/stable",
	})

	// switching tracks is not ok
	_, err := snapstate.Update(s.state, "kernel", &snapstate.RevisionOptions{Channel: "new-channel"}, s.user.ID, snapstate.Flags{})
	c.Assert(err, ErrorMatches, `cannot switch from kernel track "18" as specified for the \(device\) model to "new-channel"`)

	// no change to the channel is ok
	_, err = snapstate.Update(s.state, "kernel", nil, s.user.ID, snapstate.Flags{})
	c.Assert(err, IsNil)

	// switching risk level is ok
	_, err = snapstate.Update(s.state, "kernel", &snapstate.RevisionOptions{Channel: "18/beta"}, s.user.ID, snapstate.Flags{})
	c.Assert(err, IsNil)

	// switching just risk within the pinned track is ok
	_, err = snapstate.Update(s.state, "kernel", &snapstate.RevisionOptions{Channel: "beta"}, s.user.ID, snapstate.Flags{})
	c.Assert(err, IsNil)
}

func (s *snapmgrTestSuite) TestUpdateGadgetTrackChecksSwitchingTracks(c *C) {
	si := snap.SideInfo{
		RealName: "brand-gadget",
		SnapID:   "brand-gadget-id",
		Revision: snap.R(7),
	}

	s.state.Lock()
	defer s.state.Unlock()

	r := snapstatetest.MockDeviceModel(ModelWithGadgetTrack("18"))
	defer r()
	snapstate.Set(s.state, "brand-gadget", &snapstate.SnapState{
		Active:          true,
		Sequence:        []*snap.SideInfo{&si},
		Current:         si.Revision,
		TrackingChannel: "18/stable",
	})

	// switching tracks is not ok
	_, err := snapstate.Update(s.state, "brand-gadget", &snapstate.RevisionOptions{Channel: "new-channel"}, s.user.ID, snapstate.Flags{})
	c.Assert(err, ErrorMatches, `cannot switch from gadget track "18" as specified for the \(device\) model to "new-channel"`)

	// no change to the channel is ok
	_, err = snapstate.Update(s.state, "brand-gadget", nil, s.user.ID, snapstate.Flags{})
	c.Assert(err, IsNil)

	// switching risk level is ok
	_, err = snapstate.Update(s.state, "brand-gadget", &snapstate.RevisionOptions{Channel: "18/beta"}, s.user.ID, snapstate.Flags{})
	c.Assert(err, IsNil)

	// switching just risk within the pinned track is ok
	_, err = snapstate.Update(s.state, "brand-gadget", &snapstate.RevisionOptions{Channel: "beta"}, s.user.ID, snapstate.Flags{})
	c.Assert(err, IsNil)

}

func (s *snapmgrTestSuite) TestUpdateWithDeviceContext(c *C) {
	s.state.Lock()
	defer s.state.Unlock()

	// unset the global store, it will need to come via the device context
	snapstate.ReplaceStore(s.state, nil)

	deviceCtx := &snapstatetest.TrivialDeviceContext{
		DeviceModel: DefaultModel(),
		CtxStore:    s.fakeStore,
	}

	snapstate.Set(s.state, "some-snap", &snapstate.SnapState{
		Active:          true,
		TrackingChannel: "latest/edge",
		Sequence:        []*snap.SideInfo{{RealName: "some-snap", SnapID: "some-snap-id", Revision: snap.R(7)}},
		Current:         snap.R(7),
		SnapType:        "app",
	})

	validateCalled := false
	happyValidateRefreshes := func(st *state.State, refreshes []*snap.Info, ignoreValidation map[string]bool, userID int, deviceCtx1 snapstate.DeviceContext) ([]*snap.Info, error) {
		c.Check(deviceCtx1, Equals, deviceCtx)
		validateCalled = true
		return refreshes, nil
	}
	// hook it up
	snapstate.ValidateRefreshes = happyValidateRefreshes

	ts, err := snapstate.UpdateWithDeviceContext(s.state, "some-snap", &snapstate.RevisionOptions{Channel: "some-channel"}, s.user.ID, snapstate.Flags{}, deviceCtx, "")
	c.Assert(err, IsNil)
	verifyUpdateTasks(c, unlinkBefore|cleanupAfter|doesReRefresh, 0, ts, s.state)
	c.Assert(s.state.TaskCount(), Equals, len(ts.Tasks()))

	c.Check(validateCalled, Equals, true)
}

func (s *snapmgrTestSuite) TestUpdateWithDeviceContextToRevision(c *C) {
	s.state.Lock()
	defer s.state.Unlock()

	// unset the global store, it will need to come via the device context
	snapstate.ReplaceStore(s.state, nil)

	deviceCtx := &snapstatetest.TrivialDeviceContext{
		DeviceModel: DefaultModel(),
		CtxStore:    s.fakeStore,
	}

	snapstate.Set(s.state, "some-snap", &snapstate.SnapState{
		Active: true,
		Sequence: []*snap.SideInfo{
			{RealName: "some-snap", Revision: snap.R(5), SnapID: "some-snap-id"},
		},
		Current:  snap.R(5),
		SnapType: "app",
		UserID:   1,
	})

	opts := &snapstate.RevisionOptions{Channel: "some-channel", Revision: snap.R(11)}
	ts, err := snapstate.UpdateWithDeviceContext(s.state, "some-snap", opts, 0, snapstate.Flags{}, deviceCtx, "")
	c.Assert(err, IsNil)
	verifyUpdateTasks(c, unlinkBefore|cleanupAfter|doesReRefresh, 0, ts, s.state)
	c.Assert(s.state.TaskCount(), Equals, len(ts.Tasks()))
}

func (s *snapmgrTestSuite) TestUpdateTasksCoreSetsIgnoreOnConfigure(c *C) {
	s.state.Lock()
	defer s.state.Unlock()

	snapstate.Set(s.state, "core", &snapstate.SnapState{
		Active:          true,
		TrackingChannel: "latest/edge",
		Sequence:        []*snap.SideInfo{{RealName: "core", SnapID: "core-snap-id", Revision: snap.R(7)}},
		Current:         snap.R(7),
		SnapType:        "os",
	})

	oldConfigure := snapstate.Configure
	defer func() { snapstate.Configure = oldConfigure }()

	var configureFlags int
	snapstate.Configure = func(st *state.State, snapName string, patch map[string]interface{}, flags int) *state.TaskSet {
		configureFlags = flags
		return state.NewTaskSet()
	}

	_, err := snapstate.Update(s.state, "core", &snapstate.RevisionOptions{Channel: "some-channel"}, s.user.ID, snapstate.Flags{})
	c.Assert(err, IsNil)

	// ensure the core snap sets the "ignore-hook-error" flag
	c.Check(configureFlags&snapstate.IgnoreHookError, Equals, 1)
}

func (s *snapmgrTestSuite) TestUpdateDevModeConfinementFiltering(c *C) {
	restore := maybeMockClassicSupport(c)
	defer restore()

	s.state.Lock()
	defer s.state.Unlock()

	snapstate.Set(s.state, "some-snap", &snapstate.SnapState{
		Active:          true,
		TrackingChannel: "channel-for-devmode/stable",
		Sequence:        []*snap.SideInfo{{RealName: "some-snap", SnapID: "some-snap-id", Revision: snap.R(7)}},
		Current:         snap.R(7),
		SnapType:        "app",
	})

	// updated snap is devmode, refresh without --devmode, do nothing
	// TODO: better error message here
	_, err := snapstate.Update(s.state, "some-snap", nil, s.user.ID, snapstate.Flags{})
	c.Assert(err, ErrorMatches, `.* requires devmode or confinement override`)

	// updated snap is devmode, refresh with --devmode
	_, err = snapstate.Update(s.state, "some-snap", nil, s.user.ID, snapstate.Flags{DevMode: true})
	c.Assert(err, IsNil)
}

func (s *snapmgrTestSuite) TestUpdateClassicConfinementFiltering(c *C) {
	restore := maybeMockClassicSupport(c)
	defer restore()

	s.state.Lock()
	defer s.state.Unlock()

	snapstate.Set(s.state, "some-snap-now-classic", &snapstate.SnapState{
		Active:   true,
		Sequence: []*snap.SideInfo{{RealName: "some-snap-now-classic", SnapID: "some-snap-now-classic-id", Revision: snap.R(7)}},
		Current:  snap.R(7),
		SnapType: "app",
	})

	// updated snap is classic, refresh without --classic, do nothing
	// TODO: better error message here
	_, err := snapstate.Update(s.state, "some-snap-now-classic", nil, s.user.ID, snapstate.Flags{})
	c.Assert(err, ErrorMatches, `.* requires classic confinement`)

	// updated snap is classic, refresh with --classic
	ts, err := snapstate.Update(s.state, "some-snap-now-classic", nil, s.user.ID, snapstate.Flags{Classic: true})
	c.Assert(err, IsNil)

	chg := s.state.NewChange("refresh", "refresh snap")
	chg.AddAll(ts)

	s.state.Unlock()
	defer s.se.Stop()
	s.settle(c)
	s.state.Lock()

	c.Assert(chg.Err(), IsNil)
	c.Assert(chg.IsReady(), Equals, true)

	// verify snap is in classic
	var snapst snapstate.SnapState
	err = snapstate.Get(s.state, "some-snap-now-classic", &snapst)
	c.Assert(err, IsNil)
	c.Check(snapst.Classic, Equals, true)
}

func (s *snapmgrTestSuite) TestUpdateClassicFromClassic(c *C) {
	restore := maybeMockClassicSupport(c)
	defer restore()

	s.state.Lock()
	defer s.state.Unlock()

	snapstate.Set(s.state, "some-snap", &snapstate.SnapState{
		Active:          true,
		TrackingChannel: "channel-for-classic/stable",
		Sequence:        []*snap.SideInfo{{RealName: "some-snap", SnapID: "some-snap-id", Revision: snap.R(7)}},
		Current:         snap.R(7),
		SnapType:        "app",
		Flags:           snapstate.Flags{Classic: true},
	})

	// snap installed with --classic, update needs classic, refresh with --classic works
	ts, err := snapstate.Update(s.state, "some-snap", nil, s.user.ID, snapstate.Flags{Classic: true})
	c.Assert(err, IsNil)
	c.Assert(ts.Tasks(), Not(HasLen), 0)
	snapsup, err := snapstate.TaskSnapSetup(ts.Tasks()[0])
	c.Assert(err, IsNil)
	c.Check(snapsup.Flags.Classic, Equals, true)

	// devmode overrides the snapsetup classic flag
	ts, err = snapstate.Update(s.state, "some-snap", nil, s.user.ID, snapstate.Flags{DevMode: true})
	c.Assert(err, IsNil)
	c.Assert(ts.Tasks(), Not(HasLen), 0)
	snapsup, err = snapstate.TaskSnapSetup(ts.Tasks()[0])
	c.Assert(err, IsNil)
	c.Check(snapsup.Flags.Classic, Equals, false)

	// jailmode overrides it too (you need to provide both)
	ts, err = snapstate.Update(s.state, "some-snap", nil, s.user.ID, snapstate.Flags{JailMode: true})
	c.Assert(err, IsNil)
	c.Assert(ts.Tasks(), Not(HasLen), 0)
	snapsup, err = snapstate.TaskSnapSetup(ts.Tasks()[0])
	c.Assert(err, IsNil)
	c.Check(snapsup.Flags.Classic, Equals, false)

	// jailmode and classic together gets you both
	ts, err = snapstate.Update(s.state, "some-snap", nil, s.user.ID, snapstate.Flags{JailMode: true, Classic: true})
	c.Assert(err, IsNil)
	c.Assert(ts.Tasks(), Not(HasLen), 0)
	snapsup, err = snapstate.TaskSnapSetup(ts.Tasks()[0])
	c.Assert(err, IsNil)
	c.Check(snapsup.Flags.Classic, Equals, true)

	// snap installed with --classic, update needs classic, refresh without --classic works
	ts, err = snapstate.Update(s.state, "some-snap", nil, s.user.ID, snapstate.Flags{})
	c.Assert(err, IsNil)
	c.Assert(ts.Tasks(), Not(HasLen), 0)
	snapsup, err = snapstate.TaskSnapSetup(ts.Tasks()[0])
	c.Assert(err, IsNil)
	c.Check(snapsup.Flags.Classic, Equals, true)

	chg := s.state.NewChange("refresh", "refresh snap")
	chg.AddAll(ts)

	s.state.Unlock()
	defer s.se.Stop()
	s.settle(c)
	s.state.Lock()

	// verify snap is in classic
	var snapst snapstate.SnapState
	err = snapstate.Get(s.state, "some-snap", &snapst)
	c.Assert(err, IsNil)
	c.Check(snapst.Classic, Equals, true)
}

func (s *snapmgrTestSuite) TestUpdateStrictFromClassic(c *C) {
	restore := maybeMockClassicSupport(c)
	defer restore()

	s.state.Lock()
	defer s.state.Unlock()

	snapstate.Set(s.state, "some-snap-was-classic", &snapstate.SnapState{
		Active:          true,
		TrackingChannel: "channel/stable",
		Sequence:        []*snap.SideInfo{{RealName: "some-snap-was-classic", SnapID: "some-snap-was-classic-id", Revision: snap.R(7)}},
		Current:         snap.R(7),
		SnapType:        "app",
		Flags:           snapstate.Flags{Classic: true},
	})

	// snap installed with --classic, update does not need classic, refresh works without --classic
	_, err := snapstate.Update(s.state, "some-snap-was-classic", nil, s.user.ID, snapstate.Flags{})
	c.Assert(err, IsNil)

	// snap installed with --classic, update does not need classic, refresh works with --classic
	_, err = snapstate.Update(s.state, "some-snap-was-classic", nil, s.user.ID, snapstate.Flags{Classic: true})
	c.Assert(err, IsNil)
}

func (s *snapmgrTestSuite) TestUpdateChannelFallback(c *C) {
	s.state.Lock()
	defer s.state.Unlock()

	snapstate.Set(s.state, "some-snap", &snapstate.SnapState{
		Active:          true,
		TrackingChannel: "latest/edge",
		Sequence:        []*snap.SideInfo{{RealName: "some-snap", SnapID: "some-snap-id", Revision: snap.R(7)}},
		Current:         snap.R(7),
		SnapType:        "app",
	})

	ts, err := snapstate.Update(s.state, "some-snap", nil, s.user.ID, snapstate.Flags{})
	c.Assert(err, IsNil)

	var snapsup snapstate.SnapSetup
	err = ts.Tasks()[0].Get("snap-setup", &snapsup)
	c.Assert(err, IsNil)

	c.Check(snapsup.Channel, Equals, "latest/edge")
}

func (s *snapmgrTestSuite) TestUpdateTooEarly(c *C) {
	s.state.Lock()
	defer s.state.Unlock()

	s.state.Set("seeded", nil)

	snapstate.Set(s.state, "some-snap", &snapstate.SnapState{
		Active:   true,
		Sequence: []*snap.SideInfo{{RealName: "some-snap", SnapID: "some-snap-id", Revision: snap.R(7)}},
		Current:  snap.R(7),
		SnapType: "app",
	})

	_, err := snapstate.Update(s.state, "some-snap", &snapstate.RevisionOptions{Channel: "some-channel"}, s.user.ID, snapstate.Flags{})
	c.Check(err, FitsTypeOf, &snapstate.ChangeConflictError{})
	c.Assert(err, ErrorMatches, `too early for operation, device not yet seeded or device model not acknowledged`)
}

func (s *snapmgrTestSuite) TestUpdateConflict(c *C) {
	s.state.Lock()
	defer s.state.Unlock()

	snapstate.Set(s.state, "some-snap", &snapstate.SnapState{
		Active:   true,
		Sequence: []*snap.SideInfo{{RealName: "some-snap", SnapID: "some-snap-id", Revision: snap.R(7)}},
		Current:  snap.R(7),
		SnapType: "app",
	})

	ts, err := snapstate.Update(s.state, "some-snap", &snapstate.RevisionOptions{Channel: "some-channel"}, s.user.ID, snapstate.Flags{})
	c.Assert(err, IsNil)
	// need a change to make the tasks visible
	s.state.NewChange("refresh", "...").AddAll(ts)

	_, err = snapstate.Update(s.state, "some-snap", &snapstate.RevisionOptions{Channel: "some-channel"}, s.user.ID, snapstate.Flags{})
	c.Assert(err, ErrorMatches, `snap "some-snap" has "refresh" change in progress`)
}

func (s *snapmgrTestSuite) TestUpdateCreatesGCTasks(c *C) {
	restore := release.MockOnClassic(false)
	defer restore()

	s.testUpdateCreatesGCTasks(c, 2)
}

func (s *snapmgrTestSuite) TestUpdateCreatesGCTasksOnClassic(c *C) {
	restore := release.MockOnClassic(true)
	defer restore()

	s.testUpdateCreatesGCTasks(c, 3)
}

func (s *snapmgrTestSuite) testUpdateCreatesGCTasks(c *C, expectedDiscards int) {
	s.state.Lock()
	defer s.state.Unlock()

	snapstate.Set(s.state, "some-snap", &snapstate.SnapState{
		Active: true,
		Sequence: []*snap.SideInfo{
			{RealName: "some-snap", SnapID: "some-snap-id", Revision: snap.R(1)},
			{RealName: "some-snap", SnapID: "some-snap-id", Revision: snap.R(2)},
			{RealName: "some-snap", SnapID: "some-snap-id", Revision: snap.R(3)},
			{RealName: "some-snap", SnapID: "some-snap-id", Revision: snap.R(4)},
		},
		Current:  snap.R(4),
		SnapType: "app",
	})

	ts, err := snapstate.Update(s.state, "some-snap", nil, 0, snapstate.Flags{})
	c.Assert(err, IsNil)

	// ensure edges information is still there
	te, err := ts.Edge(snapstate.DownloadAndChecksDoneEdge)
	c.Assert(te, NotNil)
	c.Assert(err, IsNil)

	verifyUpdateTasks(c, unlinkBefore|cleanupAfter|doesReRefresh, expectedDiscards, ts, s.state)
	c.Assert(s.state.TaskCount(), Equals, len(ts.Tasks()))
}

func (s *snapmgrTestSuite) TestUpdateCreatesDiscardAfterCurrentTasks(c *C) {
	s.state.Lock()
	defer s.state.Unlock()

	snapstate.Set(s.state, "some-snap", &snapstate.SnapState{
		Active: true,
		Sequence: []*snap.SideInfo{
			{RealName: "some-snap", SnapID: "some-snap-id", Revision: snap.R(1)},
			{RealName: "some-snap", SnapID: "some-snap-id", Revision: snap.R(2)},
			{RealName: "some-snap", SnapID: "some-snap-id", Revision: snap.R(3)},
			{RealName: "some-snap", SnapID: "some-snap-id", Revision: snap.R(4)},
		},
		Current:  snap.R(1),
		SnapType: "app",
	})

	ts, err := snapstate.Update(s.state, "some-snap", nil, 0, snapstate.Flags{})
	c.Assert(err, IsNil)

	verifyUpdateTasks(c, unlinkBefore|cleanupAfter|doesReRefresh, 3, ts, s.state)
	c.Assert(s.state.TaskCount(), Equals, len(ts.Tasks()))
}

func (s *snapmgrTestSuite) TestUpdateManyTooEarly(c *C) {
	s.state.Lock()
	defer s.state.Unlock()

	s.state.Set("seeded", nil)

	snapstate.Set(s.state, "some-snap", &snapstate.SnapState{
		Active:   true,
		Sequence: []*snap.SideInfo{{RealName: "some-snap", SnapID: "some-snap-id", Revision: snap.R(7)}},
		Current:  snap.R(7),
		SnapType: "app",
	})

	_, _, err := snapstate.UpdateMany(context.Background(), s.state, nil, 0, nil)
	c.Check(err, FitsTypeOf, &snapstate.ChangeConflictError{})
	c.Assert(err, ErrorMatches, `too early for operation, device not yet seeded or device model not acknowledged`)
}

func (s *snapmgrTestSuite) TestUpdateMany(c *C) {
	s.state.Lock()
	defer s.state.Unlock()

	snapstate.Set(s.state, "some-snap", &snapstate.SnapState{
		Active: true,
		Sequence: []*snap.SideInfo{
			{RealName: "some-snap", SnapID: "some-snap-id", Revision: snap.R(1)},
			{RealName: "some-snap", SnapID: "some-snap-id", Revision: snap.R(2)},
			{RealName: "some-snap", SnapID: "some-snap-id", Revision: snap.R(3)},
			{RealName: "some-snap", SnapID: "some-snap-id", Revision: snap.R(4)},
		},
		Current:  snap.R(1),
		SnapType: "app",
	})

	updates, tts, err := snapstate.UpdateMany(context.Background(), s.state, nil, 0, nil)
	c.Assert(err, IsNil)
	c.Assert(tts, HasLen, 2)
	verifyLastTasksetIsReRefresh(c, tts)
	c.Check(updates, DeepEquals, []string{"some-snap"})

	ts := tts[0]
	verifyUpdateTasks(c, unlinkBefore|cleanupAfter, 3, ts, s.state)

	// check that the tasks are in non-default lane
	for _, t := range ts.Tasks() {
		c.Assert(t.Lanes(), DeepEquals, []int{1})
	}
	c.Assert(s.state.TaskCount(), Equals, len(ts.Tasks())+1) // 1==rerefresh

	// ensure edges information is still there
	te, err := ts.Edge(snapstate.DownloadAndChecksDoneEdge)
	c.Assert(te, NotNil)
	c.Assert(err, IsNil)

	checkIsAutoRefresh(c, ts.Tasks(), false)
}

func (s *snapmgrTestSuite) TestUpdateManyFailureDoesntUndoSnapdRefresh(c *C) {
	s.state.Lock()
	defer s.state.Unlock()

	r := snapstatetest.MockDeviceModel(ModelWithBase("core18"))
	defer r()

	snapstate.Set(s.state, "some-snap", &snapstate.SnapState{
		Active: true,
		Sequence: []*snap.SideInfo{
			{RealName: "some-snap", SnapID: "some-snap-id", Revision: snap.R(1)},
		},
		Current:         snap.R(1),
		SnapType:        "app",
		TrackingChannel: "channel-for-base/stable",
	})

	snapstate.Set(s.state, "core18", &snapstate.SnapState{
		Active: true,
		Sequence: []*snap.SideInfo{
			{RealName: "core18", SnapID: "core18-snap-id", Revision: snap.R(1)},
		},
		Current:  snap.R(1),
		SnapType: "base",
	})

	snapstate.Set(s.state, "some-base", &snapstate.SnapState{
		Active: true,
		Sequence: []*snap.SideInfo{
			{RealName: "some-base", SnapID: "some-base-id", Revision: snap.R(1)},
		},
		Current:  snap.R(1),
		SnapType: "base",
	})

	snapstate.Set(s.state, "snapd", &snapstate.SnapState{
		Active: true,
		Sequence: []*snap.SideInfo{
			{RealName: "snapd", SnapID: "snapd-snap-id", Revision: snap.R(1)},
		},
		Current:  snap.R(1),
		SnapType: "app",
	})

	updates, tts, err := snapstate.UpdateMany(context.Background(), s.state, []string{"some-snap", "some-base", "snapd"}, 0, nil)
	c.Assert(err, IsNil)
	c.Assert(tts, HasLen, 4)
	c.Assert(updates, HasLen, 3)

	chg := s.state.NewChange("refresh", "...")
	for _, ts := range tts {
		chg.AddAll(ts)
	}

	// refresh of some-snap fails on link-snap
	s.fakeBackend.linkSnapFailTrigger = filepath.Join(dirs.SnapMountDir, "/some-snap/11")

	s.state.Unlock()
	defer s.se.Stop()
	s.settle(c)
	s.state.Lock()

	c.Check(chg.Err(), ErrorMatches, ".*cannot perform the following tasks:\n- Make snap \"some-snap\" \\(11\\) available to the system.*")
	c.Check(chg.IsReady(), Equals, true)

	var snapst snapstate.SnapState

	// failed snap remains at the old revision, snapd and some-base are refreshed.
	c.Assert(snapstate.Get(s.state, "some-snap", &snapst), IsNil)
	c.Check(snapst.Current, Equals, snap.Revision{N: 1})

	c.Assert(snapstate.Get(s.state, "snapd", &snapst), IsNil)
	c.Check(snapst.Current, Equals, snap.Revision{N: 11})

	c.Assert(snapstate.Get(s.state, "some-base", &snapst), IsNil)
	c.Check(snapst.Current, Equals, snap.Revision{N: 11})

	var undoneDownloads, doneDownloads int
	for _, ts := range tts {
		for _, t := range ts.Tasks() {
			if t.Kind() == "download-snap" {
				sup, err := snapstate.TaskSnapSetup(t)
				c.Assert(err, IsNil)
				switch sup.SnapName() {
				case "some-snap":
					undoneDownloads++
					c.Check(t.Status(), Equals, state.UndoneStatus)
				case "snapd", "some-base":
					doneDownloads++
					c.Check(t.Status(), Equals, state.DoneStatus)
				default:
					c.Errorf("unexpected snap %s", sup.SnapName())
				}
			}
		}
	}
	c.Assert(undoneDownloads, Equals, 1)
	c.Assert(doneDownloads, Equals, 2)
}

func (s *snapmgrTestSuite) TestUpdateManyDevModeConfinementFiltering(c *C) {
	s.state.Lock()
	defer s.state.Unlock()

	snapstate.Set(s.state, "some-snap", &snapstate.SnapState{
		Active:          true,
		TrackingChannel: "channel-for-devmode/stable",
		Sequence:        []*snap.SideInfo{{RealName: "some-snap", SnapID: "some-snap-id", Revision: snap.R(7)}},
		Current:         snap.R(7),
		SnapType:        "app",
	})

	// updated snap is devmode, updatemany doesn't update it
	_, tts, _ := snapstate.UpdateMany(context.Background(), s.state, []string{"some-snap"}, s.user.ID, nil)
	// FIXME: UpdateMany will not error out in this case (daemon catches this case, with a weird error)
	c.Assert(tts, HasLen, 0)
}

func (s *snapmgrTestSuite) TestUpdateManyClassicConfinementFiltering(c *C) {
	restore := maybeMockClassicSupport(c)
	defer restore()

	s.state.Lock()
	defer s.state.Unlock()

	snapstate.Set(s.state, "some-snap", &snapstate.SnapState{
		Active:          true,
		TrackingChannel: "channel-for-classic/stable",
		Sequence:        []*snap.SideInfo{{RealName: "some-snap", SnapID: "some-snap-id", Revision: snap.R(7)}},
		Current:         snap.R(7),
		SnapType:        "app",
	})

	// if a snap installed without --classic gets a classic update it isn't installed
	_, tts, _ := snapstate.UpdateMany(context.Background(), s.state, []string{"some-snap"}, s.user.ID, nil)
	// FIXME: UpdateMany will not error out in this case (daemon catches this case, with a weird error)
	c.Assert(tts, HasLen, 0)
}

func (s *snapmgrTestSuite) TestUpdateManyClassic(c *C) {
	restore := maybeMockClassicSupport(c)
	defer restore()

	s.state.Lock()
	defer s.state.Unlock()

	snapstate.Set(s.state, "some-snap", &snapstate.SnapState{
		Active:          true,
		TrackingChannel: "channel-for-classic/stable",
		Sequence:        []*snap.SideInfo{{RealName: "some-snap", SnapID: "some-snap-id", Revision: snap.R(7)}},
		Current:         snap.R(7),
		SnapType:        "app",
		Flags:           snapstate.Flags{Classic: true},
	})

	// snap installed with classic: refresh gets classic
	_, tts, err := snapstate.UpdateMany(context.Background(), s.state, []string{"some-snap"}, s.user.ID, nil)
	c.Assert(err, IsNil)
	c.Assert(tts, HasLen, 2)
	verifyLastTasksetIsReRefresh(c, tts)
}

func (s *snapmgrTestSuite) TestUpdateManyClassicToStrict(c *C) {
	restore := maybeMockClassicSupport(c)
	defer restore()

	s.state.Lock()
	defer s.state.Unlock()

	snapstate.Set(s.state, "some-snap", &snapstate.SnapState{
		Active:          true,
		TrackingChannel: "stable",
		Sequence:        []*snap.SideInfo{{RealName: "some-snap", SnapID: "some-snap-id", Revision: snap.R(7)}},
		Current:         snap.R(7),
		SnapType:        "app",
		Flags:           snapstate.Flags{Classic: true},
	})

	// snap installed with classic: refresh gets classic
	_, tts, err := snapstate.UpdateMany(context.Background(), s.state, []string{"some-snap"}, s.user.ID, &snapstate.Flags{Classic: true})
	c.Assert(err, IsNil)
	c.Assert(tts, HasLen, 2)
	// ensure we clear the classic flag
	snapsup, err := snapstate.TaskSnapSetup(tts[0].Tasks()[0])
	c.Assert(err, IsNil)
	c.Assert(snapsup.Flags.Classic, Equals, false)

	verifyLastTasksetIsReRefresh(c, tts)
}

func (s *snapmgrTestSuite) TestUpdateManyDevMode(c *C) {
	s.state.Lock()
	defer s.state.Unlock()

	snapstate.Set(s.state, "some-snap", &snapstate.SnapState{
		Active: true,
		Flags:  snapstate.Flags{DevMode: true},
		Sequence: []*snap.SideInfo{
			{RealName: "some-snap", SnapID: "some-snap-id", Revision: snap.R(1)},
		},
		Current:  snap.R(1),
		SnapType: "app",
	})

	updates, _, err := snapstate.UpdateMany(context.Background(), s.state, []string{"some-snap"}, 0, nil)
	c.Assert(err, IsNil)
	c.Check(updates, HasLen, 1)
}

func (s *snapmgrTestSuite) TestUpdateAllDevMode(c *C) {
	s.state.Lock()
	defer s.state.Unlock()

	snapstate.Set(s.state, "some-snap", &snapstate.SnapState{
		Active: true,
		Flags:  snapstate.Flags{DevMode: true},
		Sequence: []*snap.SideInfo{
			{RealName: "some-snap", SnapID: "some-snap-id", Revision: snap.R(1)},
		},
		Current:  snap.R(1),
		SnapType: "app",
	})

	updates, _, err := snapstate.UpdateMany(context.Background(), s.state, nil, 0, nil)
	c.Assert(err, IsNil)
	c.Check(updates, HasLen, 0)
}

func (s *snapmgrTestSuite) TestUpdateManyWaitForBasesUC16(c *C) {
	s.state.Lock()
	defer s.state.Unlock()

	snapstate.Set(s.state, "core", &snapstate.SnapState{
		Active: true,
		Sequence: []*snap.SideInfo{
			{RealName: "core", SnapID: "core-snap-id", Revision: snap.R(1)},
		},
		Current:  snap.R(1),
		SnapType: "os",
	})

	snapstate.Set(s.state, "some-base", &snapstate.SnapState{
		Active: true,
		Sequence: []*snap.SideInfo{
			{RealName: "some-base", SnapID: "some-base-id", Revision: snap.R(1)},
		},
		Current:  snap.R(1),
		SnapType: "base",
	})

	snapstate.Set(s.state, "some-snap", &snapstate.SnapState{
		Active: true,
		Sequence: []*snap.SideInfo{
			{RealName: "some-snap", SnapID: "some-snap-id", Revision: snap.R(1)},
		},
		Current:         snap.R(1),
		SnapType:        "app",
		TrackingChannel: "channel-for-base/stable",
	})

	updates, tts, err := snapstate.UpdateMany(context.Background(), s.state, []string{"some-snap", "core", "some-base"}, 0, nil)
	c.Assert(err, IsNil)
	c.Assert(tts, HasLen, 4)
	verifyLastTasksetIsReRefresh(c, tts)
	c.Check(updates, HasLen, 3)

	// to make TaskSnapSetup work
	chg := s.state.NewChange("refresh", "...")
	for _, ts := range tts {
		chg.AddAll(ts)
	}

	prereqTotal := len(tts[0].Tasks()) + len(tts[1].Tasks())
	prereqs := map[string]bool{}
	for i, task := range tts[2].Tasks() {
		waitTasks := task.WaitTasks()
		if i == 0 {
			c.Check(len(waitTasks), Equals, prereqTotal)
		} else if task.Kind() == "link-snap" {
			c.Check(len(waitTasks), Equals, prereqTotal+1)
			for _, pre := range waitTasks {
				if pre.Kind() == "link-snap" {
					snapsup, err := snapstate.TaskSnapSetup(pre)
					c.Assert(err, IsNil)
					prereqs[snapsup.InstanceName()] = true
				}
			}
		}
	}

	c.Check(prereqs, DeepEquals, map[string]bool{
		"core":      true,
		"some-base": true,
	})
}

func (s *snapmgrTestSuite) TestUpdateManyWaitForBasesUC18(c *C) {
	r := snapstatetest.MockDeviceModel(ModelWithBase("core18"))
	defer r()

	s.state.Lock()
	defer s.state.Unlock()

	snapstate.Set(s.state, "core18", &snapstate.SnapState{
		Active: true,
		Sequence: []*snap.SideInfo{
			{RealName: "core18", SnapID: "core18-snap-id", Revision: snap.R(1)},
		},
		Current:  snap.R(1),
		SnapType: "base",
	})

	snapstate.Set(s.state, "some-base", &snapstate.SnapState{
		Active: true,
		Sequence: []*snap.SideInfo{
			{RealName: "some-base", SnapID: "some-base-id", Revision: snap.R(1)},
		},
		Current:  snap.R(1),
		SnapType: "base",
	})

	snapstate.Set(s.state, "snapd", &snapstate.SnapState{
		Active: true,
		Sequence: []*snap.SideInfo{
			{RealName: "snapd", SnapID: "snapd-snap-id", Revision: snap.R(1)},
		},
		Current:  snap.R(1),
		SnapType: "app",
	})

	snapstate.Set(s.state, "some-snap", &snapstate.SnapState{
		Active: true,
		Sequence: []*snap.SideInfo{
			{RealName: "some-snap", SnapID: "some-snap-id", Revision: snap.R(1)},
		},
		Current:         snap.R(1),
		SnapType:        "app",
		TrackingChannel: "channel-for-base/stable",
	})

	updates, tts, err := snapstate.UpdateMany(context.Background(), s.state, []string{"some-snap", "core18", "some-base", "snapd"}, 0, nil)
	c.Assert(err, IsNil)
	c.Assert(tts, HasLen, 5)
	verifyLastTasksetIsReRefresh(c, tts)
	c.Check(updates, HasLen, 4)

	// to make TaskSnapSetup work
	chg := s.state.NewChange("refresh", "...")
	for _, ts := range tts {
		chg.AddAll(ts)
	}

	// Note that some-app only waits for snapd+some-base. The core18
	// base is not special to this snap and not waited for
	prereqTotal := len(tts[0].Tasks()) + len(tts[1].Tasks())
	prereqs := map[string]bool{}
	for i, task := range tts[3].Tasks() {
		waitTasks := task.WaitTasks()
		if i == 0 {
			c.Check(len(waitTasks), Equals, prereqTotal)
		} else if task.Kind() == "link-snap" {
			c.Check(len(waitTasks), Equals, prereqTotal+1)
			for _, pre := range waitTasks {
				if pre.Kind() == "link-snap" {
					snapsup, err := snapstate.TaskSnapSetup(pre)
					c.Assert(err, IsNil)
					prereqs[snapsup.InstanceName()] = true
				}
			}
		}
	}

	// Note that "core18" is not part of the prereqs for some-app
	// as it does not use this base.
	c.Check(prereqs, DeepEquals, map[string]bool{
		"some-base": true,
		"snapd":     true,
	})
}

func (s *snapmgrTestSuite) TestUpdateManyValidateRefreshes(c *C) {
	s.state.Lock()
	defer s.state.Unlock()

	snapstate.Set(s.state, "some-snap", &snapstate.SnapState{
		Active: true,
		Sequence: []*snap.SideInfo{
			{RealName: "some-snap", SnapID: "some-snap-id", Revision: snap.R(1)},
		},
		Current:  snap.R(1),
		SnapType: "app",
	})

	validateCalled := false
	validateRefreshes := func(st *state.State, refreshes []*snap.Info, ignoreValidation map[string]bool, userID int, deviceCtx snapstate.DeviceContext) ([]*snap.Info, error) {
		validateCalled = true
		c.Check(refreshes, HasLen, 1)
		c.Check(refreshes[0].InstanceName(), Equals, "some-snap")
		c.Check(refreshes[0].SnapID, Equals, "some-snap-id")
		c.Check(refreshes[0].Revision, Equals, snap.R(11))
		c.Check(ignoreValidation, HasLen, 0)
		return refreshes, nil
	}
	// hook it up
	snapstate.ValidateRefreshes = validateRefreshes

	updates, tts, err := snapstate.UpdateMany(context.Background(), s.state, nil, 0, nil)
	c.Assert(err, IsNil)
	c.Assert(tts, HasLen, 2)
	verifyLastTasksetIsReRefresh(c, tts)
	c.Check(updates, DeepEquals, []string{"some-snap"})
	verifyUpdateTasks(c, unlinkBefore|cleanupAfter, 0, tts[0], s.state)

	c.Check(validateCalled, Equals, true)
}

func (s *snapmgrTestSuite) TestParallelInstanceUpdateMany(c *C) {
	restore := release.MockOnClassic(false)
	defer restore()

	s.state.Lock()
	defer s.state.Unlock()

	tr := config.NewTransaction(s.state)
	tr.Set("core", "experimental.parallel-instances", true)
	tr.Commit()

	snapstate.Set(s.state, "some-snap", &snapstate.SnapState{
		Active: true,
		Sequence: []*snap.SideInfo{
			{RealName: "some-snap", SnapID: "some-snap-id", Revision: snap.R(1)},
			{RealName: "some-snap", SnapID: "some-snap-id", Revision: snap.R(2)},
			{RealName: "some-snap", SnapID: "some-snap-id", Revision: snap.R(3)},
			{RealName: "some-snap", SnapID: "some-snap-id", Revision: snap.R(4)},
		},
		Current:  snap.R(1),
		SnapType: "app",
	})
	snapstate.Set(s.state, "some-snap_instance", &snapstate.SnapState{
		Active: true,
		Sequence: []*snap.SideInfo{
			{RealName: "some-snap", SnapID: "some-snap-id", Revision: snap.R(1)},
			{RealName: "some-snap", SnapID: "some-snap-id", Revision: snap.R(2)},
			{RealName: "some-snap", SnapID: "some-snap-id", Revision: snap.R(3)},
		},
		Current:     snap.R(3),
		SnapType:    "app",
		InstanceKey: "instance",
	})

	updates, tts, err := snapstate.UpdateMany(context.Background(), s.state, nil, 0, nil)
	c.Assert(err, IsNil)
	c.Assert(tts, HasLen, 3)
	verifyLastTasksetIsReRefresh(c, tts)
	// ensure stable ordering of updates list
	if updates[0] != "some-snap" {
		updates[1], updates[0] = updates[0], updates[1]
	}

	c.Check(updates, DeepEquals, []string{"some-snap", "some-snap_instance"})

	var snapsup, snapsupInstance *snapstate.SnapSetup

	// ensure stable ordering of task sets list
	snapsup, err = snapstate.TaskSnapSetup(tts[0].Tasks()[0])
	c.Assert(err, IsNil)
	if snapsup.InstanceName() != "some-snap" {
		tts[0], tts[1] = tts[1], tts[0]
		snapsup, err = snapstate.TaskSnapSetup(tts[0].Tasks()[0])
		c.Assert(err, IsNil)
	}
	snapsupInstance, err = snapstate.TaskSnapSetup(tts[1].Tasks()[0])
	c.Assert(err, IsNil)

	c.Assert(snapsup.InstanceName(), Equals, "some-snap")
	c.Assert(snapsupInstance.InstanceName(), Equals, "some-snap_instance")

	verifyUpdateTasks(c, unlinkBefore|cleanupAfter, 3, tts[0], s.state)
	verifyUpdateTasks(c, unlinkBefore|cleanupAfter, 1, tts[1], s.state)
}

func (s *snapmgrTestSuite) TestParallelInstanceUpdateManyValidateRefreshes(c *C) {
	s.state.Lock()
	defer s.state.Unlock()

	tr := config.NewTransaction(s.state)
	tr.Set("core", "experimental.parallel-instances", true)
	tr.Commit()

	snapstate.Set(s.state, "some-snap", &snapstate.SnapState{
		Active: true,
		Sequence: []*snap.SideInfo{
			{RealName: "some-snap", SnapID: "some-snap-id", Revision: snap.R(1)},
		},
		Current:  snap.R(1),
		SnapType: "app",
	})
	snapstate.Set(s.state, "some-snap_instance", &snapstate.SnapState{
		Active: true,
		Sequence: []*snap.SideInfo{
			{RealName: "some-snap", SnapID: "some-snap-id", Revision: snap.R(1)},
		},
		Current:     snap.R(1),
		SnapType:    "app",
		InstanceKey: "instance",
	})

	validateCalled := false
	validateRefreshes := func(st *state.State, refreshes []*snap.Info, ignoreValidation map[string]bool, userID int, deviceCtx snapstate.DeviceContext) ([]*snap.Info, error) {
		validateCalled = true
		c.Check(refreshes, HasLen, 2)
		instanceIdx := 0
		someIdx := 1
		if refreshes[0].InstanceName() != "some-snap_instance" {
			instanceIdx = 1
			someIdx = 0
		}
		c.Check(refreshes[someIdx].InstanceName(), Equals, "some-snap")
		c.Check(refreshes[instanceIdx].InstanceName(), Equals, "some-snap_instance")
		c.Check(refreshes[0].SnapID, Equals, "some-snap-id")
		c.Check(refreshes[0].Revision, Equals, snap.R(11))
		c.Check(refreshes[1].SnapID, Equals, "some-snap-id")
		c.Check(refreshes[1].Revision, Equals, snap.R(11))
		c.Check(ignoreValidation, HasLen, 0)
		return refreshes, nil
	}
	// hook it up
	snapstate.ValidateRefreshes = validateRefreshes

	updates, tts, err := snapstate.UpdateMany(context.Background(), s.state, nil, 0, nil)
	c.Assert(err, IsNil)
	c.Assert(tts, HasLen, 3)
	verifyLastTasksetIsReRefresh(c, tts)
	sort.Strings(updates)
	c.Check(updates, DeepEquals, []string{"some-snap", "some-snap_instance"})
	verifyUpdateTasks(c, unlinkBefore|cleanupAfter, 0, tts[0], s.state)
	verifyUpdateTasks(c, unlinkBefore|cleanupAfter, 0, tts[1], s.state)

	c.Check(validateCalled, Equals, true)
}

func (s *snapmgrTestSuite) TestUpdateManyValidateRefreshesUnhappy(c *C) {
	s.state.Lock()
	defer s.state.Unlock()

	snapstate.Set(s.state, "some-snap", &snapstate.SnapState{
		Active: true,
		Sequence: []*snap.SideInfo{
			{RealName: "some-snap", SnapID: "some-snap-id", Revision: snap.R(1)},
		},
		Current: snap.R(1),
	})

	validateErr := errors.New("refresh control error")
	validateRefreshes := func(st *state.State, refreshes []*snap.Info, ignoreValidation map[string]bool, userID int, deviceCtx snapstate.DeviceContext) ([]*snap.Info, error) {
		c.Check(refreshes, HasLen, 1)
		c.Check(refreshes[0].SnapID, Equals, "some-snap-id")
		c.Check(refreshes[0].Revision, Equals, snap.R(11))
		c.Check(ignoreValidation, HasLen, 0)
		return nil, validateErr
	}
	// hook it up
	snapstate.ValidateRefreshes = validateRefreshes

	// refresh all => no error
	updates, tts, err := snapstate.UpdateMany(context.Background(), s.state, nil, 0, nil)
	c.Assert(err, IsNil)
	c.Check(tts, HasLen, 0)
	c.Check(updates, HasLen, 0)

	// refresh some-snap => report error
	updates, tts, err = snapstate.UpdateMany(context.Background(), s.state, []string{"some-snap"}, 0, nil)
	c.Assert(err, Equals, validateErr)
	c.Check(tts, HasLen, 0)
	c.Check(updates, HasLen, 0)

}

func (s *snapmgrTestSuite) testUpdateManyDiskSpaceCheck(c *C, featureFlag, failDiskCheck, failInstallSize bool) error {
	var diskCheckCalled, installSizeCalled bool
	restore := snapstate.MockOsutilCheckFreeSpace(func(path string, sz uint64) error {
		diskCheckCalled = true
		c.Check(path, Equals, filepath.Join(dirs.GlobalRootDir, "/var/lib/snapd"))
		c.Check(sz, Equals, snapstate.SafetyMarginDiskSpace(123))
		if failDiskCheck {
			return &osutil.NotEnoughDiskSpaceError{}
		}
		return nil
	})
	defer restore()

	restoreInstallSize := snapstate.MockInstallSize(func(st *state.State, snaps []snapstate.MinimalInstallInfo, userID int) (uint64, error) {
		installSizeCalled = true
		if failInstallSize {
			return 0, fmt.Errorf("boom")
		}
		c.Assert(snaps, HasLen, 2)
		c.Check(snaps[0].InstanceName(), Equals, "snapd")
		c.Check(snaps[1].InstanceName(), Equals, "some-snap")
		return 123, nil
	})
	defer restoreInstallSize()

	s.state.Lock()
	defer s.state.Unlock()

	tr := config.NewTransaction(s.state)
	tr.Set("core", "experimental.check-disk-space-refresh", featureFlag)
	tr.Commit()

	snapstate.Set(s.state, "some-snap", &snapstate.SnapState{
		Active: true,
		Sequence: []*snap.SideInfo{
			{RealName: "some-snap", SnapID: "some-snap-id", Revision: snap.R(1)},
		},
		Current:  snap.R(1),
		SnapType: "app",
	})

	snapstate.Set(s.state, "snapd", &snapstate.SnapState{
		Active: true,
		Sequence: []*snap.SideInfo{
			{RealName: "snapd", SnapID: "snapd-snap-id", Revision: snap.R(1)},
		},
		Current:  snap.R(1),
		SnapType: "app",
	})

	updates, _, err := snapstate.UpdateMany(context.Background(), s.state, nil, 0, nil)
	if featureFlag {
		c.Check(installSizeCalled, Equals, true)
		if failInstallSize {
			c.Check(diskCheckCalled, Equals, false)
		} else {
			c.Check(diskCheckCalled, Equals, true)
			if failDiskCheck {
				c.Check(updates, HasLen, 0)
			} else {
				c.Check(updates, HasLen, 2)
			}
		}
	} else {
		c.Check(installSizeCalled, Equals, false)
		c.Check(diskCheckCalled, Equals, false)
	}

	return err
}

func (s *snapmgrTestSuite) TestUpdateManyDiskSpaceCheckError(c *C) {
	featureFlag := true
	failDiskCheck := true
	failInstallSize := false
	err := s.testUpdateManyDiskSpaceCheck(c, featureFlag, failDiskCheck, failInstallSize)
	diskSpaceErr := err.(*snapstate.InsufficientSpaceError)
	c.Assert(diskSpaceErr, ErrorMatches, `insufficient space in .* to perform "refresh" change for the following snaps: snapd, some-snap`)
	c.Check(diskSpaceErr.Path, Equals, filepath.Join(dirs.GlobalRootDir, "/var/lib/snapd"))
	c.Check(diskSpaceErr.Snaps, DeepEquals, []string{"snapd", "some-snap"})
}

func (s *snapmgrTestSuite) TestUpdateManyDiskSpaceSkippedIfFeatureDisabled(c *C) {
	featureFlag := false
	failDiskCheck := true
	failInstallSize := false
	err := s.testUpdateManyDiskSpaceCheck(c, featureFlag, failDiskCheck, failInstallSize)
	c.Assert(err, IsNil)
}

func (s *snapmgrTestSuite) TestUpdateManyDiskSpaceFailInstallSize(c *C) {
	featureFlag := true
	failDiskCheck := false
	failInstallSize := true
	err := s.testUpdateManyDiskSpaceCheck(c, featureFlag, failDiskCheck, failInstallSize)
	c.Assert(err, ErrorMatches, "boom")
}

func (s *snapmgrTestSuite) TestUnlinkCurrentSnapLastActiveDisabledServicesSet(c *C) {
	si := snap.SideInfo{
		RealName: "services-snap",
		Revision: snap.R(-42),
	}
	snaptest.MockSnap(c, `name: services-snap`, &si)

	prevCurrentlyDisabled := s.fakeBackend.servicesCurrentlyDisabled
	s.fakeBackend.servicesCurrentlyDisabled = []string{"svc1", "svc2"}

	// reset the services to what they were before after the test is done
	defer func() {
		s.fakeBackend.servicesCurrentlyDisabled = prevCurrentlyDisabled
	}()

	s.state.Lock()
	defer s.state.Unlock()

	snapstate.Set(s.state, "services-snap", &snapstate.SnapState{
		Active:                     true,
		Sequence:                   []*snap.SideInfo{&si},
		Current:                    si.Revision,
		SnapType:                   "app",
		TrackingChannel:            "stable",
		LastActiveDisabledServices: []string{},
	})

	chg := s.state.NewChange("refresh", "refresh a snap")
	ts, err := snapstate.Update(s.state, "services-snap", &snapstate.RevisionOptions{Channel: "some-channel"}, s.user.ID, snapstate.Flags{Amend: true})

	c.Assert(err, IsNil)
	// only add up to unlink-current-snap task
	for _, t := range ts.Tasks() {
		chg.AddTask(t)
		if t.Kind() == "unlink-current-snap" {
			// don't add any more from this point on
			break
		}
	}

	s.state.Unlock()
	defer s.se.Stop()
	s.settle(c)
	s.state.Lock()

	c.Assert(chg.Err(), IsNil)
	c.Assert(chg.IsReady(), Equals, true)

	// get the snap state
	var snapst snapstate.SnapState
	err = snapstate.Get(s.state, "services-snap", &snapst)
	c.Assert(err, IsNil)

	// make sure that the disabled services in this snap's state is what we
	// provided
	sort.Strings(snapst.LastActiveDisabledServices)
	c.Assert(snapst.LastActiveDisabledServices, DeepEquals, []string{"svc1", "svc2"})
}

func (s *snapmgrTestSuite) TestUnlinkCurrentSnapMergedLastActiveDisabledServicesSet(c *C) {
	si := snap.SideInfo{
		RealName: "services-snap",
		Revision: snap.R(-42),
	}
	snaptest.MockSnap(c, `name: services-snap`, &si)

	prevCurrentlyDisabled := s.fakeBackend.servicesCurrentlyDisabled
	s.fakeBackend.servicesCurrentlyDisabled = []string{"svc1", "svc2"}

	// reset the services to what they were before after the test is done
	defer func() {
		s.fakeBackend.servicesCurrentlyDisabled = prevCurrentlyDisabled
	}()

	s.state.Lock()
	defer s.state.Unlock()

	snapstate.Set(s.state, "services-snap", &snapstate.SnapState{
		Active:                     true,
		Sequence:                   []*snap.SideInfo{&si},
		Current:                    si.Revision,
		SnapType:                   "app",
		TrackingChannel:            "stable",
		LastActiveDisabledServices: []string{"missing-svc3"},
	})

	chg := s.state.NewChange("refresh", "refresh a snap")
	ts, err := snapstate.Update(s.state, "services-snap", &snapstate.RevisionOptions{Channel: "some-channel"}, s.user.ID, snapstate.Flags{Amend: true})

	c.Assert(err, IsNil)
	// only add up to unlink-current-snap task
	for _, t := range ts.Tasks() {
		chg.AddTask(t)
		if t.Kind() == "unlink-current-snap" {
			// don't add any more from this point on
			break
		}
	}

	s.state.Unlock()
	defer s.se.Stop()
	s.settle(c)
	s.state.Lock()

	c.Assert(chg.Err(), IsNil)
	c.Assert(chg.IsReady(), Equals, true)

	// get the snap state
	var snapst snapstate.SnapState
	err = snapstate.Get(s.state, "services-snap", &snapst)
	c.Assert(err, IsNil)

	// make sure that the disabled services in this snap's state is what we
	// provided
	sort.Strings(snapst.LastActiveDisabledServices)
	c.Assert(snapst.LastActiveDisabledServices, DeepEquals, []string{"missing-svc3", "svc1", "svc2"})
}

func (s *snapmgrTestSuite) TestUnlinkCurrentSnapPassthroughLastActiveDisabledServicesSet(c *C) {
	si := snap.SideInfo{
		RealName: "services-snap",
		Revision: snap.R(-42),
	}
	snaptest.MockSnap(c, `name: services-snap`, &si)

	prevCurrentlyDisabled := s.fakeBackend.servicesCurrentlyDisabled
	s.fakeBackend.servicesCurrentlyDisabled = []string{}

	// reset the services to what they were before after the test is done
	defer func() {
		s.fakeBackend.servicesCurrentlyDisabled = prevCurrentlyDisabled
	}()

	s.state.Lock()
	defer s.state.Unlock()

	snapstate.Set(s.state, "services-snap", &snapstate.SnapState{
		Active:                     true,
		Sequence:                   []*snap.SideInfo{&si},
		Current:                    si.Revision,
		SnapType:                   "app",
		TrackingChannel:            "stable",
		LastActiveDisabledServices: []string{"missing-svc3"},
	})

	chg := s.state.NewChange("refresh", "refresh a snap")
	ts, err := snapstate.Update(s.state, "services-snap", &snapstate.RevisionOptions{Channel: "some-channel"}, s.user.ID, snapstate.Flags{Amend: true})

	c.Assert(err, IsNil)
	// only add up to unlink-current-snap task
	for _, t := range ts.Tasks() {
		chg.AddTask(t)
		if t.Kind() == "unlink-current-snap" {
			// don't add any more from this point on
			break
		}
	}

	s.state.Unlock()
	defer s.se.Stop()
	s.settle(c)
	s.state.Lock()

	c.Assert(chg.Err(), IsNil)
	c.Assert(chg.IsReady(), Equals, true)

	// get the snap state
	var snapst snapstate.SnapState
	err = snapstate.Get(s.state, "services-snap", &snapst)
	c.Assert(err, IsNil)

	// make sure that the disabled services in this snap's state is what we
	// provided
	sort.Strings(snapst.LastActiveDisabledServices)
	c.Assert(snapst.LastActiveDisabledServices, DeepEquals, []string{"missing-svc3"})
}

func (s *snapmgrTestSuite) TestStopSnapServicesSavesSnapSetupLastActiveDisabledServices(c *C) {
	s.state.Lock()
	defer s.state.Unlock()

	prevCurrentlyDisabled := s.fakeBackend.servicesCurrentlyDisabled
	s.fakeBackend.servicesCurrentlyDisabled = []string{"svc1", "svc2"}

	// reset the services to what they were before after the test is done
	defer func() {
		s.fakeBackend.servicesCurrentlyDisabled = prevCurrentlyDisabled
	}()

	snapstate.Set(s.state, "services-snap", &snapstate.SnapState{
		Sequence: []*snap.SideInfo{
			{RealName: "services-snap", Revision: snap.R(11)},
		},
		Current: snap.R(11),
		Active:  true,
	})

	snapsup := &snapstate.SnapSetup{
		SideInfo: &snap.SideInfo{
			RealName: "services-snap",
			Revision: snap.R(11),
			SnapID:   "services-snap-id",
		},
	}

	chg := s.state.NewChange("stop-services", "stop the services")
	t1 := s.state.NewTask("prerequisites", "...")
	t1.Set("snap-setup", snapsup)
	t2 := s.state.NewTask("stop-snap-services", "...")
	t2.Set("stop-reason", snap.StopReasonDisable)
	t2.Set("snap-setup-task", t1.ID())
	t2.WaitFor(t1)
	chg.AddTask(t1)
	chg.AddTask(t2)

	s.state.Unlock()
	defer s.se.Stop()
	s.settle(c)
	s.state.Lock()

	c.Assert(chg.Err(), IsNil)
	c.Assert(chg.IsReady(), Equals, true)

	// get the snap state
	var snapst snapstate.SnapState
	c.Assert(snapstate.Get(s.state, "services-snap", &snapst), IsNil)

	// make sure that the disabled services in this snap's state is what we
	// provided
	sort.Strings(snapst.LastActiveDisabledServices)
	c.Assert(snapst.LastActiveDisabledServices, DeepEquals, []string{"svc1", "svc2"})
}

func (s *snapmgrTestSuite) TestStopSnapServicesFirstSavesSnapSetupLastActiveDisabledServices(c *C) {
	s.state.Lock()
	defer s.state.Unlock()

	prevCurrentlyDisabled := s.fakeBackend.servicesCurrentlyDisabled
	s.fakeBackend.servicesCurrentlyDisabled = []string{"svc1"}

	// reset the services to what they were before after the test is done
	defer func() {
		s.fakeBackend.servicesCurrentlyDisabled = prevCurrentlyDisabled
	}()

	snapstate.Set(s.state, "services-snap", &snapstate.SnapState{
		Sequence: []*snap.SideInfo{
			{RealName: "services-snap", Revision: snap.R(11)},
		},
		Current: snap.R(11),
		Active:  true,
		// leave this line to keep gofmt 1.10 happy
		LastActiveDisabledServices: []string{"svc2"},
	})

	snapsup := &snapstate.SnapSetup{
		SideInfo: &snap.SideInfo{
			RealName: "services-snap",
			Revision: snap.R(11),
			SnapID:   "services-snap-id",
		},
	}

	chg := s.state.NewChange("stop-services", "stop the services")
	t := s.state.NewTask("stop-snap-services", "...")
	t.Set("stop-reason", snap.StopReasonDisable)
	t.Set("snap-setup", snapsup)
	chg.AddTask(t)

	s.state.Unlock()
	defer s.se.Stop()
	s.settle(c)
	s.state.Lock()

	c.Assert(chg.Err(), IsNil)
	c.Assert(chg.IsReady(), Equals, true)

	// get the snap state
	var snapst snapstate.SnapState
	c.Assert(snapstate.Get(s.state, "services-snap", &snapst), IsNil)

	// make sure that the disabled services in this snap's state is what we
	// provided
	sort.Strings(snapst.LastActiveDisabledServices)
	c.Assert(snapst.LastActiveDisabledServices, DeepEquals, []string{"svc1", "svc2"})
}

func (s *snapmgrTestSuite) TestRefreshDoesntRestoreRevisionConfig(c *C) {
	restore := release.MockOnClassic(false)
	defer restore()

	s.state.Lock()
	defer s.state.Unlock()

	snapstate.Set(s.state, "some-snap", &snapstate.SnapState{
		Active: true,
		Sequence: []*snap.SideInfo{
			{RealName: "some-snap", SnapID: "some-snap-id", Revision: snap.R(1)},
		},
		Current:  snap.R(1),
		SnapType: "app",
	})

	// set global configuration (affecting current snap)
	tr := config.NewTransaction(s.state)
	tr.Set("some-snap", "foo", "100")
	tr.Commit()

	// set per-revision config for the upcoming rev. 2, we don't expect it restored though
	// since only revert restores revision configs.
	s.state.Set("revision-config", map[string]interface{}{
		"some-snap": map[string]interface{}{
			"2": map[string]interface{}{"foo": "200"},
		},
	})

	// simulate a refresh to rev. 2
	chg := s.state.NewChange("update", "update some-snap")
	ts, err := snapstate.Update(s.state, "some-snap", &snapstate.RevisionOptions{Channel: "some-channel", Revision: snap.R(2)}, s.user.ID, snapstate.Flags{})
	c.Assert(err, IsNil)
	chg.AddAll(ts)

	s.state.Unlock()
	defer s.se.Stop()
	s.settle(c)

	s.state.Lock()
	// config of rev. 1 has been stored in per-revision map
	var cfgs map[string]interface{}
	c.Assert(s.state.Get("revision-config", &cfgs), IsNil)
	c.Assert(cfgs["some-snap"], DeepEquals, map[string]interface{}{
		"1": map[string]interface{}{"foo": "100"},
		"2": map[string]interface{}{"foo": "200"},
	})

	// config of rev. 2 hasn't been restored by refresh, old value returned
	tr = config.NewTransaction(s.state)
	var res string
	c.Assert(tr.Get("some-snap", "foo", &res), IsNil)
	c.Assert(res, Equals, "100")
}

func (s *snapmgrTestSuite) TestUpdateContentProviderDownloadFailure(c *C) {
	restore := release.MockOnClassic(true)
	defer restore()

	s.state.Lock()
	defer s.state.Unlock()

	// trigger download error on content provider
	s.fakeStore.downloadError["snap-content-slot"] = fmt.Errorf("boom")

	snapstate.ReplaceStore(s.state, contentStore{fakeStore: s.fakeStore, state: s.state})

	si := &snap.SideInfo{
		RealName: "snap-content-plug",
		SnapID:   "snap-content-plug-id",
		Revision: snap.R(7),
	}
	snaptest.MockSnap(c, `name: snap-content-plug`, si)
	snapstate.Set(s.state, "snap-content-plug", &snapstate.SnapState{
		Active:          true,
		TrackingChannel: "latest/edge",
		Sequence:        []*snap.SideInfo{si},
		Current:         snap.R(7),
		SnapType:        "app",
	})
	snapstate.Set(s.state, "snap-content-slot", &snapstate.SnapState{
		Active:          true,
		TrackingChannel: "latest/stable",
		Sequence: []*snap.SideInfo{{
			RealName: "snap-content-slot",
			SnapID:   "snap-content-slot-id",
			Revision: snap.R(1),
		}},
		Current:  snap.R(1),
		SnapType: "app",
	})

	chg := s.state.NewChange("refresh", "refresh all snaps")
	updated, tts, err := snapstate.UpdateMany(context.Background(), s.state, nil, 0, nil)
	c.Assert(err, IsNil)
	c.Check(updated, testutil.DeepUnsortedMatches, []string{"snap-content-plug", "snap-content-slot"})
	for _, ts := range tts {
		chg.AddAll(ts)
	}

	s.state.Unlock()
	defer s.se.Stop()
	s.settle(c)
	s.state.Lock()

	// content consumer snap fails to download
	c.Assert(chg.Err(), ErrorMatches, "cannot perform the following tasks:\n.*Download snap \"snap-content-slot\" \\(11\\) from channel \"latest/stable\" \\(boom\\).*")
	c.Assert(chg.IsReady(), Equals, true)

	var snapSt snapstate.SnapState
	// content provider not updated due to download failure
	c.Assert(snapstate.Get(s.state, "snap-content-slot", &snapSt), IsNil)
	c.Check(snapSt.Current, Equals, snap.R(1))

	c.Assert(snapstate.Get(s.state, "snap-content-plug", &snapSt), IsNil)
	// but content consumer got updated to the new revision
	c.Check(snapSt.Current, Equals, snap.R(11))
}

func (s *snapmgrTestSuite) TestRefreshFailureCausesErrorReport(c *C) {
	var errSnap, errMsg, errSig string
	var errExtra map[string]string
	var n int
	restore := snapstate.MockErrtrackerReport(func(aSnap, aErrMsg, aDupSig string, extra map[string]string) (string, error) {
		errSnap = aSnap
		errMsg = aErrMsg
		errSig = aDupSig
		errExtra = extra
		n += 1
		return "oopsid", nil
	})
	defer restore()

	si := snap.SideInfo{
		RealName: "some-snap",
		SnapID:   "some-snap-id",
		Revision: snap.R(7),
	}

	s.state.Lock()
	defer s.state.Unlock()

	s.state.Set("ubuntu-core-transition-retry", 7)
	snapstate.Set(s.state, "some-snap", &snapstate.SnapState{
		Active:   true,
		Sequence: []*snap.SideInfo{&si},
		Current:  si.Revision,
		SnapType: "app",
	})

	chg := s.state.NewChange("install", "install a snap")
	ts, err := snapstate.Update(s.state, "some-snap", &snapstate.RevisionOptions{Channel: "some-channel"}, s.user.ID, snapstate.Flags{})
	c.Assert(err, IsNil)
	chg.AddAll(ts)

	s.fakeBackend.linkSnapFailTrigger = filepath.Join(dirs.SnapMountDir, "some-snap/11")

	s.state.Unlock()
	defer s.se.Stop()
	s.settle(c)
	s.state.Lock()

	// verify we generated a failure report
	c.Check(n, Equals, 1)
	c.Check(errSnap, Equals, "some-snap")
	c.Check(errExtra, DeepEquals, map[string]string{
		"UbuntuCoreTransitionCount": "7",
		"Channel":                   "some-channel",
		"Revision":                  "11",
	})
	c.Check(errMsg, Matches, `(?sm)change "install": "install a snap"
prerequisites: Undo
 snap-setup: "some-snap" \(11\) "some-channel"
download-snap: Undoing
validate-snap: Done
.*
link-snap: Error
 INFO unlink
 ERROR fail
auto-connect: Hold
set-auto-aliases: Hold
setup-aliases: Hold
run-hook: Hold
start-snap-services: Hold
cleanup: Hold
run-hook: Hold`)
	c.Check(errSig, Matches, `(?sm)snap-install:
prerequisites: Undo
 snap-setup: "some-snap"
download-snap: Undoing
validate-snap: Done
.*
link-snap: Error
 INFO unlink
 ERROR fail
auto-connect: Hold
set-auto-aliases: Hold
setup-aliases: Hold
run-hook: Hold
start-snap-services: Hold
cleanup: Hold
run-hook: Hold`)

	// run again with empty "ubuntu-core-transition-retry"
	s.state.Set("ubuntu-core-transition-retry", 0)
	chg = s.state.NewChange("install", "install a snap")
	ts, err = snapstate.Update(s.state, "some-snap", &snapstate.RevisionOptions{Channel: "some-channel"}, s.user.ID, snapstate.Flags{})
	c.Assert(err, IsNil)
	chg.AddAll(ts)
	s.state.Unlock()
	defer s.se.Stop()
	s.settle(c)
	s.state.Lock()
	// verify that we excluded this field from the bugreport
	c.Check(n, Equals, 2)
	c.Check(errExtra, DeepEquals, map[string]string{
		"Channel":  "some-channel",
		"Revision": "11",
	})
}

func (s *snapmgrTestSuite) TestNoReRefreshInUpdate(c *C) {
	s.state.Lock()
	defer s.state.Unlock()

	snapstate.Set(s.state, "some-snap", &snapstate.SnapState{
		Active: true,
		Sequence: []*snap.SideInfo{
			{RealName: "some-snap", SnapID: "some-snap-id", Revision: snap.R(1)},
		},
		Current:  snap.R(1),
		SnapType: "app",
	})

	ts, err := snapstate.Update(s.state, "some-snap", nil, 0, snapstate.Flags{NoReRefresh: true})
	c.Assert(err, IsNil)

	// ensure we have no re-refresh task
	for _, t := range ts.Tasks() {
		c.Assert(t.Kind(), Not(Equals), "check-rerefresh")
	}

	snapsup, err := snapstate.TaskSnapSetup(ts.Tasks()[0])
	c.Assert(err, IsNil)
	// NoReRefresh is consumed and consulted when creating the taskset
	// but is not copied into SnapSetup
	c.Check(snapsup.Flags.NoReRefresh, Equals, false)
}

func (s *snapmgrTestSuite) TestEmptyUpdateWithChannelChangeAndAutoAlias(c *C) {
	// this reproduces the cause behind lp:1860324,
	// namely an empty refresh with a channel change on a snap
	// with changed aliases

	s.state.Lock()
	defer s.state.Unlock()

	n := 0
	snapstate.AutoAliases = func(st *state.State, info *snap.Info) (map[string]string, error) {
		if info.InstanceName() == "alias-snap" {
			if n > 0 {
				return map[string]string{
					"alias1": "cmd1",
					"alias2": "cmd2",
				}, nil
			}
			n++
		}
		return nil, nil
	}

	snapstate.Set(s.state, "alias-snap", &snapstate.SnapState{
		TrackingChannel: "latest/stable",
		Sequence: []*snap.SideInfo{
			{RealName: "alias-snap", Revision: snap.R(11), SnapID: "alias-snap-id"},
		},
		Current: snap.R(11),
		Active:  true,
	})

	s.state.Set("aliases", map[string]map[string]string{
		"alias-snap": {
			"alias1": "auto",
		},
	})

	s.state.Unlock()
	err := s.snapmgr.Ensure()
	s.state.Lock()
	c.Assert(err, IsNil)

	ts, err := snapstate.Update(s.state, "alias-snap", &snapstate.RevisionOptions{Channel: "latest/candidate"}, s.user.ID, snapstate.Flags{})
	c.Assert(err, IsNil)

	chg := s.state.NewChange("refresh", "refresh snap")
	chg.AddAll(ts)

	s.state.Unlock()
	defer s.se.Stop()
	s.settle(c)
	s.state.Lock()

	c.Assert(chg.Err(), IsNil)
	c.Assert(chg.IsReady(), Equals, true)
}

func (s *snapmgrTestSuite) testUpdateDiskSpaceCheck(c *C, featureFlag, failInstallSize, failDiskCheck bool) error {
	restore := snapstate.MockOsutilCheckFreeSpace(func(path string, sz uint64) error {
		c.Check(sz, Equals, snapstate.SafetyMarginDiskSpace(123))
		if failDiskCheck {
			return &osutil.NotEnoughDiskSpaceError{}
		}
		return nil
	})
	defer restore()

	var installSizeCalled bool

	restoreInstallSize := snapstate.MockInstallSize(func(st *state.State, snaps []snapstate.MinimalInstallInfo, userID int) (uint64, error) {
		installSizeCalled = true
		if failInstallSize {
			return 0, fmt.Errorf("boom")
		}
		c.Assert(snaps, HasLen, 1)
		c.Check(snaps[0].InstanceName(), Equals, "some-snap")
		return 123, nil
	})
	defer restoreInstallSize()

	s.state.Lock()
	defer s.state.Unlock()

	tr := config.NewTransaction(s.state)
	tr.Set("core", "experimental.check-disk-space-refresh", featureFlag)
	tr.Commit()

	snapstate.Set(s.state, "some-snap", &snapstate.SnapState{
		Active: true,
		Sequence: []*snap.SideInfo{
			{RealName: "some-snap", SnapID: "some-snap-id", Revision: snap.R(4)},
		},
		Current:  snap.R(4),
		SnapType: "app",
	})

	opts := &snapstate.RevisionOptions{Channel: "some-channel"}
	_, err := snapstate.Update(s.state, "some-snap", opts, s.user.ID, snapstate.Flags{})

	if featureFlag {
		c.Check(installSizeCalled, Equals, true)
	} else {
		c.Check(installSizeCalled, Equals, false)
	}

	return err
}

func (s *snapmgrTestSuite) TestUpdateDiskSpaceError(c *C) {
	featureFlag := true
	failInstallSize := false
	failDiskCheck := true
	err := s.testUpdateDiskSpaceCheck(c, featureFlag, failInstallSize, failDiskCheck)
	diskSpaceErr := err.(*snapstate.InsufficientSpaceError)
	c.Assert(diskSpaceErr, ErrorMatches, `insufficient space in .* to perform "refresh" change for the following snaps: some-snap`)
	c.Check(diskSpaceErr.Path, Equals, filepath.Join(dirs.GlobalRootDir, "/var/lib/snapd"))
	c.Check(diskSpaceErr.Snaps, DeepEquals, []string{"some-snap"})
}

func (s *snapmgrTestSuite) TestUpdateDiskCheckSkippedIfDisabled(c *C) {
	featureFlag := false
	failInstallSize := false
	failDiskCheck := true
	err := s.testUpdateDiskSpaceCheck(c, featureFlag, failInstallSize, failDiskCheck)
	c.Check(err, IsNil)
}

func (s *snapmgrTestSuite) TestUpdateDiskCheckInstallSizeError(c *C) {
	featureFlag := true
	failInstallSize := true
	failDiskCheck := false
	err := s.testUpdateDiskSpaceCheck(c, featureFlag, failInstallSize, failDiskCheck)
	c.Check(err, ErrorMatches, "boom")
}

func (s *snapmgrTestSuite) TestUpdateDiskCheckHappy(c *C) {
	featureFlag := true
	failInstallSize := false
	failDiskCheck := false
	err := s.testUpdateDiskSpaceCheck(c, featureFlag, failInstallSize, failDiskCheck)
	c.Check(err, IsNil)
}

<<<<<<< HEAD
func (s *validationSetsSuite) TestUpdateSnapRequiredByValidationSetAlreadyAtRequiredRevision(c *C) {
	restore := snapstate.MockEnforcedValidationSets(func(st *state.State) (*snapasserts.ValidationSets, error) {
		vs := snapasserts.NewValidationSets()
		someSnap := map[string]interface{}{
			"id":       "yOqKhntON3vR7kwEbVPsILm7bUViPDzx",
			"name":     "some-snap",
			"presence": "required",
			"revision": "4",
		}
		vsa1 := s.mockValidationSetAssert(c, "bar", "1", someSnap)
		vs.Add(vsa1.(*asserts.ValidationSet))
		return vs, nil
	})
	defer restore()

	s.state.Lock()
	defer s.state.Unlock()

	tr := assertstate.ValidationSetTracking{
		AccountID: "foo",
		Name:      "bar",
		Mode:      assertstate.Enforce,
		Current:   1,
	}
	assertstate.UpdateValidationSet(s.state, &tr)

	snapstate.Set(s.state, "some-snap", &snapstate.SnapState{
		Active: true,
		Sequence: []*snap.SideInfo{
			{RealName: "some-snap", SnapID: "some-snap-id", Revision: snap.R(4)},
		},
		Current:  snap.R(4),
		SnapType: "app",
	})

	_, err := snapstate.Update(s.state, "some-snap", nil, 0, snapstate.Flags{})
	c.Assert(err, ErrorMatches, `snap has no updates available`)
}

func (s *validationSetsSuite) TestUpdateSnapRequiredByValidationRefreshToRequiredRevision(c *C) {
	restore := snapstate.MockEnforcedValidationSets(func(st *state.State) (*snapasserts.ValidationSets, error) {
		vs := snapasserts.NewValidationSets()
		someSnap := map[string]interface{}{
			"id":       "yOqKhntON3vR7kwEbVPsILm7bUViPDzx",
			"name":     "some-snap",
			"presence": "required",
			"revision": "11",
		}
		vsa1 := s.mockValidationSetAssert(c, "bar", "1", someSnap)
		vs.Add(vsa1.(*asserts.ValidationSet))
		return vs, nil
	})
	defer restore()
=======
func (s *snapmgrTestSuite) TestUpdateSnapAndOutdatedPrereq(c *C) {
	s.state.Lock()

	updateSnaps := []string{"outdated-consumer", "outdated-producer"}
	for _, snapName := range updateSnaps {
		snapstate.Set(s.state, snapName, &snapstate.SnapState{
			Sequence: []*snap.SideInfo{{
				RealName: snapName,
				SnapID:   fmt.Sprintf("%s-id", snapName),
				Revision: snap.R(1),
			}},
			Current: snap.R(1),
			Active:  true,
		})
	}

	chg := s.state.NewChange("refresh-snap", "test: update snaps")
	updated, tss, err := snapstate.UpdateMany(context.Background(), s.state, updateSnaps, s.user.ID, nil)
	c.Assert(err, IsNil)
	c.Check(tss, Not(HasLen), 0)
	c.Assert(updated, testutil.DeepUnsortedMatches, updateSnaps)

	for _, ts := range tss {
		chg.AddAll(ts)
	}
	s.state.Unlock()

	s.settle(c)
>>>>>>> e2185291

	s.state.Lock()
	defer s.state.Unlock()

<<<<<<< HEAD
	tr := assertstate.ValidationSetTracking{
		AccountID: "foo",
		Name:      "bar",
		Mode:      assertstate.Enforce,
		Current:   1,
	}
	assertstate.UpdateValidationSet(s.state, &tr)

	si := &snap.SideInfo{RealName: "some-snap", SnapID: "some-snap-id", Revision: snap.R(1)}
	snapstate.Set(s.state, "some-snap", &snapstate.SnapState{
		Active:   true,
		Sequence: []*snap.SideInfo{si},
		Current:  snap.R(1),
		SnapType: "app",
	})
	snaptest.MockSnap(c, `name: some-snap`, si)

	fi, err := os.Stat(snap.MountFile("some-snap", si.Revision))
	c.Assert(err, IsNil)
	refreshedDate := fi.ModTime()
	ts, err := snapstate.Update(s.state, "some-snap", nil, 0, snapstate.Flags{})
	c.Assert(err, IsNil)

	var snapsup snapstate.SnapSetup
	err = ts.Tasks()[0].Get("snap-setup", &snapsup)
	c.Assert(err, IsNil)
	// new snap revision from the store
	c.Check(snapsup.Revision(), Equals, snap.R(11))

	c.Assert(s.fakeBackend.ops, HasLen, 2)
	expectedOps := fakeOps{{
		op: "storesvc-snap-action",
		curSnaps: []store.CurrentSnap{{
			InstanceName:  "some-snap",
			SnapID:        "some-snap-id",
			Revision:      snap.R(1),
			Epoch:         snap.E("0"),
			RefreshedDate: refreshedDate,
		}}}, {
		op: "storesvc-snap-action:action",
		action: store.SnapAction{
			Action:         "refresh",
			InstanceName:   "some-snap",
			SnapID:         "some-snap-id",
			Revision:       snap.R(11),
			ValidationSets: [][]string{{"16", "foo", "bar", "1"}},
			Flags:          store.SnapActionEnforceValidation,
		},
		revno: snap.R(11),
	}}
	c.Assert(s.fakeBackend.ops, DeepEquals, expectedOps)
}

func (s *validationSetsSuite) TestUpdateSnapRequiredByValidationSetAnyRevision(c *C) {
	restore := snapstate.MockEnforcedValidationSets(func(st *state.State) (*snapasserts.ValidationSets, error) {
		vs := snapasserts.NewValidationSets()
		// no revision specified
		someSnap := map[string]interface{}{
			"id":       "yOqKhntON3vR7kwEbVPsILm7bUViPDzx",
			"name":     "some-snap",
			"presence": "required",
		}
		vsa1 := s.mockValidationSetAssert(c, "bar", "2", someSnap)
		vs.Add(vsa1.(*asserts.ValidationSet))
		return vs, nil
	})
	defer restore()

	s.state.Lock()
	defer s.state.Unlock()

	tr := assertstate.ValidationSetTracking{
		AccountID: "foo",
		Name:      "bar",
		Mode:      assertstate.Enforce,
		Current:   2,
	}
	assertstate.UpdateValidationSet(s.state, &tr)

	si := &snap.SideInfo{RealName: "some-snap", SnapID: "some-snap-id", Revision: snap.R(1)}
	snapstate.Set(s.state, "some-snap", &snapstate.SnapState{
		Active:   true,
		Sequence: []*snap.SideInfo{si},
		Current:  snap.R(1),
		SnapType: "app",
	})
	snaptest.MockSnap(c, `name: some-snap`, si)

	fi, err := os.Stat(snap.MountFile("some-snap", si.Revision))
	c.Assert(err, IsNil)
	refreshedDate := fi.ModTime()

	ts, err := snapstate.Update(s.state, "some-snap", nil, 0, snapstate.Flags{})
	c.Assert(err, IsNil)

	var snapsup snapstate.SnapSetup
	err = ts.Tasks()[0].Get("snap-setup", &snapsup)
	c.Assert(err, IsNil)
	// new snap revision from the store
	c.Check(snapsup.Revision(), Equals, snap.R(11))

	c.Assert(s.fakeBackend.ops, HasLen, 2)
	expectedOps := fakeOps{{
		op: "storesvc-snap-action",
		curSnaps: []store.CurrentSnap{{
			InstanceName:  "some-snap",
			SnapID:        "some-snap-id",
			Revision:      snap.R(1),
			Epoch:         snap.E("0"),
			RefreshedDate: refreshedDate,
		}}}, {
		op: "storesvc-snap-action:action",
		action: store.SnapAction{
			Action:         "refresh",
			InstanceName:   "some-snap",
			SnapID:         "some-snap-id",
			ValidationSets: [][]string{{"16", "foo", "bar", "2"}},
			Flags:          store.SnapActionEnforceValidation,
		},
		revno: snap.R(11),
	}}
	c.Assert(s.fakeBackend.ops, DeepEquals, expectedOps)
}

func (s *validationSetsSuite) TestUpdateToRevisionSnapRequiredByValidationSetAnyRevision(c *C) {
	restore := snapstate.MockEnforcedValidationSets(func(st *state.State) (*snapasserts.ValidationSets, error) {
		vs := snapasserts.NewValidationSets()
		// no revision specified
		someSnap := map[string]interface{}{
			"id":       "yOqKhntON3vR7kwEbVPsILm7bUViPDzx",
			"name":     "some-snap",
			"presence": "required",
		}
		vsa1 := s.mockValidationSetAssert(c, "bar", "2", someSnap)
		vs.Add(vsa1.(*asserts.ValidationSet))
		return vs, nil
	})
	defer restore()
=======
	c.Assert(chg.Err(), IsNil)
	c.Assert(chg.Status(), Equals, state.DoneStatus)

	c.Check(s.fakeStore.downloads, testutil.DeepUnsortedMatches, []fakeDownload{
		{macaroon: s.user.StoreMacaroon, name: "outdated-consumer", target: filepath.Join(dirs.SnapBlobDir, "outdated-consumer_11.snap")},
		{macaroon: s.user.StoreMacaroon, name: "outdated-producer", target: filepath.Join(dirs.SnapBlobDir, "outdated-producer_11.snap")},
	})
}

func (s *snapmgrTestSuite) TestUpdatePrereqDetectConflictWithPrereq(c *C) {
	s.state.Lock()

	snapstate.Set(s.state, "outdated-producer", &snapstate.SnapState{
		Sequence: []*snap.SideInfo{{
			RealName: "outdated-producer",
			SnapID:   "outdated-producer-id",
			Revision: snap.R(1),
		}},
		Current: snap.R(1),
		Active:  false,
	})
	snapstate.Set(s.state, "outdated-consumer", &snapstate.SnapState{
		Sequence: []*snap.SideInfo{{
			RealName: "outdated-consumer",
			SnapID:   "outdated-consumer-id",
			Revision: snap.R(1),
		}},
		Current: snap.R(1),
		Active:  true,
	})

	enableTasks, err := snapstate.Enable(s.state, "outdated-producer")
	c.Assert(err, IsNil)
	c.Check(enableTasks, Not(HasLen), 0)
	enableChg := s.state.NewChange("enable-snap", "test: enable snap")
	enableChg.AddAll(enableTasks)

	// this update triggers an update of the producer which conflicts with the
	// 'Enable' op. This should be detected before it tries to update the producer
	updateTasks, err := snapstate.Update(s.state, "outdated-consumer", nil, s.user.ID, snapstate.Flags{})
	c.Assert(err, IsNil)
	c.Check(updateTasks, Not(HasLen), 0)
	updateChg := s.state.NewChange("refresh-snap", "test: update snap")
	updateChg.AddAll(updateTasks)

	s.state.Unlock()
	_ = s.o.Settle(testutil.HostScaledTimeout(3 * time.Second))
>>>>>>> e2185291

	s.state.Lock()
	defer s.state.Unlock()

<<<<<<< HEAD
	tr := assertstate.ValidationSetTracking{
		AccountID: "foo",
		Name:      "bar",
		Mode:      assertstate.Enforce,
		Current:   2,
	}
	assertstate.UpdateValidationSet(s.state, &tr)

	si := &snap.SideInfo{RealName: "some-snap", SnapID: "some-snap-id", Revision: snap.R(1)}
	snapstate.Set(s.state, "some-snap", &snapstate.SnapState{
		Active:   true,
		Sequence: []*snap.SideInfo{si},
		Current:  snap.R(1),
		SnapType: "app",
	})
	snaptest.MockSnap(c, `name: some-snap`, si)

	ts, err := snapstate.Update(s.state, "some-snap", &snapstate.RevisionOptions{Revision: snap.R(11)}, 0, snapstate.Flags{})
	c.Assert(err, IsNil)

	var snapsup snapstate.SnapSetup
	err = ts.Tasks()[0].Get("snap-setup", &snapsup)
	c.Assert(err, IsNil)

	// new snap revision from the store
	c.Check(snapsup.Revision(), Equals, snap.R(11))

	fi, err := os.Stat(snap.MountFile("some-snap", si.Revision))
	c.Assert(err, IsNil)
	refreshedDate := fi.ModTime()

	c.Assert(s.fakeBackend.ops, HasLen, 2)
	expectedOps := fakeOps{{
		op: "storesvc-snap-action",
		curSnaps: []store.CurrentSnap{{
			InstanceName:  "some-snap",
			SnapID:        "some-snap-id",
			Revision:      snap.R(1),
			Epoch:         snap.E("0"),
			RefreshedDate: refreshedDate,
		}}}, {
		op: "storesvc-snap-action:action",
		action: store.SnapAction{
			Action:         "refresh",
			InstanceName:   "some-snap",
			SnapID:         "some-snap-id",
			Revision:       snap.R(11),
			ValidationSets: [][]string{{"16", "foo", "bar", "2"}},
		},
		revno: snap.R(11),
	}}
	c.Assert(s.fakeBackend.ops, DeepEquals, expectedOps)
}

func (s *validationSetsSuite) TestUpdateToRevisionSnapRequiredByValidationWithMatchingRevision(c *C) {
	restore := snapstate.MockEnforcedValidationSets(func(st *state.State) (*snapasserts.ValidationSets, error) {
		vs := snapasserts.NewValidationSets()
		someSnap := map[string]interface{}{
			"id":       "yOqKhntON3vR7kwEbVPsILm7bUViPDzx",
			"name":     "some-snap",
			"presence": "required",
			"revision": "11",
		}
		vsa1 := s.mockValidationSetAssert(c, "bar", "2", someSnap)
		vs.Add(vsa1.(*asserts.ValidationSet))
		return vs, nil
	})
	defer restore()

	s.state.Lock()
	defer s.state.Unlock()

	tr := assertstate.ValidationSetTracking{
		AccountID: "foo",
		Name:      "bar",
		Mode:      assertstate.Enforce,
		Current:   2,
	}
	assertstate.UpdateValidationSet(s.state, &tr)

	si := &snap.SideInfo{RealName: "some-snap", SnapID: "some-snap-id", Revision: snap.R(1)}
	snapstate.Set(s.state, "some-snap", &snapstate.SnapState{
		Active:   true,
		Sequence: []*snap.SideInfo{si},
		Current:  snap.R(1),
		SnapType: "app",
	})
	snaptest.MockSnap(c, `name: some-snap`, si)

	fi, err := os.Stat(snap.MountFile("some-snap", si.Revision))
	c.Assert(err, IsNil)
	refreshedDate := fi.ModTime()

	ts, err := snapstate.Update(s.state, "some-snap", &snapstate.RevisionOptions{Revision: snap.R(11)}, 0, snapstate.Flags{})
	c.Assert(err, IsNil)

	var snapsup snapstate.SnapSetup
	err = ts.Tasks()[0].Get("snap-setup", &snapsup)
	c.Assert(err, IsNil)
	// new snap revision from the store
	c.Check(snapsup.Revision(), Equals, snap.R(11))
	c.Assert(s.fakeBackend.ops, HasLen, 2)
	expectedOps := fakeOps{{
		op: "storesvc-snap-action",
		curSnaps: []store.CurrentSnap{{
			InstanceName:  "some-snap",
			SnapID:        "some-snap-id",
			Revision:      snap.R(1),
			Epoch:         snap.E("0"),
			RefreshedDate: refreshedDate,
		}},
	}, {
		op: "storesvc-snap-action:action",
		action: store.SnapAction{
			Action:         "refresh",
			InstanceName:   "some-snap",
			SnapID:         "some-snap-id",
			Revision:       snap.R(11),
			ValidationSets: [][]string{{"16", "foo", "bar", "2"}},
			// XXX: updateToRevisionInfo doesn't set store.SnapActionEnforceValidation flag?
		},
		revno: snap.R(11),
	}}
	c.Assert(s.fakeBackend.ops, DeepEquals, expectedOps)
}

func (s *validationSetsSuite) TestUpdateToRevisionSnapRequiredByValidationAlreadyAtRevisionNoop(c *C) {
	restore := snapstate.MockEnforcedValidationSets(func(st *state.State) (*snapasserts.ValidationSets, error) {
		vs := snapasserts.NewValidationSets()
		someSnap := map[string]interface{}{
			"id":       "yOqKhntON3vR7kwEbVPsILm7bUViPDzx",
			"name":     "some-snap",
			"presence": "required",
			"revision": "4",
		}
		vsa1 := s.mockValidationSetAssert(c, "bar", "2", someSnap)
		vs.Add(vsa1.(*asserts.ValidationSet))
		return vs, nil
	})
	defer restore()
=======
	prereqTask := findStrictlyOnePrereqTask(c, updateChg)

	// check that it's not done and that it was scheduled for a specific time
	// (only done when retrying). This doesn't test that it's scheduled for
	// sometime in the future to avoid race conditions on slower systems
	c.Check(prereqTask.Status(), Equals, state.DoingStatus)
	c.Assert(prereqTask.AtTime().IsZero(), Equals, false)
}

func (s *snapmgrTestSuite) TestUpdatePrereqWithConflictingTask(c *C) {
	s.state.Lock()

	prodInfo := &snap.SideInfo{
		RealName: "outdated-producer",
		SnapID:   "outdated-producer-id",
		Revision: snap.R(1),
	}
	snapstate.Set(s.state, "outdated-producer", &snapstate.SnapState{
		Sequence: []*snap.SideInfo{prodInfo},
		Current:  snap.R(1),
		Active:   true,
	})
	snapstate.Set(s.state, "outdated-consumer", &snapstate.SnapState{
		Sequence: []*snap.SideInfo{{
			RealName: "outdated-consumer",
			SnapID:   "outdated-consumer-id",
			Revision: snap.R(1),
		}},
		Current: snap.R(1),
		Active:  true,
	})

	// the Update op will conflict with this task and it should be retried
	chg := s.state.NewChange("test", "")
	task := s.state.NewTask("test", "")
	task.SetStatus(state.DoStatus)
	task.Set("snap-setup", &snapstate.SnapSetup{SideInfo: prodInfo})
	chg.AddTask(task)

	// the update of the producer should be scheduled but conflict in the Update call.
	// That should still result in the task being retried
	updateTasks, err := snapstate.Update(s.state, "outdated-consumer", nil, s.user.ID, snapstate.Flags{})
	c.Assert(err, IsNil)
	c.Check(updateTasks, Not(HasLen), 0)
	updateChg := s.state.NewChange("refresh-snap", "test: update snap")
	updateChg.AddAll(updateTasks)

	s.state.Unlock()
	_ = s.o.Settle(testutil.HostScaledTimeout(3 * time.Second))
>>>>>>> e2185291

	s.state.Lock()
	defer s.state.Unlock()

<<<<<<< HEAD
	tr := assertstate.ValidationSetTracking{
		AccountID: "foo",
		Name:      "bar",
		Mode:      assertstate.Enforce,
		Current:   2,
	}
	assertstate.UpdateValidationSet(s.state, &tr)

	// revision 4 is already installed
	si := &snap.SideInfo{RealName: "some-snap", SnapID: "some-snap-id", Revision: snap.R(4)}
	snapstate.Set(s.state, "some-snap", &snapstate.SnapState{
		Active:   true,
		Sequence: []*snap.SideInfo{si},
		Current:  snap.R(4),
		SnapType: "app",
	})
	snaptest.MockSnap(c, `name: some-snap`, si)

	ts, err := snapstate.Update(s.state, "some-snap", &snapstate.RevisionOptions{Revision: snap.R(4)}, 0, snapstate.Flags{})
	c.Assert(err, IsNil)

	var snapsup snapstate.SnapSetup
	err = ts.Tasks()[0].Get("snap-setup", &snapsup)
	c.Assert(err, IsNil)
	c.Check(snapsup.Revision(), Equals, snap.R(4))
	c.Assert(s.fakeBackend.ops, HasLen, 0)
}

func (s *validationSetsSuite) TestUpdateToRevisionSnapRequiredByValidationWronRevisionError(c *C) {
	restore := snapstate.MockEnforcedValidationSets(func(st *state.State) (*snapasserts.ValidationSets, error) {
		vs := snapasserts.NewValidationSets()
		someSnap := map[string]interface{}{
			"id":       "yOqKhntON3vR7kwEbVPsILm7bUViPDzx",
			"name":     "some-snap",
			"presence": "required",
			"revision": "5",
		}
		vsa1 := s.mockValidationSetAssert(c, "bar", "2", someSnap)
		vs.Add(vsa1.(*asserts.ValidationSet))
		return vs, nil
	})
	defer restore()

	s.state.Lock()
	defer s.state.Unlock()

	tr := assertstate.ValidationSetTracking{
		AccountID: "foo",
		Name:      "bar",
		Mode:      assertstate.Enforce,
		Current:   2,
	}
	assertstate.UpdateValidationSet(s.state, &tr)

	snapstate.Set(s.state, "some-snap", &snapstate.SnapState{
		Active: true,
		Sequence: []*snap.SideInfo{
			{RealName: "some-snap", SnapID: "some-snap-id", Revision: snap.R(1)},
		},
		Current:  snap.R(1),
		SnapType: "app",
	})
	_, err := snapstate.Update(s.state, "some-snap", &snapstate.RevisionOptions{Revision: snap.R(11)}, 0, snapstate.Flags{})
	c.Assert(err, ErrorMatches, `cannot update snap "some-snap" to revision 11 without --ignore-validation, revision 5 is required by validation sets: 16/foo/bar/2`)
}

func (s *validationSetsSuite) TestUpdateManyRequiredByValidationSetAlreadyAtCorrectRevisionNoop(c *C) {
	restore := snapstate.MockEnforcedValidationSets(func(st *state.State) (*snapasserts.ValidationSets, error) {
		vs := snapasserts.NewValidationSets()
		someSnap := map[string]interface{}{
			"id":       "yOqKhntON3vR7kwEbVPsILm7bUViPDzx",
			"name":     "some-snap",
			"presence": "required",
			"revision": "5",
		}
		vsa1 := s.mockValidationSetAssert(c, "bar", "2", someSnap)
		vs.Add(vsa1.(*asserts.ValidationSet))
		return vs, nil
	})
	defer restore()
=======
	prereqTask := findStrictlyOnePrereqTask(c, updateChg)

	// check that it's not done and that it was scheduled for a specific time
	// (only done when retrying). This doesn't test that it's scheduled for
	// sometime in the future to avoid race conditions on slower systems
	c.Check(prereqTask.Status(), Equals, state.DoingStatus)
	c.Assert(prereqTask.AtTime().IsZero(), Equals, false)
}

func (s *snapmgrTestSuite) TestUpdatePrereqNoRetryWithIfFails(c *C) {
	s.state.Lock()

	snapstate.Set(s.state, "outdated-producer", &snapstate.SnapState{
		Sequence: []*snap.SideInfo{{
			RealName: "outdated-producer",
			SnapID:   "outdated-producer-id",
			Revision: snap.R(1),
		}},
		Current: snap.R(1),
		// this will cause the update refresh to fail but the (prerequisites) task
		// shouldn't be retried
		Active: false,
	})
	snapstate.Set(s.state, "outdated-consumer", &snapstate.SnapState{
		Sequence: []*snap.SideInfo{{
			RealName: "outdated-consumer",
			SnapID:   "outdated-consumer-id",
			Revision: snap.R(1),
		}},
		Current: snap.R(1),
		Active:  true,
	})

	// the update of the producer should be attempted but fail and not be retried
	updateTasks, err := snapstate.Update(s.state, "outdated-consumer", nil, s.user.ID, snapstate.Flags{})
	c.Assert(err, IsNil)
	c.Check(updateTasks, Not(HasLen), 0)
	updateChg := s.state.NewChange("refresh-snap", "test: update snap")
	updateChg.AddAll(updateTasks)

	s.state.Unlock()
	s.settle(c)
	s.state.Lock()
	defer s.state.Unlock()

	prereqTask := findStrictlyOnePrereqTask(c, updateChg)

	// check that the task is done and that it wasn't ever rescheduled for a
	// specific time (only done when retrying)
	c.Check(prereqTask.Status(), Equals, state.DoneStatus)
	c.Assert(prereqTask.AtTime().IsZero(), Equals, true)
}

func (s *snapmgrTestSuite) TestUpdatePrereqIgnoreDuplOpInSameChange(c *C) {
	s.state.Lock()

	prodInfo := &snap.SideInfo{
		RealName: "outdated-producer",
		SnapID:   "outdated-producer-id",
		Revision: snap.R(1),
	}
	snapstate.Set(s.state, "outdated-producer", &snapstate.SnapState{
		Sequence: []*snap.SideInfo{prodInfo},
		Current:  snap.R(1),
		Active:   true,
	})
	snapstate.Set(s.state, "outdated-consumer", &snapstate.SnapState{
		Sequence: []*snap.SideInfo{{
			RealName: "outdated-consumer",
			SnapID:   "outdated-consumer-id",
			Revision: snap.R(1),
		}},
		Current: snap.R(1),
		Active:  true,
	})

	chg := s.state.NewChange("refresh-snap", "test: update snap")

	// we inject a conflicting task to simulate a concurrent update
	// (same snap and same change) for determinism. Using UpdateMany
	// would create a race between the update operations
	confTask := s.state.NewTask("conflicting-task", "")
	confTask.Set("snap-setup", &snapstate.SnapSetup{SideInfo: prodInfo})
	chg.AddTask(confTask)

	updateTasks, err := snapstate.Update(s.state, "outdated-consumer", nil, s.user.ID, snapstate.Flags{})
	c.Assert(err, IsNil)
	c.Check(updateTasks.Tasks(), Not(HasLen), 0)
	chg.AddAll(updateTasks)

	s.state.Unlock()
	// the tasks won't converge because the re-refresh waits for all tasks
	// in the change, including our 'conflicting-task'
	_ = s.o.Settle(testutil.HostScaledTimeout(3 * time.Second))
>>>>>>> e2185291

	s.state.Lock()
	defer s.state.Unlock()

<<<<<<< HEAD
	tr := assertstate.ValidationSetTracking{
		AccountID: "foo",
		Name:      "bar",
		Mode:      assertstate.Enforce,
		Current:   2,
	}
	assertstate.UpdateValidationSet(s.state, &tr)

	snapstate.Set(s.state, "some-snap", &snapstate.SnapState{
		Active: true,
		Sequence: []*snap.SideInfo{
			{RealName: "some-snap", SnapID: "some-snap-id", Revision: snap.R(5)},
		},
		Current:  snap.R(5),
		SnapType: "app",
	})
	names, _, err := snapstate.UpdateMany(context.Background(), s.state, []string{"some-snap"}, 0, nil)
	c.Assert(err, IsNil)
	c.Check(names, HasLen, 0)
	c.Assert(s.fakeBackend.ops, HasLen, 0)
}

func (s *validationSetsSuite) TestUpdateManyRequiredByValidationSetsCohortIgnored(c *C) {
	restore := snapstate.MockEnforcedValidationSets(func(st *state.State) (*snapasserts.ValidationSets, error) {
		vs := snapasserts.NewValidationSets()
		someSnap := map[string]interface{}{
			"id":       "yOqKhntON3vR7kwEbVPsILm7bUViPDzx",
			"name":     "some-snap",
			"presence": "required",
			"revision": "5",
		}
		vsa1 := s.mockValidationSetAssert(c, "bar", "2", someSnap)
		vs.Add(vsa1.(*asserts.ValidationSet))
		return vs, nil
	})
	defer restore()

	s.state.Lock()
	defer s.state.Unlock()

	tr := assertstate.ValidationSetTracking{
		AccountID: "foo",
		Name:      "bar",
		Mode:      assertstate.Enforce,
		Current:   2,
	}
	assertstate.UpdateValidationSet(s.state, &tr)

	si := &snap.SideInfo{RealName: "some-snap", SnapID: "some-snap-id", Revision: snap.R(1)}
	snapstate.Set(s.state, "some-snap", &snapstate.SnapState{
		Active:    true,
		Sequence:  []*snap.SideInfo{si},
		Current:   snap.R(1),
		SnapType:  "app",
		CohortKey: "cohortkey",
	})
	snaptest.MockSnap(c, `name: some-snap`, si)

	names, _, err := snapstate.UpdateMany(context.Background(), s.state, nil, 0, &snapstate.Flags{})
	c.Assert(err, IsNil)
	c.Check(names, DeepEquals, []string{"some-snap"})

	fi, err := os.Stat(snap.MountFile("some-snap", si.Revision))
	c.Assert(err, IsNil)
	refreshedDate := fi.ModTime()

	c.Assert(s.fakeBackend.ops, HasLen, 2)
	expectedOps := fakeOps{{
		op: "storesvc-snap-action",
		curSnaps: []store.CurrentSnap{{
			InstanceName:  "some-snap",
			SnapID:        "some-snap-id",
			Revision:      snap.R(1),
			Epoch:         snap.E("0"),
			RefreshedDate: refreshedDate,
		}},
	}, {
		op: "storesvc-snap-action:action",
		action: store.SnapAction{
			Action:         "refresh",
			InstanceName:   "some-snap",
			SnapID:         "some-snap-id",
			Revision:       snap.R(5),
			ValidationSets: [][]string{{"16", "foo", "bar", "2"}},
		},
		revno: snap.R(5),
	}}
	c.Assert(s.fakeBackend.ops, DeepEquals, expectedOps)
=======
	// check that the prereq task wasn't retried
	prereqTask := findStrictlyOnePrereqTask(c, chg)
	c.Check(prereqTask.Status(), Equals, state.DoneStatus)
	c.Assert(prereqTask.AtTime().IsZero(), Equals, true)
}

// looks for a 'prerequisites' task in the change and fails if more or less
// than one is found
func findStrictlyOnePrereqTask(c *C, chg *state.Change) *state.Task {
	var prereqTask *state.Task

	for _, task := range chg.Tasks() {
		if task.Kind() != "prerequisites" {
			continue
		}

		if prereqTask != nil {
			c.Fatalf("encountered two 'prerequisite' tasks in the change but only expected one: \n%s\n%s\n",
				task.Summary(), prereqTask.Summary())
		}

		prereqTask = task
	}

	c.Assert(prereqTask, NotNil)
	return prereqTask
>>>>>>> e2185291
}<|MERGE_RESOLUTION|>--- conflicted
+++ resolved
@@ -5857,7 +5857,268 @@
 	c.Check(err, IsNil)
 }
 
-<<<<<<< HEAD
+func (s *snapmgrTestSuite) TestUpdateSnapAndOutdatedPrereq(c *C) {
+	s.state.Lock()
+
+	updateSnaps := []string{"outdated-consumer", "outdated-producer"}
+	for _, snapName := range updateSnaps {
+		snapstate.Set(s.state, snapName, &snapstate.SnapState{
+			Sequence: []*snap.SideInfo{{
+				RealName: snapName,
+				SnapID:   fmt.Sprintf("%s-id", snapName),
+				Revision: snap.R(1),
+			}},
+			Current: snap.R(1),
+			Active:  true,
+		})
+	}
+
+	chg := s.state.NewChange("refresh-snap", "test: update snaps")
+	updated, tss, err := snapstate.UpdateMany(context.Background(), s.state, updateSnaps, s.user.ID, nil)
+	c.Assert(err, IsNil)
+	c.Check(tss, Not(HasLen), 0)
+	c.Assert(updated, testutil.DeepUnsortedMatches, updateSnaps)
+
+	for _, ts := range tss {
+		chg.AddAll(ts)
+	}
+	s.state.Unlock()
+
+	s.settle(c)
+
+	s.state.Lock()
+	defer s.state.Unlock()
+
+	c.Assert(chg.Err(), IsNil)
+	c.Assert(chg.Status(), Equals, state.DoneStatus)
+
+	c.Check(s.fakeStore.downloads, testutil.DeepUnsortedMatches, []fakeDownload{
+		{macaroon: s.user.StoreMacaroon, name: "outdated-consumer", target: filepath.Join(dirs.SnapBlobDir, "outdated-consumer_11.snap")},
+		{macaroon: s.user.StoreMacaroon, name: "outdated-producer", target: filepath.Join(dirs.SnapBlobDir, "outdated-producer_11.snap")},
+	})
+}
+
+func (s *snapmgrTestSuite) TestUpdatePrereqDetectConflictWithPrereq(c *C) {
+	s.state.Lock()
+
+	snapstate.Set(s.state, "outdated-producer", &snapstate.SnapState{
+		Sequence: []*snap.SideInfo{{
+			RealName: "outdated-producer",
+			SnapID:   "outdated-producer-id",
+			Revision: snap.R(1),
+		}},
+		Current: snap.R(1),
+		Active:  false,
+	})
+	snapstate.Set(s.state, "outdated-consumer", &snapstate.SnapState{
+		Sequence: []*snap.SideInfo{{
+			RealName: "outdated-consumer",
+			SnapID:   "outdated-consumer-id",
+			Revision: snap.R(1),
+		}},
+		Current: snap.R(1),
+		Active:  true,
+	})
+
+	enableTasks, err := snapstate.Enable(s.state, "outdated-producer")
+	c.Assert(err, IsNil)
+	c.Check(enableTasks, Not(HasLen), 0)
+	enableChg := s.state.NewChange("enable-snap", "test: enable snap")
+	enableChg.AddAll(enableTasks)
+
+	// this update triggers an update of the producer which conflicts with the
+	// 'Enable' op. This should be detected before it tries to update the producer
+	updateTasks, err := snapstate.Update(s.state, "outdated-consumer", nil, s.user.ID, snapstate.Flags{})
+	c.Assert(err, IsNil)
+	c.Check(updateTasks, Not(HasLen), 0)
+	updateChg := s.state.NewChange("refresh-snap", "test: update snap")
+	updateChg.AddAll(updateTasks)
+
+	s.state.Unlock()
+	_ = s.o.Settle(testutil.HostScaledTimeout(3 * time.Second))
+
+	s.state.Lock()
+	defer s.state.Unlock()
+
+	prereqTask := findStrictlyOnePrereqTask(c, updateChg)
+
+	// check that it's not done and that it was scheduled for a specific time
+	// (only done when retrying). This doesn't test that it's scheduled for
+	// sometime in the future to avoid race conditions on slower systems
+	c.Check(prereqTask.Status(), Equals, state.DoingStatus)
+	c.Assert(prereqTask.AtTime().IsZero(), Equals, false)
+}
+
+func (s *snapmgrTestSuite) TestUpdatePrereqWithConflictingTask(c *C) {
+	s.state.Lock()
+
+	prodInfo := &snap.SideInfo{
+		RealName: "outdated-producer",
+		SnapID:   "outdated-producer-id",
+		Revision: snap.R(1),
+	}
+	snapstate.Set(s.state, "outdated-producer", &snapstate.SnapState{
+		Sequence: []*snap.SideInfo{prodInfo},
+		Current:  snap.R(1),
+		Active:   true,
+	})
+	snapstate.Set(s.state, "outdated-consumer", &snapstate.SnapState{
+		Sequence: []*snap.SideInfo{{
+			RealName: "outdated-consumer",
+			SnapID:   "outdated-consumer-id",
+			Revision: snap.R(1),
+		}},
+		Current: snap.R(1),
+		Active:  true,
+	})
+
+	// the Update op will conflict with this task and it should be retried
+	chg := s.state.NewChange("test", "")
+	task := s.state.NewTask("test", "")
+	task.SetStatus(state.DoStatus)
+	task.Set("snap-setup", &snapstate.SnapSetup{SideInfo: prodInfo})
+	chg.AddTask(task)
+
+	// the update of the producer should be scheduled but conflict in the Update call.
+	// That should still result in the task being retried
+	updateTasks, err := snapstate.Update(s.state, "outdated-consumer", nil, s.user.ID, snapstate.Flags{})
+	c.Assert(err, IsNil)
+	c.Check(updateTasks, Not(HasLen), 0)
+	updateChg := s.state.NewChange("refresh-snap", "test: update snap")
+	updateChg.AddAll(updateTasks)
+
+	s.state.Unlock()
+	_ = s.o.Settle(testutil.HostScaledTimeout(3 * time.Second))
+
+	s.state.Lock()
+	defer s.state.Unlock()
+
+	prereqTask := findStrictlyOnePrereqTask(c, updateChg)
+
+	// check that it's not done and that it was scheduled for a specific time
+	// (only done when retrying). This doesn't test that it's scheduled for
+	// sometime in the future to avoid race conditions on slower systems
+	c.Check(prereqTask.Status(), Equals, state.DoingStatus)
+	c.Assert(prereqTask.AtTime().IsZero(), Equals, false)
+}
+
+func (s *snapmgrTestSuite) TestUpdatePrereqNoRetryWithIfFails(c *C) {
+	s.state.Lock()
+
+	snapstate.Set(s.state, "outdated-producer", &snapstate.SnapState{
+		Sequence: []*snap.SideInfo{{
+			RealName: "outdated-producer",
+			SnapID:   "outdated-producer-id",
+			Revision: snap.R(1),
+		}},
+		Current: snap.R(1),
+		// this will cause the update refresh to fail but the (prerequisites) task
+		// shouldn't be retried
+		Active: false,
+	})
+	snapstate.Set(s.state, "outdated-consumer", &snapstate.SnapState{
+		Sequence: []*snap.SideInfo{{
+			RealName: "outdated-consumer",
+			SnapID:   "outdated-consumer-id",
+			Revision: snap.R(1),
+		}},
+		Current: snap.R(1),
+		Active:  true,
+	})
+
+	// the update of the producer should be attempted but fail and not be retried
+	updateTasks, err := snapstate.Update(s.state, "outdated-consumer", nil, s.user.ID, snapstate.Flags{})
+	c.Assert(err, IsNil)
+	c.Check(updateTasks, Not(HasLen), 0)
+	updateChg := s.state.NewChange("refresh-snap", "test: update snap")
+	updateChg.AddAll(updateTasks)
+
+	s.state.Unlock()
+	s.settle(c)
+	s.state.Lock()
+	defer s.state.Unlock()
+
+	prereqTask := findStrictlyOnePrereqTask(c, updateChg)
+
+	// check that the task is done and that it wasn't ever rescheduled for a
+	// specific time (only done when retrying)
+	c.Check(prereqTask.Status(), Equals, state.DoneStatus)
+	c.Assert(prereqTask.AtTime().IsZero(), Equals, true)
+}
+
+func (s *snapmgrTestSuite) TestUpdatePrereqIgnoreDuplOpInSameChange(c *C) {
+	s.state.Lock()
+
+	prodInfo := &snap.SideInfo{
+		RealName: "outdated-producer",
+		SnapID:   "outdated-producer-id",
+		Revision: snap.R(1),
+	}
+	snapstate.Set(s.state, "outdated-producer", &snapstate.SnapState{
+		Sequence: []*snap.SideInfo{prodInfo},
+		Current:  snap.R(1),
+		Active:   true,
+	})
+	snapstate.Set(s.state, "outdated-consumer", &snapstate.SnapState{
+		Sequence: []*snap.SideInfo{{
+			RealName: "outdated-consumer",
+			SnapID:   "outdated-consumer-id",
+			Revision: snap.R(1),
+		}},
+		Current: snap.R(1),
+		Active:  true,
+	})
+
+	chg := s.state.NewChange("refresh-snap", "test: update snap")
+
+	// we inject a conflicting task to simulate a concurrent update
+	// (same snap and same change) for determinism. Using UpdateMany
+	// would create a race between the update operations
+	confTask := s.state.NewTask("conflicting-task", "")
+	confTask.Set("snap-setup", &snapstate.SnapSetup{SideInfo: prodInfo})
+	chg.AddTask(confTask)
+
+	updateTasks, err := snapstate.Update(s.state, "outdated-consumer", nil, s.user.ID, snapstate.Flags{})
+	c.Assert(err, IsNil)
+	c.Check(updateTasks.Tasks(), Not(HasLen), 0)
+	chg.AddAll(updateTasks)
+
+	s.state.Unlock()
+	// the tasks won't converge because the re-refresh waits for all tasks
+	// in the change, including our 'conflicting-task'
+	_ = s.o.Settle(testutil.HostScaledTimeout(3 * time.Second))
+
+	s.state.Lock()
+	defer s.state.Unlock()
+
+	// check that the prereq task wasn't retried
+	prereqTask := findStrictlyOnePrereqTask(c, chg)
+	c.Check(prereqTask.Status(), Equals, state.DoneStatus)
+	c.Assert(prereqTask.AtTime().IsZero(), Equals, true)
+}
+
+// looks for a 'prerequisites' task in the change and fails if more or less
+// than one is found
+func findStrictlyOnePrereqTask(c *C, chg *state.Change) *state.Task {
+	var prereqTask *state.Task
+
+	for _, task := range chg.Tasks() {
+		if task.Kind() != "prerequisites" {
+			continue
+		}
+
+		if prereqTask != nil {
+			c.Fatalf("encountered two 'prerequisite' tasks in the change but only expected one: \n%s\n%s\n",
+				task.Summary(), prereqTask.Summary())
+		}
+
+		prereqTask = task
+	}
+
+	c.Assert(prereqTask, NotNil)
+	return prereqTask
+}
+
 func (s *validationSetsSuite) TestUpdateSnapRequiredByValidationSetAlreadyAtRequiredRevision(c *C) {
 	restore := snapstate.MockEnforcedValidationSets(func(st *state.State) (*snapasserts.ValidationSets, error) {
 		vs := snapasserts.NewValidationSets()
@@ -5911,41 +6172,10 @@
 		return vs, nil
 	})
 	defer restore()
-=======
-func (s *snapmgrTestSuite) TestUpdateSnapAndOutdatedPrereq(c *C) {
-	s.state.Lock()
-
-	updateSnaps := []string{"outdated-consumer", "outdated-producer"}
-	for _, snapName := range updateSnaps {
-		snapstate.Set(s.state, snapName, &snapstate.SnapState{
-			Sequence: []*snap.SideInfo{{
-				RealName: snapName,
-				SnapID:   fmt.Sprintf("%s-id", snapName),
-				Revision: snap.R(1),
-			}},
-			Current: snap.R(1),
-			Active:  true,
-		})
-	}
-
-	chg := s.state.NewChange("refresh-snap", "test: update snaps")
-	updated, tss, err := snapstate.UpdateMany(context.Background(), s.state, updateSnaps, s.user.ID, nil)
-	c.Assert(err, IsNil)
-	c.Check(tss, Not(HasLen), 0)
-	c.Assert(updated, testutil.DeepUnsortedMatches, updateSnaps)
-
-	for _, ts := range tss {
-		chg.AddAll(ts)
-	}
-	s.state.Unlock()
-
-	s.settle(c)
->>>>>>> e2185291
-
-	s.state.Lock()
-	defer s.state.Unlock()
-
-<<<<<<< HEAD
+
+	s.state.Lock()
+	defer s.state.Unlock()
+
 	tr := assertstate.ValidationSetTracking{
 		AccountID: "foo",
 		Name:      "bar",
@@ -6084,60 +6314,10 @@
 		return vs, nil
 	})
 	defer restore()
-=======
-	c.Assert(chg.Err(), IsNil)
-	c.Assert(chg.Status(), Equals, state.DoneStatus)
-
-	c.Check(s.fakeStore.downloads, testutil.DeepUnsortedMatches, []fakeDownload{
-		{macaroon: s.user.StoreMacaroon, name: "outdated-consumer", target: filepath.Join(dirs.SnapBlobDir, "outdated-consumer_11.snap")},
-		{macaroon: s.user.StoreMacaroon, name: "outdated-producer", target: filepath.Join(dirs.SnapBlobDir, "outdated-producer_11.snap")},
-	})
-}
-
-func (s *snapmgrTestSuite) TestUpdatePrereqDetectConflictWithPrereq(c *C) {
-	s.state.Lock()
-
-	snapstate.Set(s.state, "outdated-producer", &snapstate.SnapState{
-		Sequence: []*snap.SideInfo{{
-			RealName: "outdated-producer",
-			SnapID:   "outdated-producer-id",
-			Revision: snap.R(1),
-		}},
-		Current: snap.R(1),
-		Active:  false,
-	})
-	snapstate.Set(s.state, "outdated-consumer", &snapstate.SnapState{
-		Sequence: []*snap.SideInfo{{
-			RealName: "outdated-consumer",
-			SnapID:   "outdated-consumer-id",
-			Revision: snap.R(1),
-		}},
-		Current: snap.R(1),
-		Active:  true,
-	})
-
-	enableTasks, err := snapstate.Enable(s.state, "outdated-producer")
-	c.Assert(err, IsNil)
-	c.Check(enableTasks, Not(HasLen), 0)
-	enableChg := s.state.NewChange("enable-snap", "test: enable snap")
-	enableChg.AddAll(enableTasks)
-
-	// this update triggers an update of the producer which conflicts with the
-	// 'Enable' op. This should be detected before it tries to update the producer
-	updateTasks, err := snapstate.Update(s.state, "outdated-consumer", nil, s.user.ID, snapstate.Flags{})
-	c.Assert(err, IsNil)
-	c.Check(updateTasks, Not(HasLen), 0)
-	updateChg := s.state.NewChange("refresh-snap", "test: update snap")
-	updateChg.AddAll(updateTasks)
-
-	s.state.Unlock()
-	_ = s.o.Settle(testutil.HostScaledTimeout(3 * time.Second))
->>>>>>> e2185291
-
-	s.state.Lock()
-	defer s.state.Unlock()
-
-<<<<<<< HEAD
+
+	s.state.Lock()
+	defer s.state.Unlock()
+
 	tr := assertstate.ValidationSetTracking{
 		AccountID: "foo",
 		Name:      "bar",
@@ -6278,62 +6458,10 @@
 		return vs, nil
 	})
 	defer restore()
-=======
-	prereqTask := findStrictlyOnePrereqTask(c, updateChg)
-
-	// check that it's not done and that it was scheduled for a specific time
-	// (only done when retrying). This doesn't test that it's scheduled for
-	// sometime in the future to avoid race conditions on slower systems
-	c.Check(prereqTask.Status(), Equals, state.DoingStatus)
-	c.Assert(prereqTask.AtTime().IsZero(), Equals, false)
-}
-
-func (s *snapmgrTestSuite) TestUpdatePrereqWithConflictingTask(c *C) {
-	s.state.Lock()
-
-	prodInfo := &snap.SideInfo{
-		RealName: "outdated-producer",
-		SnapID:   "outdated-producer-id",
-		Revision: snap.R(1),
-	}
-	snapstate.Set(s.state, "outdated-producer", &snapstate.SnapState{
-		Sequence: []*snap.SideInfo{prodInfo},
-		Current:  snap.R(1),
-		Active:   true,
-	})
-	snapstate.Set(s.state, "outdated-consumer", &snapstate.SnapState{
-		Sequence: []*snap.SideInfo{{
-			RealName: "outdated-consumer",
-			SnapID:   "outdated-consumer-id",
-			Revision: snap.R(1),
-		}},
-		Current: snap.R(1),
-		Active:  true,
-	})
-
-	// the Update op will conflict with this task and it should be retried
-	chg := s.state.NewChange("test", "")
-	task := s.state.NewTask("test", "")
-	task.SetStatus(state.DoStatus)
-	task.Set("snap-setup", &snapstate.SnapSetup{SideInfo: prodInfo})
-	chg.AddTask(task)
-
-	// the update of the producer should be scheduled but conflict in the Update call.
-	// That should still result in the task being retried
-	updateTasks, err := snapstate.Update(s.state, "outdated-consumer", nil, s.user.ID, snapstate.Flags{})
-	c.Assert(err, IsNil)
-	c.Check(updateTasks, Not(HasLen), 0)
-	updateChg := s.state.NewChange("refresh-snap", "test: update snap")
-	updateChg.AddAll(updateTasks)
-
-	s.state.Unlock()
-	_ = s.o.Settle(testutil.HostScaledTimeout(3 * time.Second))
->>>>>>> e2185291
-
-	s.state.Lock()
-	defer s.state.Unlock()
-
-<<<<<<< HEAD
+
+	s.state.Lock()
+	defer s.state.Unlock()
+
 	tr := assertstate.ValidationSetTracking{
 		AccountID: "foo",
 		Name:      "bar",
@@ -6414,107 +6542,10 @@
 		return vs, nil
 	})
 	defer restore()
-=======
-	prereqTask := findStrictlyOnePrereqTask(c, updateChg)
-
-	// check that it's not done and that it was scheduled for a specific time
-	// (only done when retrying). This doesn't test that it's scheduled for
-	// sometime in the future to avoid race conditions on slower systems
-	c.Check(prereqTask.Status(), Equals, state.DoingStatus)
-	c.Assert(prereqTask.AtTime().IsZero(), Equals, false)
-}
-
-func (s *snapmgrTestSuite) TestUpdatePrereqNoRetryWithIfFails(c *C) {
-	s.state.Lock()
-
-	snapstate.Set(s.state, "outdated-producer", &snapstate.SnapState{
-		Sequence: []*snap.SideInfo{{
-			RealName: "outdated-producer",
-			SnapID:   "outdated-producer-id",
-			Revision: snap.R(1),
-		}},
-		Current: snap.R(1),
-		// this will cause the update refresh to fail but the (prerequisites) task
-		// shouldn't be retried
-		Active: false,
-	})
-	snapstate.Set(s.state, "outdated-consumer", &snapstate.SnapState{
-		Sequence: []*snap.SideInfo{{
-			RealName: "outdated-consumer",
-			SnapID:   "outdated-consumer-id",
-			Revision: snap.R(1),
-		}},
-		Current: snap.R(1),
-		Active:  true,
-	})
-
-	// the update of the producer should be attempted but fail and not be retried
-	updateTasks, err := snapstate.Update(s.state, "outdated-consumer", nil, s.user.ID, snapstate.Flags{})
-	c.Assert(err, IsNil)
-	c.Check(updateTasks, Not(HasLen), 0)
-	updateChg := s.state.NewChange("refresh-snap", "test: update snap")
-	updateChg.AddAll(updateTasks)
-
-	s.state.Unlock()
-	s.settle(c)
-	s.state.Lock()
-	defer s.state.Unlock()
-
-	prereqTask := findStrictlyOnePrereqTask(c, updateChg)
-
-	// check that the task is done and that it wasn't ever rescheduled for a
-	// specific time (only done when retrying)
-	c.Check(prereqTask.Status(), Equals, state.DoneStatus)
-	c.Assert(prereqTask.AtTime().IsZero(), Equals, true)
-}
-
-func (s *snapmgrTestSuite) TestUpdatePrereqIgnoreDuplOpInSameChange(c *C) {
-	s.state.Lock()
-
-	prodInfo := &snap.SideInfo{
-		RealName: "outdated-producer",
-		SnapID:   "outdated-producer-id",
-		Revision: snap.R(1),
-	}
-	snapstate.Set(s.state, "outdated-producer", &snapstate.SnapState{
-		Sequence: []*snap.SideInfo{prodInfo},
-		Current:  snap.R(1),
-		Active:   true,
-	})
-	snapstate.Set(s.state, "outdated-consumer", &snapstate.SnapState{
-		Sequence: []*snap.SideInfo{{
-			RealName: "outdated-consumer",
-			SnapID:   "outdated-consumer-id",
-			Revision: snap.R(1),
-		}},
-		Current: snap.R(1),
-		Active:  true,
-	})
-
-	chg := s.state.NewChange("refresh-snap", "test: update snap")
-
-	// we inject a conflicting task to simulate a concurrent update
-	// (same snap and same change) for determinism. Using UpdateMany
-	// would create a race between the update operations
-	confTask := s.state.NewTask("conflicting-task", "")
-	confTask.Set("snap-setup", &snapstate.SnapSetup{SideInfo: prodInfo})
-	chg.AddTask(confTask)
-
-	updateTasks, err := snapstate.Update(s.state, "outdated-consumer", nil, s.user.ID, snapstate.Flags{})
-	c.Assert(err, IsNil)
-	c.Check(updateTasks.Tasks(), Not(HasLen), 0)
-	chg.AddAll(updateTasks)
-
-	s.state.Unlock()
-	// the tasks won't converge because the re-refresh waits for all tasks
-	// in the change, including our 'conflicting-task'
-	_ = s.o.Settle(testutil.HostScaledTimeout(3 * time.Second))
->>>>>>> e2185291
-
-	s.state.Lock()
-	defer s.state.Unlock()
-
-<<<<<<< HEAD
+
+	s.state.Lock()
+	defer s.state.Unlock()
+
 	tr := assertstate.ValidationSetTracking{
 		AccountID: "foo",
 		Name:      "bar",
@@ -6603,32 +6634,4 @@
 		revno: snap.R(5),
 	}}
 	c.Assert(s.fakeBackend.ops, DeepEquals, expectedOps)
-=======
-	// check that the prereq task wasn't retried
-	prereqTask := findStrictlyOnePrereqTask(c, chg)
-	c.Check(prereqTask.Status(), Equals, state.DoneStatus)
-	c.Assert(prereqTask.AtTime().IsZero(), Equals, true)
-}
-
-// looks for a 'prerequisites' task in the change and fails if more or less
-// than one is found
-func findStrictlyOnePrereqTask(c *C, chg *state.Change) *state.Task {
-	var prereqTask *state.Task
-
-	for _, task := range chg.Tasks() {
-		if task.Kind() != "prerequisites" {
-			continue
-		}
-
-		if prereqTask != nil {
-			c.Fatalf("encountered two 'prerequisite' tasks in the change but only expected one: \n%s\n%s\n",
-				task.Summary(), prereqTask.Summary())
-		}
-
-		prereqTask = task
-	}
-
-	c.Assert(prereqTask, NotNil)
-	return prereqTask
->>>>>>> e2185291
 }