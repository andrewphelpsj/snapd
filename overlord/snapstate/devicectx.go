--- conflicted
+++ resolved
@@ -30,11 +30,7 @@
 	// Model returns the governing device model assertion for the context.
 	Model() *asserts.Model
 
-<<<<<<< HEAD
-	// OldModel returns the old model assertion for the context. This will only return anything in a remodel context.
-=======
 	// OldModel returns the old model assertion for the device. This will only return something for a remodel context.
->>>>>>> a38b10f3
 	OldModel() *asserts.Model
 
 	// Store returns the store service to use under this context or nil if the snapstate store is appropriate.
