// -*- Mode: Go; indent-tabs-mode: t -*-

/*
 * Copyright (C) 2016 Canonical Ltd
 *
 * This program is free software: you can redistribute it and/or modify
 * it under the terms of the GNU General Public License version 3 as
 * published by the Free Software Foundation.
 *
 * This program is distributed in the hope that it will be useful,
 * but WITHOUT ANY WARRANTY; without even the implied warranty of
 * MERCHANTABILITY or FITNESS FOR A PARTICULAR PURPOSE.  See the
 * GNU General Public License for more details.
 *
 * You should have received a copy of the GNU General Public License
 * along with this program.  If not, see <http://www.gnu.org/licenses/>.
 *
 */

package snapstate_test

import (
	"errors"
	"fmt"
	"io/ioutil"
	"os"
	"path/filepath"

	. "gopkg.in/check.v1"

	"github.com/snapcore/snapd/arch"
	"github.com/snapcore/snapd/cmd"
	"github.com/snapcore/snapd/dirs"
	"github.com/snapcore/snapd/interfaces"
	"github.com/snapcore/snapd/overlord/state"
	"github.com/snapcore/snapd/release"
	"github.com/snapcore/snapd/snap"
	"github.com/snapcore/snapd/snap/snapdir"
	"github.com/snapcore/snapd/snap/snaptest"
	"github.com/snapcore/snapd/testutil"

	"github.com/snapcore/snapd/overlord/snapstate"
	"github.com/snapcore/snapd/overlord/snapstate/snapstatetest"
)

type checkSnapSuite struct {
	testutil.BaseTest
	st        *state.State
	deviceCtx snapstate.DeviceContext
}

var _ = Suite(&checkSnapSuite{})

func (s *checkSnapSuite) SetUpTest(c *C) {
	s.BaseTest.SetUpTest(c)
	dirs.SetRootDir(c.MkDir())
	s.st = state.New(nil)
	s.BaseTest.AddCleanup(snap.MockSanitizePlugsSlots(func(snapInfo *snap.Info) {}))
	s.deviceCtx = &snapstatetest.TrivialDeviceContext{DeviceModel: MakeModel(map[string]interface{}{
		"kernel": "kernel",
		"gadget": "gadget",
	})}
}

func (s *checkSnapSuite) TearDownTest(c *C) {
	s.BaseTest.TearDownTest(c)
	dirs.SetRootDir("")
}

func (s *checkSnapSuite) TestCheckSnapErrorOnUnsupportedArchitecture(c *C) {
	const yaml = `name: hello
version: 1.10
architectures:
    - yadayada
    - blahblah
`
	info, err := snap.InfoFromSnapYaml([]byte(yaml))
	c.Assert(err, IsNil)

	var openSnapFile = func(path string, si *snap.SideInfo) (*snap.Info, snap.Container, error) {
		c.Check(path, Equals, "snap-path")
		c.Check(si, IsNil)
		return info, emptyContainer(c), nil
	}
	restore := snapstate.MockOpenSnapFile(openSnapFile)
	defer restore()

	err = snapstate.CheckSnap(s.st, "snap-path", "hello", nil, nil, snapstate.Flags{}, nil)

	errorMsg := fmt.Sprintf(`snap "hello" supported architectures (yadayada, blahblah) are incompatible with this system (%s)`, arch.UbuntuArchitecture())
	c.Assert(err.Error(), Equals, errorMsg)
}

var assumesTests = []struct {
	version string
	assumes string
	classic bool
	error   string
}{{
	assumes: "[common-data-dir]",
}, {
	assumes: "[f1, f2]",
	error:   `snap "foo" assumes unsupported features: f1, f2 \(try to refresh the core snap\)`,
}, {
	assumes: "[f1, f2]",
	classic: true,
	error:   `snap "foo" assumes unsupported features: f1, f2 \(try to update snapd and refresh the core snap\)`,
}, {
	assumes: "[snapd2.15]",
	version: "unknown",
}, {
	assumes: "[snapdnono]",
	version: "unknown",
	error:   `.* unsupported features: snapdnono .*`,
}, {
	assumes: "[snapd2.15nono]",
	version: "unknown",
	error:   `.* unsupported features: snapd2.15nono .*`,
}, {
	assumes: "[snapd2.15]",
	version: "2.15",
}, {
	assumes: "[snapd2.15]",
	version: "2.15.1",
}, {
	assumes: "[snapd2.15]",
	version: "2.15+git",
}, {
	assumes: "[snapd2.15]",
	version: "2.16",
}, {
	assumes: "[snapd2.15.1]",
	version: "2.16",
}, {
	assumes: "[snapd2.15.2]",
	version: "2.16.1",
}, {
	assumes: "[snapd3]",
	version: "3.1",
}, {
	assumes: "[snapd2.16]",
	version: "2.15",
	error:   `.* unsupported features: snapd2\.16 .*`,
}, {
	assumes: "[snapd2.15.1]",
	version: "2.15",
	error:   `.* unsupported features: snapd2\.15\.1 .*`,
}, {
	assumes: "[snapd2.15.1]",
	version: "2.15.0",
	error:   `.* unsupported features: snapd2\.15\.1 .*`,
}, {
	assumes: "[command-chain]",
}}

func (s *checkSnapSuite) TestCheckSnapAssumes(c *C) {
	restore := cmd.MockVersion("2.15")
	defer restore()

	restore = release.MockOnClassic(false)
	defer restore()

	for _, test := range assumesTests {
		cmd.Version = test.version
		if cmd.Version == "" {
			cmd.Version = "2.15"
		}
		release.OnClassic = test.classic

		yaml := fmt.Sprintf("name: foo\nversion: 1.0\nassumes: %s\n", test.assumes)

		info, err := snap.InfoFromSnapYaml([]byte(yaml))
		c.Assert(err, IsNil)

		var openSnapFile = func(path string, si *snap.SideInfo) (*snap.Info, snap.Container, error) {
			return info, emptyContainer(c), nil
		}
		restore := snapstate.MockOpenSnapFile(openSnapFile)
		defer restore()
		err = snapstate.CheckSnap(s.st, "snap-path", "foo", nil, nil, snapstate.Flags{}, nil)
		if test.error != "" {
			c.Check(err, ErrorMatches, test.error)
		} else {
			c.Assert(err, IsNil)
		}
	}
}

func (s *checkSnapSuite) TestCheckSnapCheckCallbackOK(c *C) {
	const yaml = `name: foo
version: 1.0`

	si := &snap.SideInfo{
		SnapID: "snap-id",
	}

	var openSnapFile = func(path string, si *snap.SideInfo) (*snap.Info, snap.Container, error) {
		info := snaptest.MockInfo(c, yaml, si)
		return info, emptyContainer(c), nil
	}
	r1 := snapstate.MockOpenSnapFile(openSnapFile)
	defer r1()

	checkCbCalled := false
	checkCb := func(st *state.State, s, cur *snap.Info, flags snapstate.Flags, deviceCtx snapstate.DeviceContext) error {
		c.Assert(s.InstanceName(), Equals, "foo")
		c.Assert(s.SnapID, Equals, "snap-id")
		checkCbCalled = true
		return nil
	}
	r2 := snapstate.MockCheckSnapCallbacks([]snapstate.CheckSnapCallback{checkCb})
	defer r2()

	err := snapstate.CheckSnap(s.st, "snap-path", "foo", si, nil, snapstate.Flags{}, nil)
	c.Check(err, IsNil)

	c.Check(checkCbCalled, Equals, true)
}

func (s *checkSnapSuite) TestCheckSnapCheckCallbackFail(c *C) {
	const yaml = `name: foo
version: 1.0`

	info, err := snap.InfoFromSnapYaml([]byte(yaml))
	c.Assert(err, IsNil)

	var openSnapFile = func(path string, si *snap.SideInfo) (*snap.Info, snap.Container, error) {
		return info, emptyContainer(c), nil
	}
	restore := snapstate.MockOpenSnapFile(openSnapFile)
	defer restore()

	fail := errors.New("bad snap")
	checkCb := func(st *state.State, s, cur *snap.Info, flags snapstate.Flags, deviceCtx snapstate.DeviceContext) error {
		return fail
	}
	r2 := snapstate.MockCheckSnapCallbacks(nil)
	defer r2()
	snapstate.AddCheckSnapCallback(checkCb)

	err = snapstate.CheckSnap(s.st, "snap-path", "foo", nil, nil, snapstate.Flags{}, nil)
	c.Check(err, Equals, fail)
}

func (s *checkSnapSuite) TestCheckSnapGadgetUpdate(c *C) {
	reset := release.MockOnClassic(false)
	defer reset()

	st := state.New(nil)
	st.Lock()
	defer st.Unlock()

	si := &snap.SideInfo{RealName: "gadget", Revision: snap.R(2), SnapID: "gadget-id"}
	snaptest.MockSnap(c, `
name: gadget
type: gadget
version: 1
`, si)
	snapstate.Set(st, "gadget", &snapstate.SnapState{
		SnapType: "gadget",
		Active:   true,
		Sequence: []*snap.SideInfo{si},
		Current:  si.Revision,
	})

	const yaml = `name: gadget
type: gadget
version: 2
`

	info, err := snap.InfoFromSnapYaml([]byte(yaml))
	info.SnapID = "gadget-id"
	c.Assert(err, IsNil)

	var openSnapFile = func(path string, si *snap.SideInfo) (*snap.Info, snap.Container, error) {
		return info, emptyContainer(c), nil
	}
	restore := snapstate.MockOpenSnapFile(openSnapFile)
	defer restore()

	st.Unlock()
	err = snapstate.CheckSnap(st, "snap-path", "gadget", nil, nil, snapstate.Flags{}, s.deviceCtx)
	st.Lock()
	c.Check(err, IsNil)
}

func (s *checkSnapSuite) TestCheckSnapGadgetUpdateLocal(c *C) {
	reset := release.MockOnClassic(false)
	defer reset()

	st := state.New(nil)
	st.Lock()
	defer st.Unlock()

	si := &snap.SideInfo{RealName: "gadget", Revision: snap.R(2)}
	snaptest.MockSnap(c, `
name: gadget
type: gadget
version: 1
`, si)
	snapstate.Set(st, "gadget", &snapstate.SnapState{
		SnapType: "gadget",
		Active:   true,
		Sequence: []*snap.SideInfo{si},
		Current:  si.Revision,
	})

	const yaml = `name: gadget
type: gadget
version: 2
`

	info, err := snap.InfoFromSnapYaml([]byte(yaml))
	// no SnapID => local!
	c.Assert(err, IsNil)

	var openSnapFile = func(path string, si *snap.SideInfo) (*snap.Info, snap.Container, error) {
		return info, emptyContainer(c), nil
	}
	restore := snapstate.MockOpenSnapFile(openSnapFile)
	defer restore()

	st.Unlock()
	err = snapstate.CheckSnap(st, "snap-path", "gadget", nil, nil, snapstate.Flags{}, s.deviceCtx)
	st.Lock()
	c.Check(err, IsNil)
}

func (s *checkSnapSuite) TestCheckSnapGadgetUpdateToUnassertedProhibited(c *C) {
	reset := release.MockOnClassic(false)
	defer reset()

	st := state.New(nil)
	st.Lock()
	defer st.Unlock()

	si := &snap.SideInfo{RealName: "gadget", Revision: snap.R(2), SnapID: "gadget-id"}
	snaptest.MockSnap(c, `
name: gadget
type: gadget
version: 1
`, si)
	snapstate.Set(st, "gadget", &snapstate.SnapState{
		SnapType: "gadget",
		Active:   true,
		Sequence: []*snap.SideInfo{si},
		Current:  si.Revision,
	})

	const yaml = `name: gadget
type: gadget
version: 2
`

	info, err := snap.InfoFromSnapYaml([]byte(yaml))
	c.Assert(err, IsNil)

	var openSnapFile = func(path string, si *snap.SideInfo) (*snap.Info, snap.Container, error) {
		return info, emptyContainer(c), nil
	}
	restore := snapstate.MockOpenSnapFile(openSnapFile)
	defer restore()

	st.Unlock()
	err = snapstate.CheckSnap(st, "snap-path", "gadget", nil, nil, snapstate.Flags{}, s.deviceCtx)
	st.Lock()
	c.Check(err, ErrorMatches, `cannot replace signed gadget snap with an unasserted one`)
}

func (s *checkSnapSuite) TestCheckSnapGadgetAdditionProhibited(c *C) {
	reset := release.MockOnClassic(false)
	defer reset()

	st := state.New(nil)
	st.Lock()
	defer st.Unlock()

	si := &snap.SideInfo{RealName: "gadget", Revision: snap.R(2)}
	snaptest.MockSnap(c, `
name: gadget
type: gadget
version: 1
`, si)
	snapstate.Set(st, "gadget", &snapstate.SnapState{
		SnapType: "gadget",
		Active:   true,
		Sequence: []*snap.SideInfo{si},
		Current:  si.Revision,
	})

	const yaml = `name: zgadget
type: gadget
version: 2
`

	info, err := snap.InfoFromSnapYaml([]byte(yaml))
	c.Assert(err, IsNil)

	var openSnapFile = func(path string, si *snap.SideInfo) (*snap.Info, snap.Container, error) {
		return info, emptyContainer(c), nil
	}
	restore := snapstate.MockOpenSnapFile(openSnapFile)
	defer restore()

	st.Unlock()
	err = snapstate.CheckSnap(st, "snap-path", "gadget", nil, nil, snapstate.Flags{}, s.deviceCtx)
	st.Lock()
	c.Check(err, ErrorMatches, "cannot replace gadget snap with a different one")
}

func (s *checkSnapSuite) TestCheckSnapGadgetAdditionProhibitedBySnapID(c *C) {
	reset := release.MockOnClassic(false)
	defer reset()

	st := state.New(nil)
	st.Lock()
	defer st.Unlock()

	si := &snap.SideInfo{RealName: "gadget", Revision: snap.R(2), SnapID: "gadget-id"}
	snaptest.MockSnap(c, `
name: gadget
type: gadget
version: 1
`, si)
	snapstate.Set(st, "gadget", &snapstate.SnapState{
		SnapType: "gadget",
		Active:   true,
		Sequence: []*snap.SideInfo{si},
		Current:  si.Revision,
	})

	const yaml = `name: zgadget
type: gadget
version: 2
`

	info, err := snap.InfoFromSnapYaml([]byte(yaml))
	info.SnapID = "zgadget-id"
	c.Assert(err, IsNil)

	var openSnapFile = func(path string, si *snap.SideInfo) (*snap.Info, snap.Container, error) {
		return info, emptyContainer(c), nil
	}
	restore := snapstate.MockOpenSnapFile(openSnapFile)
	defer restore()

	st.Unlock()
	err = snapstate.CheckSnap(st, "snap-path", "gadget", nil, nil, snapstate.Flags{}, s.deviceCtx)
	st.Lock()
	c.Check(err, ErrorMatches, "cannot replace gadget snap with a different one")
}

func (s *checkSnapSuite) TestCheckSnapGadgetNoPrior(c *C) {
	reset := release.MockOnClassic(false)
	defer reset()

	st := state.New(nil)
	st.Lock()
	defer st.Unlock()
	st.Set("seeded", true)

	const yaml = `name: gadget
type: gadget
version: 1
`
	info, err := snap.InfoFromSnapYaml([]byte(yaml))
	c.Assert(err, IsNil)

	var openSnapFile = func(path string, si *snap.SideInfo) (*snap.Info, snap.Container, error) {
		return info, emptyContainer(c), nil
	}
	restore := snapstate.MockOpenSnapFile(openSnapFile)
	defer restore()

	st.Unlock()
	err = snapstate.CheckSnap(st, "snap-path", "gadget", nil, nil, snapstate.Flags{}, nil)
	st.Lock()
	c.Check(err, IsNil)
}

func (s *checkSnapSuite) TestCheckSnapErrorOnDevModeDisallowed(c *C) {
	const yaml = `name: hello
version: 1.10
confinement: devmode
`
	info, err := snap.InfoFromSnapYaml([]byte(yaml))
	c.Assert(err, IsNil)

	var openSnapFile = func(path string, si *snap.SideInfo) (*snap.Info, snap.Container, error) {
		c.Check(path, Equals, "snap-path")
		c.Check(si, IsNil)
		return info, emptyContainer(c), nil
	}
	restore := snapstate.MockOpenSnapFile(openSnapFile)
	defer restore()

	err = snapstate.CheckSnap(s.st, "snap-path", "hello", nil, nil, snapstate.Flags{}, nil)

	c.Assert(err, ErrorMatches, ".* requires devmode or confinement override")
}

func (s *checkSnapSuite) TestCheckSnapErrorOnClassicDisallowed(c *C) {
	const yaml = `name: hello
version: 1.10
confinement: classic
`
	info, err := snap.InfoFromSnapYaml([]byte(yaml))
	c.Assert(err, IsNil)

	var openSnapFile = func(path string, si *snap.SideInfo) (*snap.Info, snap.Container, error) {
		c.Check(path, Equals, "snap-path")
		c.Check(si, IsNil)
		return info, emptyContainer(c), nil
	}
	restore := snapstate.MockOpenSnapFile(openSnapFile)
	defer restore()

	restore = release.MockOnClassic(true)
	defer restore()

	err = snapstate.CheckSnap(s.st, "snap-path", "hello", nil, nil, snapstate.Flags{}, nil)

	c.Assert(err, ErrorMatches, ".* requires classic confinement")
}

func (s *checkSnapSuite) TestCheckSnapErrorClassicOnCoreDisallowed(c *C) {
	const yaml = `name: hello
version: 1.10
confinement: classic
`
	info, err := snap.InfoFromSnapYaml([]byte(yaml))
	c.Assert(err, IsNil)

	var openSnapFile = func(path string, si *snap.SideInfo) (*snap.Info, snap.Container, error) {
		c.Check(path, Equals, "snap-path")
		c.Check(si, IsNil)
		return info, emptyContainer(c), nil
	}
	restore := snapstate.MockOpenSnapFile(openSnapFile)
	defer restore()

	restore = release.MockOnClassic(false)
	defer restore()

	err = snapstate.CheckSnap(s.st, "snap-path", "hello", nil, nil, snapstate.Flags{Classic: true}, nil)

	c.Assert(err, ErrorMatches, ".* requires classic confinement which is only available on classic systems")
}

func (s *checkSnapSuite) TestCheckSnapErrorClassicModeForStrictOrDevmode(c *C) {
	const yaml = `name: hello
version: 1.10
confinement: strict
`
	info, err := snap.InfoFromSnapYaml([]byte(yaml))
	c.Assert(err, IsNil)

	var openSnapFile = func(path string, si *snap.SideInfo) (*snap.Info, snap.Container, error) {
		c.Check(path, Equals, "snap-path")
		c.Check(si, IsNil)
		return info, emptyContainer(c), nil
	}
	restore := snapstate.MockOpenSnapFile(openSnapFile)
	defer restore()

	err = snapstate.CheckSnap(s.st, "snap-path", "hello", nil, nil, snapstate.Flags{Classic: true}, nil)

	c.Assert(err, ErrorMatches, `snap "hello" is not a classic confined snap`)
}

func (s *checkSnapSuite) TestCheckSnapKernelUpdate(c *C) {
	reset := release.MockOnClassic(false)
	defer reset()

	st := state.New(nil)
	st.Lock()
	defer st.Unlock()

	si := &snap.SideInfo{RealName: "kernel", Revision: snap.R(2), SnapID: "kernel-id"}
	snaptest.MockSnap(c, `
name: kernel
type: kernel
version: 1
`, si)
	snapstate.Set(st, "kernel", &snapstate.SnapState{
		SnapType: "kernel",
		Active:   true,
		Sequence: []*snap.SideInfo{si},
		Current:  si.Revision,
	})

	const yaml = `name: kernel
type: kernel
version: 2
`

	info, err := snap.InfoFromSnapYaml([]byte(yaml))
	info.SnapID = "kernel-id"
	c.Assert(err, IsNil)

	var openSnapFile = func(path string, si *snap.SideInfo) (*snap.Info, snap.Container, error) {
		return info, emptyContainer(c), nil
	}
	restore := snapstate.MockOpenSnapFile(openSnapFile)
	defer restore()

	st.Unlock()
	err = snapstate.CheckSnap(st, "snap-path", "kernel", nil, nil, snapstate.Flags{}, s.deviceCtx)
	st.Lock()
	c.Check(err, IsNil)
}

func (s *checkSnapSuite) TestCheckSnapKernelAdditionProhibitedBySnapID(c *C) {
	reset := release.MockOnClassic(false)
	defer reset()

	st := state.New(nil)
	st.Lock()
	defer st.Unlock()

	si := &snap.SideInfo{RealName: "kernel", Revision: snap.R(2), SnapID: "kernel-id"}
	snaptest.MockSnap(c, `
name: kernel
type: kernel
version: 1
`, si)
	snapstate.Set(st, "kernel", &snapstate.SnapState{
		SnapType: "kernel",
		Active:   true,
		Sequence: []*snap.SideInfo{si},
		Current:  si.Revision,
	})

	const yaml = `name: zkernel
type: kernel
version: 2
`

	info, err := snap.InfoFromSnapYaml([]byte(yaml))
	info.SnapID = "zkernel-id"
	c.Assert(err, IsNil)

	var openSnapFile = func(path string, si *snap.SideInfo) (*snap.Info, snap.Container, error) {
		return info, emptyContainer(c), nil
	}
	restore := snapstate.MockOpenSnapFile(openSnapFile)
	defer restore()

	st.Unlock()
	err = snapstate.CheckSnap(st, "snap-path", "kernel", nil, nil, snapstate.Flags{}, s.deviceCtx)
	st.Lock()
	c.Check(err, ErrorMatches, "cannot replace kernel snap with a different one")
}

func (s *checkSnapSuite) TestCheckSnapBasesErrorsIfMissing(c *C) {
	st := state.New(nil)
	st.Lock()
	defer st.Unlock()

	const yaml = `name: requires-base
version: 1
base: some-base
`

	info, err := snap.InfoFromSnapYaml([]byte(yaml))
	c.Assert(err, IsNil)

	var openSnapFile = func(path string, si *snap.SideInfo) (*snap.Info, snap.Container, error) {
		return info, emptyContainer(c), nil
	}
	restore := snapstate.MockOpenSnapFile(openSnapFile)
	defer restore()

	st.Unlock()
	err = snapstate.CheckSnap(st, "snap-path", "requires-base", nil, nil, snapstate.Flags{}, nil)
	st.Lock()
	c.Check(err, ErrorMatches, "cannot find required base \"some-base\"")
}

func (s *checkSnapSuite) TestCheckSnapBasesNoneHappy(c *C) {
	st := state.New(nil)
	st.Lock()
	defer st.Unlock()

	const yaml = `name: use-base-none
version: 1
base: none
`
	info, err := snap.InfoFromSnapYaml([]byte(yaml))
	c.Assert(err, IsNil)

	var openSnapFile = func(path string, si *snap.SideInfo) (*snap.Info, snap.Container, error) {
		return info, emptyContainer(c), nil
	}
	restore := snapstate.MockOpenSnapFile(openSnapFile)
	defer restore()

	st.Unlock()
	err = snapstate.CheckSnap(st, "snap-path", "use-base-none", nil, nil, snapstate.Flags{}, nil)
	st.Lock()
	c.Check(err, IsNil)
}

func (s *checkSnapSuite) TestCheckSnapBasesHappy(c *C) {
	st := state.New(nil)
	st.Lock()
	defer st.Unlock()

	si := &snap.SideInfo{RealName: "some-base", Revision: snap.R(1), SnapID: "some-base-id"}
	snaptest.MockSnap(c, `
name: some-base
type: base
version: 1
`, si)
	snapstate.Set(st, "some-base", &snapstate.SnapState{
		SnapType: "base",
		Active:   true,
		Sequence: []*snap.SideInfo{si},
		Current:  si.Revision,
	})

	const yaml = `name: requires-base
version: 1
base: some-base
`

	info, err := snap.InfoFromSnapYaml([]byte(yaml))
	c.Assert(err, IsNil)

	var openSnapFile = func(path string, si *snap.SideInfo) (*snap.Info, snap.Container, error) {
		return info, emptyContainer(c), nil
	}
	restore := snapstate.MockOpenSnapFile(openSnapFile)
	defer restore()

	st.Unlock()
	err = snapstate.CheckSnap(st, "snap-path", "requires-base", nil, nil, snapstate.Flags{}, nil)
	st.Lock()
	c.Check(err, IsNil)
}

// emptyContainer returns a minimal container that passes
// ValidateContainer: / and /meta exist and are 0755, and
// /meta/snap.yaml is a regular world-readable file.
func emptyContainer(c *C) *snapdir.SnapDir {
	d := c.MkDir()
	c.Assert(os.Chmod(d, 0755), IsNil)
	c.Assert(os.Mkdir(filepath.Join(d, "meta"), 0755), IsNil)
	c.Assert(ioutil.WriteFile(filepath.Join(d, "meta", "snap.yaml"), nil, 0444), IsNil)
	return snapdir.New(d)
}

func (s *checkSnapSuite) TestCheckSnapInstanceName(c *C) {
	st := state.New(nil)
	st.Lock()
	defer st.Unlock()

	si := &snap.SideInfo{RealName: "foo", Revision: snap.R(1), SnapID: "some-base-id"}
	info := snaptest.MockSnap(c, `
name: foo
version: 1
`, si)
	snapstate.Set(st, "foo", &snapstate.SnapState{
		Active:   true,
		Sequence: []*snap.SideInfo{si},
		Current:  si.Revision,
	})

	var openSnapFile = func(path string, si *snap.SideInfo) (*snap.Info, snap.Container, error) {
		return info, emptyContainer(c), nil
	}
	restore := snapstate.MockOpenSnapFile(openSnapFile)
	defer restore()

	st.Unlock()
	err := snapstate.CheckSnap(st, "snap-path", "foo_instance", nil, nil, snapstate.Flags{}, nil)
	st.Lock()
	c.Check(err, IsNil)

	st.Unlock()
	err = snapstate.CheckSnap(st, "snap-path", "bar_instance", nil, nil, snapstate.Flags{}, nil)
	st.Lock()
	c.Check(err, ErrorMatches, `cannot install snap "foo" using instance name "bar_instance"`)

	st.Unlock()
	err = snapstate.CheckSnap(st, "snap-path", "other-name", nil, nil, snapstate.Flags{}, nil)
	st.Lock()
	c.Check(err, ErrorMatches, `cannot install snap "foo" using instance name "other-name"`)
}

func (s *checkSnapSuite) TestCheckSnapCheckCallInstanceKeySet(c *C) {
	const yaml = `name: foo
version: 1.0`

	si := &snap.SideInfo{
		SnapID: "snap-id",
	}

	var openSnapFile = func(path string, si *snap.SideInfo) (*snap.Info, snap.Container, error) {
		info := snaptest.MockInfo(c, yaml, si)
		return info, emptyContainer(c), nil
	}
	r1 := snapstate.MockOpenSnapFile(openSnapFile)
	defer r1()

	checkCbCalled := false
	checkCb := func(st *state.State, s, cur *snap.Info, flags snapstate.Flags, deviceCtx snapstate.DeviceContext) error {
		c.Assert(s.InstanceName(), Equals, "foo_instance")
		c.Assert(s.SnapName(), Equals, "foo")
		c.Assert(s.SnapID, Equals, "snap-id")
		checkCbCalled = true
		return nil
	}
	r2 := snapstate.MockCheckSnapCallbacks([]snapstate.CheckSnapCallback{checkCb})
	defer r2()

	err := snapstate.CheckSnap(s.st, "snap-path", "foo_instance", si, nil, snapstate.Flags{}, nil)
	c.Check(err, IsNil)

	c.Check(checkCbCalled, Equals, true)
}

func (s *checkSnapSuite) TestCheckSnapCheckEpochLocal(c *C) {
	si := &snap.SideInfo{
		SnapID: "snap-id",
	}

	var openSnapFile = func(path string, si *snap.SideInfo) (*snap.Info, snap.Container, error) {
		info := snaptest.MockInfo(c, "{name: foo, version: 1.0, epoch: 13}", si)
		return info, emptyContainer(c), nil
	}
	r1 := snapstate.MockOpenSnapFile(openSnapFile)
	defer r1()

	err := snapstate.CheckSnap(s.st, "snap-path", "foo", si, &snap.Info{}, snapstate.Flags{}, nil)
	c.Check(err, ErrorMatches, `cannot refresh "foo" to local snap with epoch 13, because it can't read the current epoch of 0`)
}

func (s *checkSnapSuite) TestCheckSnapCheckEpochNonLocal(c *C) {
	si := &snap.SideInfo{
		SnapID:   "snap-id",
		Revision: snap.R(42),
	}

	var openSnapFile = func(path string, si *snap.SideInfo) (*snap.Info, snap.Container, error) {
		info := snaptest.MockInfo(c, "{name: foo, version: 1.0, epoch: 13}", si)
		return info, emptyContainer(c), nil
	}
	r1 := snapstate.MockOpenSnapFile(openSnapFile)
	defer r1()

	err := snapstate.CheckSnap(s.st, "snap-path", "foo", si, &snap.Info{}, snapstate.Flags{}, nil)
	c.Check(err, ErrorMatches, `cannot refresh "foo" to new revision 42 with epoch 13, because it can't read the current epoch of 0`)
}

func (s *checkSnapSuite) TestCheckSnapBasesCoreCanBeUsedAsCore16(c *C) {
	st := state.New(nil)
	st.Lock()
	defer st.Unlock()

	si := &snap.SideInfo{RealName: "core", Revision: snap.R(1), SnapID: "core-id"}
	snaptest.MockSnap(c, `
name: core
type: os
version: 1
`, si)
	snapstate.Set(st, "core", &snapstate.SnapState{
		SnapType: "os",
		Active:   true,
		Sequence: []*snap.SideInfo{si},
		Current:  si.Revision,
	})

	const yaml = `name: requires-core16
version: 1
base: core16
`

	info, err := snap.InfoFromSnapYaml([]byte(yaml))
	c.Assert(err, IsNil)

	var openSnapFile = func(path string, si *snap.SideInfo) (*snap.Info, snap.Container, error) {
		return info, emptyContainer(c), nil
	}
	restore := snapstate.MockOpenSnapFile(openSnapFile)
	defer restore()

	st.Unlock()
	err = snapstate.CheckSnap(st, "snap-path", "requires-core16", nil, nil, snapstate.Flags{}, nil)
	st.Lock()
	c.Check(err, IsNil)
}

func (s *checkSnapSuite) TestCheckSnapdHappy(c *C) {
	st := state.New(nil)
	st.Lock()
	defer st.Unlock()

	for _, t := range []struct {
		yaml   string
		errStr string
	}{
		{"name: snapd\nversion: 1\ntype: snapd", ""},
		{"name: some-snap\nversion: 1\ntype: snapd", `cannot install snap "some-snap" of type "snapd" with a name other than "snapd"`},
		{"name: snapd_instance\nversion: 1\ntype: snapd", `cannot install snap "snapd_instance" of type "snapd" with a name other than "snapd"`},
	} {
		info, err := snap.InfoFromSnapYaml([]byte(t.yaml))
		c.Assert(err, IsNil)

		var openSnapFile = func(path string, si *snap.SideInfo) (*snap.Info, snap.Container, error) {
			return info, emptyContainer(c), nil
		}
		restore := snapstate.MockOpenSnapFile(openSnapFile)
		defer restore()

		st.Unlock()
		err = snapstate.CheckSnap(st, "snap-path", "snapd", nil, nil, snapstate.Flags{}, nil)
		st.Lock()
		if t.errStr == "" {
			c.Check(err, IsNil)
		} else {
			c.Check(err, ErrorMatches, t.errStr)
		}
	}
}

// Note, invalid usernames checked in snap/info_snap_yaml.go
var systemUsernamesTests = []struct {
	sysIDs  string
	classic bool
	noGroup bool
	noUser  bool
	scVer   string
	error   string
}{{
	sysIDs: "snap_daemon: shared",
	scVer:  "dead 2.4.1 deadbeef bpf-actlog",
}, {
	sysIDs: "snap_daemon:\n    scope: shared",
	scVer:  "dead 2.4.1 deadbeef bpf-actlog",
}, {
	sysIDs: "snap_daemon:\n    scope: private",
<<<<<<< HEAD
	scVer:  "dead 2.4.1 deadbeef bpf-actlog",
	error:  `Unsupported user scope "private" for this version of snapd`,
}, {
	sysIDs: "snap_daemon:\n    scope: external",
	scVer:  "dead 2.4.1 deadbeef bpf-actlog",
	error:  `Unsupported user scope "external" for this version of snapd`,
}, {
	sysIDs: "snap_daemon:\n    scope: other",
	scVer:  "dead 2.4.1 deadbeef bpf-actlog",
	error:  `Unsupported user scope "other"`,
=======
	error:  `requires unsupported user scope "private" for this version of snapd`,
}, {
	sysIDs: "snap_daemon:\n    scope: external",
	error:  `requires unsupported user scope "external" for this version of snapd`,
}, {
	sysIDs: "snap_daemon:\n    scope: other",
	error:  `requires unsupported user scope "other"`,
>>>>>>> 54b0593e
}, {
	sysIDs:  "snap_daemon: shared",
	scVer:   "dead 2.4.1 deadbeef bpf-actlog",
	classic: true,
}, {
	sysIDs:  "snap_daemon:\n    scope: shared",
	scVer:   "dead 2.4.1 deadbeef bpf-actlog",
	classic: true,
}, {
	sysIDs:  "snap_daemon:\n    scope: private",
	scVer:   "dead 2.4.1 deadbeef bpf-actlog",
	classic: true,
	error:   `requires unsupported user scope "private" for this version of snapd`,
}, {
	sysIDs:  "snap_daemon:\n    scope: external",
	scVer:   "dead 2.4.1 deadbeef bpf-actlog",
	classic: true,
	error:   `requires unsupported user scope "external" for this version of snapd`,
}, {
	sysIDs:  "snap_daemon:\n    scope: other",
	scVer:   "dead 2.4.1 deadbeef bpf-actlog",
	classic: true,
	error:   `requires unsupported user scope "other"`,
}, {
	sysIDs: "snap_daemon: shared\n  allowed-not: shared",
<<<<<<< HEAD
	scVer:  "dead 2.4.1 deadbeef bpf-actlog",
	error:  `Unsupported system username "allowed-not"`,
=======
	error:  `requires unsupported system username "allowed-not"`,
>>>>>>> 54b0593e
}, {
	sysIDs:  "allowed-not: shared\n  snap_daemon: shared",
	scVer:   "dead 2.4.1 deadbeef bpf-actlog",
	classic: true,
	error:   `requires unsupported system username "allowed-not"`,
}, {
	sysIDs:  "snap_daemon: shared",
	noGroup: true,
<<<<<<< HEAD
	scVer:   "dead 2.4.1 deadbeef bpf-actlog",
	error:   `This snap requires that both the \"snap_daemon\" system user and group are present on the system.`,
=======
	error:   `requires that both the \"snap_daemon\" system user and group are present on the system.`,
>>>>>>> 54b0593e
}, {
	sysIDs:  "snap_daemon: shared",
	classic: true,
	noGroup: true,
<<<<<<< HEAD
	scVer:   "dead 2.4.1 deadbeef bpf-actlog",
	error:   `This snap requires that both the \"snap_daemon\" system user and group are present on the system.`,
}, {
	sysIDs: "snap_daemon: shared",
	noUser: true,
	scVer:  "dead 2.4.1 deadbeef bpf-actlog",
	error:  `This snap requires that both the \"snap_daemon\" system user and group are present on the system.`,
=======
	error:   `requires that both the \"snap_daemon\" system user and group are present on the system.`,
}, {
	sysIDs: "snap_daemon: shared",
	noUser: true,
	error:  `requires that both the \"snap_daemon\" system user and group are present on the system.`,
>>>>>>> 54b0593e
}, {
	sysIDs:  "snap_daemon: shared",
	classic: true,
	noUser:  true,
<<<<<<< HEAD
	scVer:   "dead 2.4.1 deadbeef bpf-actlog",
	error:   `This snap requires that both the \"snap_daemon\" system user and group are present on the system.`,
=======
	error:   `requires that both the \"snap_daemon\" system user and group are present on the system.`,
>>>>>>> 54b0593e
}, {
	sysIDs:  "snap_daemon: shared",
	noUser:  true,
	noGroup: true,
<<<<<<< HEAD
	scVer:   "dead 2.4.1 deadbeef bpf-actlog",
	error:   `This snap requires that both the \"snap_daemon\" system user and group are present on the system.`,
=======
	error:   `requires that both the \"snap_daemon\" system user and group are present on the system.`,
>>>>>>> 54b0593e
}, {
	sysIDs:  "snap_daemon: shared",
	classic: true,
	noUser:  true,
	noGroup: true,
<<<<<<< HEAD
	scVer:   "dead 2.4.1 deadbeef bpf-actlog",
	error:   `This snap requires that both the \"snap_daemon\" system user and group are present on the system.`,
}, {
	sysIDs: "snap_daemon: shared",
	scVer:  "dead 2.3.3 deadbeef bpf-actlog",
	error:  `This snap requires that snapd be compiled against libseccomp >= 2.4.`,
}, {
	sysIDs:  "snap_daemon: shared",
	classic: true,
	scVer:   "dead 2.3.3 deadbeef bpf-actlog",
	error:   `This snap requires that snapd be compiled against libseccomp >= 2.4.`,
}, {
	sysIDs: "snap_daemon: shared",
	scVer:  "dead 3.0.0 deadbeef bpf-actlog",
}, {
	sysIDs:  "snap_daemon: shared",
	classic: true,
	scVer:   "dead 3.0.0 deadbeef bpf-actlog",
}, {
	sysIDs: "snap_daemon: shared",
	scVer:  "dead 2.4.1 deadbeef -",
	error:  `This snap requires that snapd be compiled against golang-seccomp >= 0.9.1.`,
}, {
	sysIDs:  "snap_daemon: shared",
	classic: true,
	scVer:   "dead 2.4.1 deadbeef -",
	error:   `This snap requires that snapd be compiled against golang-seccomp >= 0.9.1.`,
=======
	error:   `requires that both the \"snap_daemon\" system user and group are present on the system.`,
>>>>>>> 54b0593e
}}

func (s *checkSnapSuite) TestCheckSnapSystemUsernames(c *C) {
	r := snapstate.EnableSystemUsernamesSupportForTest()
	defer r()

	restore := release.MockOnClassic(false)
	defer restore()

	for _, test := range systemUsernamesTests {
		restore = interfaces.MockSeccompCompilerVersionInfo(func(_ string) (string, error) {
			return test.scVer, nil
		})
		defer restore()

		release.OnClassic = test.classic
		if test.noGroup {
			restore = snapstate.MockFindGid(func(name string) (uint64, error) {
				return 0, fmt.Errorf("user: unknown group %s", name)
			})
		} else {
			restore = snapstate.MockFindGid(func(name string) (uint64, error) {
				return 123, nil
			})
		}
		defer restore()

		if test.noUser {
			restore = snapstate.MockFindUid(func(name string) (uint64, error) {
				return 0, fmt.Errorf("user: unknown user %s", name)
			})
		} else {
			restore = snapstate.MockFindUid(func(name string) (uint64, error) {
				return 124, nil
			})
		}
		defer restore()

		yaml := fmt.Sprintf("name: foo\nsystem-usernames:\n  %s\n", test.sysIDs)

		info, err := snap.InfoFromSnapYaml([]byte(yaml))
		c.Assert(err, IsNil)

		var openSnapFile = func(path string, si *snap.SideInfo) (*snap.Info, snap.Container, error) {
			return info, emptyContainer(c), nil
		}
		restore := snapstate.MockOpenSnapFile(openSnapFile)
		defer restore()
		err = snapstate.CheckSnap(s.st, "snap-path", "foo", nil, nil, snapstate.Flags{}, nil)
		if test.error != "" {
			c.Check(err, ErrorMatches, `snap "foo" `+test.error)
		} else {
			c.Assert(err, IsNil)
		}
	}
}<|MERGE_RESOLUTION|>--- conflicted
+++ resolved
@@ -940,26 +940,16 @@
 	scVer:  "dead 2.4.1 deadbeef bpf-actlog",
 }, {
 	sysIDs: "snap_daemon:\n    scope: private",
-<<<<<<< HEAD
 	scVer:  "dead 2.4.1 deadbeef bpf-actlog",
-	error:  `Unsupported user scope "private" for this version of snapd`,
+	error:  `requires unsupported user scope "private" for this version of snapd`,
 }, {
 	sysIDs: "snap_daemon:\n    scope: external",
 	scVer:  "dead 2.4.1 deadbeef bpf-actlog",
-	error:  `Unsupported user scope "external" for this version of snapd`,
+	error:  `requires unsupported user scope "external" for this version of snapd`,
 }, {
 	sysIDs: "snap_daemon:\n    scope: other",
 	scVer:  "dead 2.4.1 deadbeef bpf-actlog",
-	error:  `Unsupported user scope "other"`,
-=======
-	error:  `requires unsupported user scope "private" for this version of snapd`,
-}, {
-	sysIDs: "snap_daemon:\n    scope: external",
-	error:  `requires unsupported user scope "external" for this version of snapd`,
-}, {
-	sysIDs: "snap_daemon:\n    scope: other",
 	error:  `requires unsupported user scope "other"`,
->>>>>>> 54b0593e
 }, {
 	sysIDs:  "snap_daemon: shared",
 	scVer:   "dead 2.4.1 deadbeef bpf-actlog",
@@ -985,12 +975,8 @@
 	error:   `requires unsupported user scope "other"`,
 }, {
 	sysIDs: "snap_daemon: shared\n  allowed-not: shared",
-<<<<<<< HEAD
 	scVer:  "dead 2.4.1 deadbeef bpf-actlog",
-	error:  `Unsupported system username "allowed-not"`,
-=======
 	error:  `requires unsupported system username "allowed-not"`,
->>>>>>> 54b0593e
 }, {
 	sysIDs:  "allowed-not: shared\n  snap_daemon: shared",
 	scVer:   "dead 2.4.1 deadbeef bpf-actlog",
@@ -999,68 +985,47 @@
 }, {
 	sysIDs:  "snap_daemon: shared",
 	noGroup: true,
-<<<<<<< HEAD
 	scVer:   "dead 2.4.1 deadbeef bpf-actlog",
-	error:   `This snap requires that both the \"snap_daemon\" system user and group are present on the system.`,
-=======
 	error:   `requires that both the \"snap_daemon\" system user and group are present on the system.`,
->>>>>>> 54b0593e
 }, {
 	sysIDs:  "snap_daemon: shared",
 	classic: true,
 	noGroup: true,
-<<<<<<< HEAD
 	scVer:   "dead 2.4.1 deadbeef bpf-actlog",
-	error:   `This snap requires that both the \"snap_daemon\" system user and group are present on the system.`,
+	error:   `requires that both the \"snap_daemon\" system user and group are present on the system.`,
 }, {
 	sysIDs: "snap_daemon: shared",
 	noUser: true,
 	scVer:  "dead 2.4.1 deadbeef bpf-actlog",
-	error:  `This snap requires that both the \"snap_daemon\" system user and group are present on the system.`,
-=======
+	error:  `requires that both the \"snap_daemon\" system user and group are present on the system.`,
+}, {
+	sysIDs:  "snap_daemon: shared",
+	classic: true,
+	noUser:  true,
+	scVer:   "dead 2.4.1 deadbeef bpf-actlog",
 	error:   `requires that both the \"snap_daemon\" system user and group are present on the system.`,
-}, {
-	sysIDs: "snap_daemon: shared",
-	noUser: true,
-	error:  `requires that both the \"snap_daemon\" system user and group are present on the system.`,
->>>>>>> 54b0593e
-}, {
-	sysIDs:  "snap_daemon: shared",
-	classic: true,
-	noUser:  true,
-<<<<<<< HEAD
-	scVer:   "dead 2.4.1 deadbeef bpf-actlog",
-	error:   `This snap requires that both the \"snap_daemon\" system user and group are present on the system.`,
-=======
-	error:   `requires that both the \"snap_daemon\" system user and group are present on the system.`,
->>>>>>> 54b0593e
 }, {
 	sysIDs:  "snap_daemon: shared",
 	noUser:  true,
 	noGroup: true,
-<<<<<<< HEAD
 	scVer:   "dead 2.4.1 deadbeef bpf-actlog",
-	error:   `This snap requires that both the \"snap_daemon\" system user and group are present on the system.`,
-=======
 	error:   `requires that both the \"snap_daemon\" system user and group are present on the system.`,
->>>>>>> 54b0593e
 }, {
 	sysIDs:  "snap_daemon: shared",
 	classic: true,
 	noUser:  true,
 	noGroup: true,
-<<<<<<< HEAD
 	scVer:   "dead 2.4.1 deadbeef bpf-actlog",
-	error:   `This snap requires that both the \"snap_daemon\" system user and group are present on the system.`,
+	error:   `requires that both the \"snap_daemon\" system user and group are present on the system.`,
 }, {
 	sysIDs: "snap_daemon: shared",
 	scVer:  "dead 2.3.3 deadbeef bpf-actlog",
-	error:  `This snap requires that snapd be compiled against libseccomp >= 2.4.`,
+	error:  `system usernames require a snapd built against libseccomp >= 2.4`,
 }, {
 	sysIDs:  "snap_daemon: shared",
 	classic: true,
 	scVer:   "dead 2.3.3 deadbeef bpf-actlog",
-	error:   `This snap requires that snapd be compiled against libseccomp >= 2.4.`,
+	error:   `system usernames require a snapd built against libseccomp >= 2.4`,
 }, {
 	sysIDs: "snap_daemon: shared",
 	scVer:  "dead 3.0.0 deadbeef bpf-actlog",
@@ -1071,15 +1036,12 @@
 }, {
 	sysIDs: "snap_daemon: shared",
 	scVer:  "dead 2.4.1 deadbeef -",
-	error:  `This snap requires that snapd be compiled against golang-seccomp >= 0.9.1.`,
+	error:  `system usernames require a snapd built against golang-seccomp >= 0.9.1`,
 }, {
 	sysIDs:  "snap_daemon: shared",
 	classic: true,
 	scVer:   "dead 2.4.1 deadbeef -",
-	error:   `This snap requires that snapd be compiled against golang-seccomp >= 0.9.1.`,
-=======
-	error:   `requires that both the \"snap_daemon\" system user and group are present on the system.`,
->>>>>>> 54b0593e
+	error:   `system usernames require a snapd built against golang-seccomp >= 0.9.1`,
 }}
 
 func (s *checkSnapSuite) TestCheckSnapSystemUsernames(c *C) {
