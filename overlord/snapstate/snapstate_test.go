// -*- Mode: Go; indent-tabs-mode: t -*-

/*
 * Copyright (C) 2016 Canonical Ltd
 *
 * This program is free software: you can redistribute it and/or modify
 * it under the terms of the GNU General Public License version 3 as
 * published by the Free Software Foundation.
 *
 * This program is distributed in the hope that it will be useful,
 * but WITHOUT ANY WARRANTY; without even the implied warranty of
 * MERCHANTABILITY or FITNESS FOR A PARTICULAR PURPOSE.  See the
 * GNU General Public License for more details.
 *
 * You should have received a copy of the GNU General Public License
 * along with this program.  If not, see <http://www.gnu.org/licenses/>.
 *
 */

package snapstate_test

import (
	"bytes"
	"encoding/json"
	"errors"
	"fmt"
	"io/ioutil"
	"os"
	"path/filepath"
	"sort"
	"testing"
	"time"

	. "gopkg.in/check.v1"

	"github.com/snapcore/snapd/dirs"
	"github.com/snapcore/snapd/interfaces"
	"github.com/snapcore/snapd/logger"
	"github.com/snapcore/snapd/overlord/auth"
	"github.com/snapcore/snapd/overlord/configstate/config"
	"github.com/snapcore/snapd/overlord/hookstate"
	"github.com/snapcore/snapd/overlord/snapstate"
	"github.com/snapcore/snapd/overlord/snapstate/backend"
	"github.com/snapcore/snapd/overlord/state"
	"github.com/snapcore/snapd/release"
	"github.com/snapcore/snapd/snap"
	"github.com/snapcore/snapd/snap/snaptest"
	"github.com/snapcore/snapd/store"
	"github.com/snapcore/snapd/testutil"
	"github.com/snapcore/snapd/timeutil"

	// So it registers Configure.
	_ "github.com/snapcore/snapd/overlord/configstate"
)

func TestSnapManager(t *testing.T) { TestingT(t) }

type snapmgrTestSuite struct {
	state   *state.State
	snapmgr *snapstate.SnapManager

	fakeBackend *fakeSnappyBackend
	fakeStore   *fakeStore

	user *auth.UserState

	reset func()
}

func (s *snapmgrTestSuite) settle() {
	// FIXME: use the real settle here
	for i := 0; i < 50; i++ {
		s.snapmgr.Ensure()
		s.snapmgr.Wait()
	}
}

var _ = Suite(&snapmgrTestSuite{})

func (s *snapmgrTestSuite) SetUpTest(c *C) {
	s.fakeBackend = &fakeSnappyBackend{}
	s.state = state.New(nil)
	s.fakeStore = &fakeStore{
		fakeCurrentProgress: 75,
		fakeTotalProgress:   100,
		fakeBackend:         s.fakeBackend,
		state:               s.state,
	}

	var err error
	s.snapmgr, err = snapstate.Manager(s.state)
	c.Assert(err, IsNil)
	s.snapmgr.AddForeignTaskHandlers(s.fakeBackend)

	snapstate.SetSnapManagerBackend(s.snapmgr, s.fakeBackend)

	restore1 := snapstate.MockReadInfo(s.fakeBackend.ReadInfo)
	restore2 := snapstate.MockOpenSnapFile(s.fakeBackend.OpenSnapFile)

	s.reset = func() {
		restore2()
		restore1()
	}

	s.state.Lock()
	snapstate.ReplaceStore(s.state, s.fakeStore)
	s.user, err = auth.NewUser(s.state, "username", "email@test.com", "macaroon", []string{"discharge"})
	c.Assert(err, IsNil)
	s.state.Unlock()

	snapstate.AutoAliases = func(*state.State, *snap.Info) (map[string]string, error) {
		return nil, nil
	}
}

func (s *snapmgrTestSuite) TearDownTest(c *C) {
	snapstate.ValidateRefreshes = nil
	snapstate.AutoAliases = nil
	snapstate.CanAutoRefresh = nil
	s.reset()
}

func (s *snapmgrTestSuite) TestStore(c *C) {
	s.state.Lock()
	defer s.state.Unlock()

	sto := &store.Store{}
	snapstate.ReplaceStore(s.state, sto)
	store1 := snapstate.Store(s.state)
	c.Check(store1, Equals, sto)

	// cached
	store2 := snapstate.Store(s.state)
	c.Check(store2, Equals, sto)
}

const (
	unlinkBefore = 1 << iota
	cleanupAfter
	maybeCore
)

func taskKinds(tasks []*state.Task) []string {
	kinds := make([]string, len(tasks))
	for i, task := range tasks {
		kinds[i] = task.Kind()
	}
	return kinds
}

func verifyInstallUpdateTasks(c *C, opts, discards int, ts *state.TaskSet, st *state.State) {
	kinds := taskKinds(ts.Tasks())

	expected := []string{
		"download-snap",
		"validate-snap",
		"mount-snap",
	}
	if opts&unlinkBefore != 0 {
		expected = append(expected,
			"stop-snap-services",
			"remove-aliases",
			"unlink-current-snap",
		)
	}
	expected = append(expected,
		"copy-snap-data",
		"setup-profiles",
		"link-snap",
	)
	if opts&maybeCore != 0 {
		expected = append(expected, "setup-profiles")
	}
	expected = append(expected,
		"set-auto-aliases",
		"setup-aliases",
		"start-snap-services",
	)
	for i := 0; i < discards; i++ {
		expected = append(expected,
			"clear-snap",
			"discard-snap",
		)
	}
	if opts&cleanupAfter != 0 {
		expected = append(expected,
			"cleanup",
		)
	}
	expected = append(expected,
		"run-hook",
	)

	c.Assert(kinds, DeepEquals, expected)
}

func verifyRemoveTasks(c *C, ts *state.TaskSet) {
	c.Assert(taskKinds(ts.Tasks()), DeepEquals, []string{
		"stop-snap-services",
		"remove-aliases",
		"unlink-snap",
		"remove-profiles",
		"clear-snap",
		"discard-snap",
		"discard-conns",
	})
}

func (s *snapmgrTestSuite) TestLastIndexFindsLast(c *C) {
	snapst := &snapstate.SnapState{Sequence: []*snap.SideInfo{
		{Revision: snap.R(7)},
		{Revision: snap.R(11)},
		{Revision: snap.R(11)},
	}}
	c.Check(snapst.LastIndex(snap.R(11)), Equals, 2)
}

func (s *snapmgrTestSuite) TestInstallDevModeConfinementFiltering(c *C) {
	s.state.Lock()
	defer s.state.Unlock()

	// if a snap is devmode, you can't install it without --devmode
	_, err := snapstate.Install(s.state, "some-snap", "channel-for-devmode", snap.R(0), s.user.ID, snapstate.Flags{})
	c.Assert(err, ErrorMatches, `.* requires devmode or confinement override`)

	// if a snap is devmode, you *can* install it with --devmode
	_, err = snapstate.Install(s.state, "some-snap", "channel-for-devmode", snap.R(0), s.user.ID, snapstate.Flags{DevMode: true})
	c.Assert(err, IsNil)

	// if a snap is *not* devmode, you can still install it with --devmode
	_, err = snapstate.Install(s.state, "some-snap", "channel-for-strict", snap.R(0), s.user.ID, snapstate.Flags{DevMode: true})
	c.Assert(err, IsNil)
}

func (s *snapmgrTestSuite) TestInstallClassicConfinementFiltering(c *C) {
	if !dirs.SupportsClassicConfinement() {
		return
	}

	s.state.Lock()
	defer s.state.Unlock()

	// if a snap is classic, you can't install it without --classic
	_, err := snapstate.Install(s.state, "some-snap", "channel-for-classic", snap.R(0), s.user.ID, snapstate.Flags{})
	c.Assert(err, ErrorMatches, `.* requires classic confinement`)

	// if a snap is classic, you *can* install it with --classic
	_, err = snapstate.Install(s.state, "some-snap", "channel-for-classic", snap.R(0), s.user.ID, snapstate.Flags{Classic: true})
	c.Assert(err, IsNil)

	// if a snap is *not* classic, you can still install it with --classic
	_, err = snapstate.Install(s.state, "some-snap", "channel-for-strict", snap.R(0), s.user.ID, snapstate.Flags{Classic: true})
	c.Assert(err, IsNil)
}

func (s *snapmgrTestSuite) TestInstallFailsWhenClassicSnapsAreNotSupported(c *C) {
	s.state.Lock()
	defer s.state.Unlock()

	reset := release.MockReleaseInfo(&release.OS{
		ID: "fedora",
	})
	defer func() { reset(); dirs.SetRootDir("/") }()

	dirs.SetRootDir("/")

	_, err := snapstate.Install(s.state, "some-snap", "channel-for-classic", snap.R(0), s.user.ID, snapstate.Flags{Classic: true})
	c.Assert(err, Not(IsNil))
	c.Assert(err, DeepEquals, fmt.Errorf("classic confinement is not yet supported on your distribution"))
}

func (s *snapmgrTestSuite) TestInstallTasks(c *C) {
	s.state.Lock()
	defer s.state.Unlock()

	ts, err := snapstate.Install(s.state, "some-snap", "some-channel", snap.R(0), 0, snapstate.Flags{})
	c.Assert(err, IsNil)

	verifyInstallUpdateTasks(c, 0, 0, ts, s.state)
	c.Assert(s.state.TaskCount(), Equals, len(ts.Tasks()))
}

func (s *snapmgrTestSuite) TestCoreInstallTasks(c *C) {
	s.state.Lock()
	defer s.state.Unlock()

	ts, err := snapstate.Install(s.state, "some-core", "some-channel", snap.R(0), 0, snapstate.Flags{})
	c.Assert(err, IsNil)

	verifyInstallUpdateTasks(c, maybeCore, 0, ts, s.state)
	c.Assert(s.state.TaskCount(), Equals, len(ts.Tasks()))
	var phase2 *state.Task
	for _, t := range ts.Tasks() {
		if t.Kind() == "setup-profiles" {
			phase2 = t
		}
	}
	c.Assert(phase2, NotNil)
	var flag bool
	err = phase2.Get("core-phase-2", &flag)
	c.Assert(err, IsNil)
	c.Check(flag, Equals, true)
}

func (s *snapmgrTestSuite) testRevertTasks(flags snapstate.Flags, c *C) {
	s.state.Lock()
	defer s.state.Unlock()

	snapstate.Set(s.state, "some-snap", &snapstate.SnapState{
		Active: true,
		Sequence: []*snap.SideInfo{
			{RealName: "some-snap", Revision: snap.R(7)},
			{RealName: "some-snap", Revision: snap.R(11)},
		},
		Current:  snap.R(11),
		SnapType: "app",
	})

	ts, err := snapstate.Revert(s.state, "some-snap", flags)
	c.Assert(err, IsNil)

	c.Assert(s.state.TaskCount(), Equals, len(ts.Tasks()))
	c.Assert(taskKinds(ts.Tasks()), DeepEquals, []string{
		"prepare-snap",
		"stop-snap-services",
		"remove-aliases",
		"unlink-current-snap",
		"setup-profiles",
		"link-snap",
		"set-auto-aliases",
		"setup-aliases",
		"start-snap-services",
		"run-hook",
	})

	chg := s.state.NewChange("revert", "revert snap")
	chg.AddAll(ts)

	s.state.Unlock()
	defer s.snapmgr.Stop()
	s.settle()
	s.state.Lock()

	var snapst snapstate.SnapState
	err = snapstate.Get(s.state, "some-snap", &snapst)
	c.Assert(err, IsNil)
	c.Check(snapst.Flags, Equals, flags)
}

func (s *snapmgrTestSuite) TestRevertTasks(c *C) {
	s.testRevertTasks(snapstate.Flags{}, c)
}

func (s *snapmgrTestSuite) TestRevertTasksDevMode(c *C) {
	s.testRevertTasks(snapstate.Flags{DevMode: true}, c)
}

func (s *snapmgrTestSuite) TestRevertTasksJailMode(c *C) {
	s.testRevertTasks(snapstate.Flags{JailMode: true}, c)
}

func (s *snapmgrTestSuite) TestRevertTasksClassic(c *C) {
	if !dirs.SupportsClassicConfinement() {
		return
	}
	s.testRevertTasks(snapstate.Flags{Classic: true}, c)
}

func (s *snapmgrTestSuite) TestUpdateCreatesGCTasks(c *C) {
	s.state.Lock()
	defer s.state.Unlock()

	snapstate.Set(s.state, "some-snap", &snapstate.SnapState{
		Active: true,
		Sequence: []*snap.SideInfo{
			{RealName: "some-snap", SnapID: "some-snap-id", Revision: snap.R(1)},
			{RealName: "some-snap", SnapID: "some-snap-id", Revision: snap.R(2)},
			{RealName: "some-snap", SnapID: "some-snap-id", Revision: snap.R(3)},
			{RealName: "some-snap", SnapID: "some-snap-id", Revision: snap.R(4)},
		},
		Current:  snap.R(4),
		SnapType: "app",
	})

	ts, err := snapstate.Update(s.state, "some-snap", "", snap.R(0), 0, snapstate.Flags{})
	c.Assert(err, IsNil)

	verifyInstallUpdateTasks(c, unlinkBefore|cleanupAfter, 2, ts, s.state)
	c.Assert(s.state.TaskCount(), Equals, len(ts.Tasks()))
}

func (s *snapmgrTestSuite) TestUpdateCreatesDiscardAfterCurrentTasks(c *C) {
	s.state.Lock()
	defer s.state.Unlock()

	snapstate.Set(s.state, "some-snap", &snapstate.SnapState{
		Active: true,
		Sequence: []*snap.SideInfo{
			{RealName: "some-snap", SnapID: "some-snap-id", Revision: snap.R(1)},
			{RealName: "some-snap", SnapID: "some-snap-id", Revision: snap.R(2)},
			{RealName: "some-snap", SnapID: "some-snap-id", Revision: snap.R(3)},
			{RealName: "some-snap", SnapID: "some-snap-id", Revision: snap.R(4)},
		},
		Current:  snap.R(1),
		SnapType: "app",
	})

	ts, err := snapstate.Update(s.state, "some-snap", "", snap.R(0), 0, snapstate.Flags{})
	c.Assert(err, IsNil)

	verifyInstallUpdateTasks(c, unlinkBefore|cleanupAfter, 3, ts, s.state)
	c.Assert(s.state.TaskCount(), Equals, len(ts.Tasks()))
}

func (s *snapmgrTestSuite) TestUpdateMany(c *C) {
	s.state.Lock()
	defer s.state.Unlock()

	snapstate.Set(s.state, "some-snap", &snapstate.SnapState{
		Active: true,
		Sequence: []*snap.SideInfo{
			{RealName: "some-snap", SnapID: "some-snap-id", Revision: snap.R(1)},
			{RealName: "some-snap", SnapID: "some-snap-id", Revision: snap.R(2)},
			{RealName: "some-snap", SnapID: "some-snap-id", Revision: snap.R(3)},
			{RealName: "some-snap", SnapID: "some-snap-id", Revision: snap.R(4)},
		},
		Current:  snap.R(1),
		SnapType: "app",
	})

	updates, tts, err := snapstate.UpdateMany(s.state, nil, 0)
	c.Assert(err, IsNil)
	c.Assert(tts, HasLen, 1)
	c.Check(updates, DeepEquals, []string{"some-snap"})

	ts := tts[0]
	verifyInstallUpdateTasks(c, unlinkBefore|cleanupAfter, 3, ts, s.state)
	c.Assert(s.state.TaskCount(), Equals, len(ts.Tasks()))
}

func (s *snapmgrTestSuite) TestUpdateManyDevModeConfinementFiltering(c *C) {
	s.state.Lock()
	defer s.state.Unlock()

	snapstate.Set(s.state, "some-snap", &snapstate.SnapState{
		Active:   true,
		Channel:  "channel-for-devmode",
		Sequence: []*snap.SideInfo{{RealName: "some-snap", SnapID: "some-snap-id", Revision: snap.R(7)}},
		Current:  snap.R(7),
		SnapType: "app",
	})

	// updated snap is devmode, updatemany doesn't update it
	_, tts, _ := snapstate.UpdateMany(s.state, []string{"some-snap"}, s.user.ID)
	// FIXME: UpdateMany will not error out in this case (daemon catches this case, with a weird error)
	c.Assert(tts, HasLen, 0)
}

func (s *snapmgrTestSuite) TestUpdateManyClassicConfinementFiltering(c *C) {
	if !dirs.SupportsClassicConfinement() {
		return
	}

	s.state.Lock()
	defer s.state.Unlock()

	snapstate.Set(s.state, "some-snap", &snapstate.SnapState{
		Active:   true,
		Channel:  "channel-for-classic",
		Sequence: []*snap.SideInfo{{RealName: "some-snap", SnapID: "some-snap-id", Revision: snap.R(7)}},
		Current:  snap.R(7),
		SnapType: "app",
	})

	// if a snap installed without --classic gets a classic update it isn't installed
	_, tts, _ := snapstate.UpdateMany(s.state, []string{"some-snap"}, s.user.ID)
	// FIXME: UpdateMany will not error out in this case (daemon catches this case, with a weird error)
	c.Assert(tts, HasLen, 0)
}

func (s *snapmgrTestSuite) TestUpdateManyClassic(c *C) {
	if !dirs.SupportsClassicConfinement() {
		return
	}

	s.state.Lock()
	defer s.state.Unlock()

	snapstate.Set(s.state, "some-snap", &snapstate.SnapState{
		Active:   true,
		Channel:  "channel-for-classic",
		Sequence: []*snap.SideInfo{{RealName: "some-snap", SnapID: "some-snap-id", Revision: snap.R(7)}},
		Current:  snap.R(7),
		SnapType: "app",
		Flags:    snapstate.Flags{Classic: true},
	})

	// snap installed with classic: refresh gets classic
	_, tts, err := snapstate.UpdateMany(s.state, []string{"some-snap"}, s.user.ID)
	c.Assert(err, IsNil)
	c.Assert(tts, HasLen, 1)
}

func (s *snapmgrTestSuite) TestUpdateManyDevMode(c *C) {
	s.state.Lock()
	defer s.state.Unlock()

	snapstate.Set(s.state, "some-snap", &snapstate.SnapState{
		Active: true,
		Flags:  snapstate.Flags{DevMode: true},
		Sequence: []*snap.SideInfo{
			{RealName: "some-snap", SnapID: "some-snap-id", Revision: snap.R(1)},
		},
		Current:  snap.R(1),
		SnapType: "app",
	})

	updates, _, err := snapstate.UpdateMany(s.state, []string{"some-snap"}, 0)
	c.Assert(err, IsNil)
	c.Check(updates, HasLen, 1)
}

func (s *snapmgrTestSuite) TestUpdateAllDevMode(c *C) {
	s.state.Lock()
	defer s.state.Unlock()

	snapstate.Set(s.state, "some-snap", &snapstate.SnapState{
		Active: true,
		Flags:  snapstate.Flags{DevMode: true},
		Sequence: []*snap.SideInfo{
			{RealName: "some-snap", SnapID: "some-snap-id", Revision: snap.R(1)},
		},
		Current:  snap.R(1),
		SnapType: "app",
	})

	updates, _, err := snapstate.UpdateMany(s.state, nil, 0)
	c.Assert(err, IsNil)
	c.Check(updates, HasLen, 0)
}

func (s *snapmgrTestSuite) TestUpdateManyValidateRefreshes(c *C) {
	s.state.Lock()
	defer s.state.Unlock()

	snapstate.Set(s.state, "some-snap", &snapstate.SnapState{
		Active: true,
		Sequence: []*snap.SideInfo{
			{RealName: "some-snap", SnapID: "some-snap-id", Revision: snap.R(1)},
		},
		Current:  snap.R(1),
		SnapType: "app",
	})

	validateCalled := false
	validateRefreshes := func(st *state.State, refreshes []*snap.Info, userID int) ([]*snap.Info, error) {
		validateCalled = true
		c.Check(refreshes, HasLen, 1)
		c.Check(refreshes[0].SnapID, Equals, "some-snap-id")
		c.Check(refreshes[0].Revision, Equals, snap.R(11))
		return refreshes, nil
	}
	// hook it up
	snapstate.ValidateRefreshes = validateRefreshes

	updates, tts, err := snapstate.UpdateMany(s.state, nil, 0)
	c.Assert(err, IsNil)
	c.Assert(tts, HasLen, 1)
	c.Check(updates, DeepEquals, []string{"some-snap"})
	verifyInstallUpdateTasks(c, unlinkBefore|cleanupAfter, 0, tts[0], s.state)

	c.Check(validateCalled, Equals, true)
}

func (s *snapmgrTestSuite) TestUpdateManyValidateRefreshesUnhappy(c *C) {
	s.state.Lock()
	defer s.state.Unlock()

	snapstate.Set(s.state, "some-snap", &snapstate.SnapState{
		Active: true,
		Sequence: []*snap.SideInfo{
			{RealName: "some-snap", SnapID: "some-snap-id", Revision: snap.R(1)},
		},
		Current: snap.R(1),
	})

	validateErr := errors.New("refresh control error")
	validateRefreshes := func(st *state.State, refreshes []*snap.Info, userID int) ([]*snap.Info, error) {
		c.Check(refreshes, HasLen, 1)
		c.Check(refreshes[0].SnapID, Equals, "some-snap-id")
		c.Check(refreshes[0].Revision, Equals, snap.R(11))
		return nil, validateErr
	}
	// hook it up
	snapstate.ValidateRefreshes = validateRefreshes

	// refresh all => no error
	updates, tts, err := snapstate.UpdateMany(s.state, nil, 0)
	c.Assert(err, IsNil)
	c.Check(tts, HasLen, 0)
	c.Check(updates, HasLen, 0)

	// refresh some-snap => report error
	updates, tts, err = snapstate.UpdateMany(s.state, []string{"some-snap"}, 0)
	c.Assert(err, Equals, validateErr)
	c.Check(tts, HasLen, 0)
	c.Check(updates, HasLen, 0)

}

func (s *snapmgrTestSuite) TestRevertCreatesNoGCTasks(c *C) {
	s.state.Lock()
	defer s.state.Unlock()

	snapstate.Set(s.state, "some-snap", &snapstate.SnapState{
		Active:   true,
		SnapType: "app",
		Sequence: []*snap.SideInfo{
			{RealName: "some-snap", Revision: snap.R(1)},
			{RealName: "some-snap", Revision: snap.R(2)},
			{RealName: "some-snap", Revision: snap.R(3)},
			{RealName: "some-snap", Revision: snap.R(4)},
		},
		Current: snap.R(2),
	})

	ts, err := snapstate.RevertToRevision(s.state, "some-snap", snap.R(4), snapstate.Flags{})
	c.Assert(err, IsNil)

	// ensure that we do not run any form of garbage-collection
	c.Assert(s.state.TaskCount(), Equals, len(ts.Tasks()))
	c.Assert(taskKinds(ts.Tasks()), DeepEquals, []string{
		"prepare-snap",
		"stop-snap-services",
		"remove-aliases",
		"unlink-current-snap",
		"setup-profiles",
		"link-snap",
		"set-auto-aliases",
		"setup-aliases",
		"start-snap-services",
		"run-hook",
	})
}

func (s *snapmgrTestSuite) TestEnableTasks(c *C) {
	s.state.Lock()
	defer s.state.Unlock()

	snapstate.Set(s.state, "some-snap", &snapstate.SnapState{
		Sequence: []*snap.SideInfo{
			{RealName: "some-snap", Revision: snap.R(11)},
		},
		Current: snap.R(11),
		Active:  false,
	})

	ts, err := snapstate.Enable(s.state, "some-snap")
	c.Assert(err, IsNil)

	c.Assert(s.state.TaskCount(), Equals, len(ts.Tasks()))
	c.Assert(taskKinds(ts.Tasks()), DeepEquals, []string{
		"prepare-snap",
		"setup-profiles",
		"link-snap",
		"setup-aliases",
		"start-snap-services",
	})
}

func (s *snapmgrTestSuite) TestDisableTasks(c *C) {
	s.state.Lock()
	defer s.state.Unlock()

	snapstate.Set(s.state, "some-snap", &snapstate.SnapState{
		Sequence: []*snap.SideInfo{
			{RealName: "some-snap", Revision: snap.R(11)},
		},
		Current: snap.R(11),
		Active:  true,
	})

	ts, err := snapstate.Disable(s.state, "some-snap")
	c.Assert(err, IsNil)

	c.Assert(s.state.TaskCount(), Equals, len(ts.Tasks()))
	c.Assert(taskKinds(ts.Tasks()), DeepEquals, []string{
		"stop-snap-services",
		"remove-aliases",
		"unlink-snap",
		"remove-profiles",
	})
}

func (s *snapmgrTestSuite) TestEnableConflict(c *C) {
	s.state.Lock()
	defer s.state.Unlock()

	snapstate.Set(s.state, "some-snap", &snapstate.SnapState{
		Sequence: []*snap.SideInfo{
			{RealName: "some-snap", Revision: snap.R(11)},
		},
		Current: snap.R(11),
		Active:  false,
	})

	ts, err := snapstate.Enable(s.state, "some-snap")
	c.Assert(err, IsNil)
	// need a change to make the tasks visible
	s.state.NewChange("enable", "...").AddAll(ts)

	_, err = snapstate.Enable(s.state, "some-snap")
	c.Assert(err, ErrorMatches, `snap "some-snap" has changes in progress`)
}

func (s *snapmgrTestSuite) TestDisableConflict(c *C) {
	s.state.Lock()
	defer s.state.Unlock()

	snapstate.Set(s.state, "some-snap", &snapstate.SnapState{
		Sequence: []*snap.SideInfo{
			{RealName: "some-snap", Revision: snap.R(11)},
		},
		Current: snap.R(11),
		Active:  true,
	})

	ts, err := snapstate.Disable(s.state, "some-snap")
	c.Assert(err, IsNil)
	// need a change to make the tasks visible
	s.state.NewChange("install", "...").AddAll(ts)

	_, err = snapstate.Disable(s.state, "some-snap")
	c.Assert(err, ErrorMatches, `snap "some-snap" has changes in progress`)
}

func (s *snapmgrTestSuite) TestDoInstallChannelDefault(c *C) {
	s.state.Lock()
	defer s.state.Unlock()

	ts, err := snapstate.Install(s.state, "some-snap", "", snap.R(0), 0, snapstate.Flags{})
	c.Assert(err, IsNil)

	var snapsup snapstate.SnapSetup
	err = ts.Tasks()[0].Get("snap-setup", &snapsup)
	c.Assert(err, IsNil)

	c.Check(snapsup.Channel, Equals, "stable")
}

func (s *snapmgrTestSuite) TestInstallRevision(c *C) {
	s.state.Lock()
	defer s.state.Unlock()

	ts, err := snapstate.Install(s.state, "some-snap", "", snap.R(7), 0, snapstate.Flags{})
	c.Assert(err, IsNil)

	var snapsup snapstate.SnapSetup
	err = ts.Tasks()[0].Get("snap-setup", &snapsup)
	c.Assert(err, IsNil)

	c.Check(snapsup.Revision(), Equals, snap.R(7))
}

func (s *snapmgrTestSuite) TestInstallConflict(c *C) {
	s.state.Lock()
	defer s.state.Unlock()

	ts, err := snapstate.Install(s.state, "some-snap", "some-channel", snap.R(0), 0, snapstate.Flags{})
	c.Assert(err, IsNil)
	// need a change to make the tasks visible
	s.state.NewChange("install", "...").AddAll(ts)

	_, err = snapstate.Install(s.state, "some-snap", "some-channel", snap.R(0), 0, snapstate.Flags{})
	c.Assert(err, ErrorMatches, `snap "some-snap" has changes in progress`)
}

func (s *snapmgrTestSuite) TestInstallAliasConflict(c *C) {
	s.state.Lock()
	defer s.state.Unlock()

	snapstate.Set(s.state, "otherfoosnap", &snapstate.SnapState{
		Sequence: []*snap.SideInfo{
			{RealName: "otherfoosnap", Revision: snap.R(30)},
		},
		Current: snap.R(30),
		Active:  true,
		Aliases: map[string]*snapstate.AliasTarget{
			"foo.bar": {Manual: "bar"},
		},
	})

	_, err := snapstate.Install(s.state, "foo", "some-channel", snap.R(0), 0, snapstate.Flags{})
	c.Assert(err, ErrorMatches, `snap "foo" command namespace conflicts with alias "foo\.bar" for "otherfoosnap" snap`)
}

// A sneakyStore changes the state when called
type sneakyStore struct {
	*fakeStore
	state *state.State
}

func (s sneakyStore) SnapInfo(spec store.SnapSpec, user *auth.UserState) (*snap.Info, error) {
	s.state.Lock()
	snapstate.Set(s.state, "some-snap", &snapstate.SnapState{
		Active:   true,
		Channel:  "edge",
		Sequence: []*snap.SideInfo{{RealName: "some-snap", SnapID: "some-snap-id", Revision: snap.R(1)}},
		Current:  snap.R(1),
	})
	s.state.Unlock()
	return s.fakeStore.SnapInfo(spec, user)
}

func (s *snapmgrTestSuite) TestInstallStateConflict(c *C) {

	s.state.Lock()
	defer s.state.Unlock()

	snapstate.ReplaceStore(s.state, sneakyStore{fakeStore: s.fakeStore, state: s.state})

	_, err := snapstate.Install(s.state, "some-snap", "some-channel", snap.R(0), 0, snapstate.Flags{})
	c.Assert(err, ErrorMatches, `snap "some-snap" state changed during install preparations`)
}

func (s *snapmgrTestSuite) TestInstallPathConflict(c *C) {
	s.state.Lock()
	defer s.state.Unlock()

	ts, err := snapstate.Install(s.state, "some-snap", "some-channel", snap.R(0), 0, snapstate.Flags{})
	c.Assert(err, IsNil)
	// need a change to make the tasks visible
	s.state.NewChange("install", "...").AddAll(ts)

	mockSnap := makeTestSnap(c, "name: some-snap\nversion: 1.0")
	_, err = snapstate.InstallPath(s.state, &snap.SideInfo{RealName: "some-snap"}, mockSnap, "", snapstate.Flags{})
	c.Assert(err, ErrorMatches, `snap "some-snap" has changes in progress`)
}

func (s *snapmgrTestSuite) TestInstallPathMissingName(c *C) {
	s.state.Lock()
	defer s.state.Unlock()

	mockSnap := makeTestSnap(c, "name: some-snap\nversion: 1.0")
	_, err := snapstate.InstallPath(s.state, &snap.SideInfo{}, mockSnap, "", snapstate.Flags{})
	c.Assert(err, ErrorMatches, fmt.Sprintf(`internal error: snap name to install %q not provided`, mockSnap))
}

func (s *snapmgrTestSuite) TestInstallPathSnapIDRevisionUnset(c *C) {
	s.state.Lock()
	defer s.state.Unlock()

	mockSnap := makeTestSnap(c, "name: some-snap\nversion: 1.0")
	_, err := snapstate.InstallPath(s.state, &snap.SideInfo{RealName: "some-snap", SnapID: "snapididid"}, mockSnap, "", snapstate.Flags{})
	c.Assert(err, ErrorMatches, fmt.Sprintf(`internal error: snap id set to install %q but revision is unset`, mockSnap))
}

func (s *snapmgrTestSuite) TestUpdateTasksPropagatesErrors(c *C) {
	s.state.Lock()
	defer s.state.Unlock()

	snapstate.Set(s.state, "some-snap", &snapstate.SnapState{
		Active:   true,
		Channel:  "edge",
		Sequence: []*snap.SideInfo{{RealName: "some-snap", SnapID: "fakestore-please-error-on-refresh", Revision: snap.R(7)}},
		Current:  snap.R(7),
	})

	_, err := snapstate.Update(s.state, "some-snap", "some-channel", snap.R(0), s.user.ID, snapstate.Flags{})
	c.Assert(err, ErrorMatches, `failing as requested`)
}

func (s *snapmgrTestSuite) TestUpdateTasks(c *C) {
	s.state.Lock()
	defer s.state.Unlock()

	snapstate.Set(s.state, "some-snap", &snapstate.SnapState{
		Active:   true,
		Channel:  "edge",
		Sequence: []*snap.SideInfo{{RealName: "some-snap", SnapID: "some-snap-id", Revision: snap.R(7)}},
		Current:  snap.R(7),
		SnapType: "app",
	})

	validateCalled := false
	happyValidateRefreshes := func(st *state.State, refreshes []*snap.Info, userID int) ([]*snap.Info, error) {
		validateCalled = true
		return refreshes, nil
	}
	// hook it up
	snapstate.ValidateRefreshes = happyValidateRefreshes

	ts, err := snapstate.Update(s.state, "some-snap", "some-channel", snap.R(0), s.user.ID, snapstate.Flags{})
	c.Assert(err, IsNil)
	verifyInstallUpdateTasks(c, unlinkBefore|cleanupAfter, 0, ts, s.state)
	c.Assert(s.state.TaskCount(), Equals, len(ts.Tasks()))

	c.Check(validateCalled, Equals, true)

	var snapsup snapstate.SnapSetup
	err = ts.Tasks()[0].Get("snap-setup", &snapsup)
	c.Assert(err, IsNil)

	c.Check(snapsup.Channel, Equals, "some-channel")
}

func (s *snapmgrTestSuite) TestUpdateTasksCoreSetsIgnoreOnConfigure(c *C) {
	s.state.Lock()
	defer s.state.Unlock()

	snapstate.Set(s.state, "core", &snapstate.SnapState{
		Active:   true,
		Channel:  "edge",
		Sequence: []*snap.SideInfo{{RealName: "core", SnapID: "core-snap-id", Revision: snap.R(7)}},
		Current:  snap.R(7),
		SnapType: "os",
	})

	oldConfigure := snapstate.Configure
	defer func() { snapstate.Configure = oldConfigure }()

	var configureFlags int
	snapstate.Configure = func(st *state.State, snapName string, patch map[string]interface{}, flags int) *state.TaskSet {
		configureFlags = flags
		return state.NewTaskSet()
	}

	_, err := snapstate.Update(s.state, "core", "some-channel", snap.R(0), s.user.ID, snapstate.Flags{})
	c.Assert(err, IsNil)

	// ensure the core snap sets the "ignore-hook-error" flag
	c.Check(configureFlags&snapstate.IgnoreHookError, Equals, 1)
}

func (s *snapmgrTestSuite) TestUpdateDevModeConfinementFiltering(c *C) {
	if !dirs.SupportsClassicConfinement() {
		return
	}

	s.state.Lock()
	defer s.state.Unlock()

	snapstate.Set(s.state, "some-snap", &snapstate.SnapState{
		Active:   true,
		Channel:  "channel-for-devmode",
		Sequence: []*snap.SideInfo{{RealName: "some-snap", SnapID: "some-snap-id", Revision: snap.R(7)}},
		Current:  snap.R(7),
		SnapType: "app",
	})

	// updated snap is devmode, refresh without --devmode, do nothing
	// TODO: better error message here
	_, err := snapstate.Update(s.state, "some-snap", "", snap.R(0), s.user.ID, snapstate.Flags{})
	c.Assert(err, ErrorMatches, `.* requires devmode or confinement override`)

	// updated snap is devmode, refresh with --devmode
	_, err = snapstate.Update(s.state, "some-snap", "", snap.R(0), s.user.ID, snapstate.Flags{DevMode: true})
	c.Assert(err, IsNil)
}

func (s *snapmgrTestSuite) TestUpdateClassicConfinementFiltering(c *C) {
	if !dirs.SupportsClassicConfinement() {
		return
	}

	s.state.Lock()
	defer s.state.Unlock()

	snapstate.Set(s.state, "some-snap", &snapstate.SnapState{
		Active:   true,
		Channel:  "channel-for-classic",
		Sequence: []*snap.SideInfo{{RealName: "some-snap", SnapID: "some-snap-id", Revision: snap.R(7)}},
		Current:  snap.R(7),
		SnapType: "app",
	})

	// updated snap is classic, refresh without --classic, do nothing
	// TODO: better error message here
	_, err := snapstate.Update(s.state, "some-snap", "", snap.R(0), s.user.ID, snapstate.Flags{})
	c.Assert(err, ErrorMatches, `.* requires classic confinement`)

	// updated snap is classic, refresh with --classic
	ts, err := snapstate.Update(s.state, "some-snap", "", snap.R(0), s.user.ID, snapstate.Flags{Classic: true})
	c.Assert(err, IsNil)

	chg := s.state.NewChange("refresh", "refresh snap")
	chg.AddAll(ts)

	s.state.Unlock()
	defer s.snapmgr.Stop()
	s.settle()
	s.state.Lock()

	// verify snap is in classic
	var snapst snapstate.SnapState
	err = snapstate.Get(s.state, "some-snap", &snapst)
	c.Assert(err, IsNil)
	c.Check(snapst.Classic, Equals, true)
}

func (s *snapmgrTestSuite) TestUpdateClassicFromClassic(c *C) {
	if !dirs.SupportsClassicConfinement() {
		return
	}

	s.state.Lock()
	defer s.state.Unlock()

	snapstate.Set(s.state, "some-snap", &snapstate.SnapState{
		Active:   true,
		Channel:  "channel-for-classic",
		Sequence: []*snap.SideInfo{{RealName: "some-snap", SnapID: "some-snap-id", Revision: snap.R(7)}},
		Current:  snap.R(7),
		SnapType: "app",
		Flags:    snapstate.Flags{Classic: true},
	})

	// snap installed with --classic, update needs classic, refresh with --classic works
	ts, err := snapstate.Update(s.state, "some-snap", "", snap.R(0), s.user.ID, snapstate.Flags{Classic: true})
	c.Assert(err, IsNil)
	c.Assert(ts.Tasks(), Not(HasLen), 0)
	snapsup, err := snapstate.TaskSnapSetup(ts.Tasks()[0])
	c.Assert(err, IsNil)
	c.Check(snapsup.Flags.Classic, Equals, true)

	// devmode overrides the snapsetup classic flag
	ts, err = snapstate.Update(s.state, "some-snap", "", snap.R(0), s.user.ID, snapstate.Flags{DevMode: true})
	c.Assert(err, IsNil)
	c.Assert(ts.Tasks(), Not(HasLen), 0)
	snapsup, err = snapstate.TaskSnapSetup(ts.Tasks()[0])
	c.Assert(err, IsNil)
	c.Check(snapsup.Flags.Classic, Equals, false)

	// jailmode overrides it too (you need to provide both)
	ts, err = snapstate.Update(s.state, "some-snap", "", snap.R(0), s.user.ID, snapstate.Flags{JailMode: true})
	c.Assert(err, IsNil)
	c.Assert(ts.Tasks(), Not(HasLen), 0)
	snapsup, err = snapstate.TaskSnapSetup(ts.Tasks()[0])
	c.Assert(err, IsNil)
	c.Check(snapsup.Flags.Classic, Equals, false)

	// jailmode and classic together gets you both
	ts, err = snapstate.Update(s.state, "some-snap", "", snap.R(0), s.user.ID, snapstate.Flags{JailMode: true, Classic: true})
	c.Assert(err, IsNil)
	c.Assert(ts.Tasks(), Not(HasLen), 0)
	snapsup, err = snapstate.TaskSnapSetup(ts.Tasks()[0])
	c.Assert(err, IsNil)
	c.Check(snapsup.Flags.Classic, Equals, true)

	// snap installed with --classic, update needs classic, refresh without --classic works
	ts, err = snapstate.Update(s.state, "some-snap", "", snap.R(0), s.user.ID, snapstate.Flags{})
	c.Assert(err, IsNil)
	c.Assert(ts.Tasks(), Not(HasLen), 0)
	snapsup, err = snapstate.TaskSnapSetup(ts.Tasks()[0])
	c.Assert(err, IsNil)
	c.Check(snapsup.Flags.Classic, Equals, true)

	chg := s.state.NewChange("refresh", "refresh snap")
	chg.AddAll(ts)

	s.state.Unlock()
	defer s.snapmgr.Stop()
	s.settle()
	s.state.Lock()

	// verify snap is in classic
	var snapst snapstate.SnapState
	err = snapstate.Get(s.state, "some-snap", &snapst)
	c.Assert(err, IsNil)
	c.Check(snapst.Classic, Equals, true)
}

func (s *snapmgrTestSuite) TestUpdateStrictFromClassic(c *C) {
	if !dirs.SupportsClassicConfinement() {
		return
	}

	s.state.Lock()
	defer s.state.Unlock()

	snapstate.Set(s.state, "some-snap", &snapstate.SnapState{
		Active:   true,
		Channel:  "channel",
		Sequence: []*snap.SideInfo{{RealName: "some-snap", SnapID: "some-snap-id", Revision: snap.R(7)}},
		Current:  snap.R(7),
		SnapType: "app",
		Flags:    snapstate.Flags{Classic: true},
	})

	// snap installed with --classic, update does not need classic, refresh works without --classic
	_, err := snapstate.Update(s.state, "some-snap", "", snap.R(0), s.user.ID, snapstate.Flags{})
	c.Assert(err, IsNil)

	// snap installed with --classic, update does not need classic, refresh works with --classic
	_, err = snapstate.Update(s.state, "some-snap", "", snap.R(0), s.user.ID, snapstate.Flags{Classic: true})
	c.Assert(err, IsNil)
}

func (s *snapmgrTestSuite) TestUpdateChannelFallback(c *C) {
	s.state.Lock()
	defer s.state.Unlock()

	snapstate.Set(s.state, "some-snap", &snapstate.SnapState{
		Active:   true,
		Channel:  "edge",
		Sequence: []*snap.SideInfo{{RealName: "some-snap", SnapID: "some-snap-id", Revision: snap.R(7)}},
		Current:  snap.R(7),
		SnapType: "app",
	})

	ts, err := snapstate.Update(s.state, "some-snap", "", snap.R(0), s.user.ID, snapstate.Flags{})
	c.Assert(err, IsNil)

	var snapsup snapstate.SnapSetup
	err = ts.Tasks()[0].Get("snap-setup", &snapsup)
	c.Assert(err, IsNil)

	c.Check(snapsup.Channel, Equals, "edge")
}

func (s *snapmgrTestSuite) TestUpdateConflict(c *C) {
	s.state.Lock()
	defer s.state.Unlock()

	snapstate.Set(s.state, "some-snap", &snapstate.SnapState{
		Active:   true,
		Sequence: []*snap.SideInfo{{RealName: "some-snap", SnapID: "some-snap-id", Revision: snap.R(7)}},
		Current:  snap.R(7),
		SnapType: "app",
	})

	ts, err := snapstate.Update(s.state, "some-snap", "some-channel", snap.R(0), s.user.ID, snapstate.Flags{})
	c.Assert(err, IsNil)
	// need a change to make the tasks visible
	s.state.NewChange("refresh", "...").AddAll(ts)

	_, err = snapstate.Update(s.state, "some-snap", "some-channel", snap.R(0), s.user.ID, snapstate.Flags{})
	c.Assert(err, ErrorMatches, `snap "some-snap" has changes in progress`)
}

func (s *snapmgrTestSuite) testChangeConflict(c *C, kind string) {
	s.state.Lock()
	defer s.state.Unlock()

	snapstate.Set(s.state, "producer", &snapstate.SnapState{
		Active:   true,
		Sequence: []*snap.SideInfo{{RealName: "producer", SnapID: "producer-id", Revision: snap.R(1)}},
		Current:  snap.R(1),
		SnapType: "app",
	})
	snapstate.Set(s.state, "consumer", &snapstate.SnapState{
		Active:   true,
		Sequence: []*snap.SideInfo{{RealName: "consumer", SnapID: "consumer-id", Revision: snap.R(1)}},
		Current:  snap.R(1),
		SnapType: "app",
	})

	chg := s.state.NewChange("another change", "...")
	t := s.state.NewTask(kind, "...")
	t.Set("slot", interfaces.SlotRef{Snap: "producer", Name: "slot"})
	t.Set("plug", interfaces.PlugRef{Snap: "consumer", Name: "plug"})
	chg.AddTask(t)

	_, err := snapstate.Update(s.state, "producer", "some-channel", snap.R(2), s.user.ID, snapstate.Flags{})
	c.Assert(err, ErrorMatches, `snap "producer" has changes in progress`)

	_, err = snapstate.Update(s.state, "consumer", "some-channel", snap.R(2), s.user.ID, snapstate.Flags{})
	c.Assert(err, ErrorMatches, `snap "consumer" has changes in progress`)
}

func (s *snapmgrTestSuite) TestUpdateConflictWithConnect(c *C) {
	s.testChangeConflict(c, "connect")
}

func (s *snapmgrTestSuite) TestUpdateConflictWithDisconnect(c *C) {
	s.testChangeConflict(c, "disconnect")
}

func (s *snapmgrTestSuite) TestRemoveTasks(c *C) {
	s.state.Lock()
	defer s.state.Unlock()

	snapstate.Set(s.state, "foo", &snapstate.SnapState{
		Active: true,
		Sequence: []*snap.SideInfo{
			{RealName: "foo", Revision: snap.R(11)},
		},
		Current: snap.R(11),
	})

	ts, err := snapstate.Remove(s.state, "foo", snap.R(0))
	c.Assert(err, IsNil)

	c.Assert(s.state.TaskCount(), Equals, len(ts.Tasks()))
	verifyRemoveTasks(c, ts)
}

func (s *snapmgrTestSuite) TestRemoveConflict(c *C) {
	s.state.Lock()
	defer s.state.Unlock()

	snapstate.Set(s.state, "some-snap", &snapstate.SnapState{
		Active:   true,
		Sequence: []*snap.SideInfo{{RealName: "some-snap", Revision: snap.R(11)}},
		Current:  snap.R(11),
	})

	ts, err := snapstate.Remove(s.state, "some-snap", snap.R(0))
	c.Assert(err, IsNil)
	// need a change to make the tasks visible
	s.state.NewChange("remove", "...").AddAll(ts)

	_, err = snapstate.Remove(s.state, "some-snap", snap.R(0))
	c.Assert(err, ErrorMatches, `snap "some-snap" has changes in progress`)
}

func (s *snapmgrTestSuite) TestInstallRunThrough(c *C) {
	s.state.Lock()
	defer s.state.Unlock()

	chg := s.state.NewChange("install", "install a snap")
	ts, err := snapstate.Install(s.state, "some-snap", "some-channel", snap.R(42), s.user.ID, snapstate.Flags{})
	c.Assert(err, IsNil)
	chg.AddAll(ts)

	s.state.Unlock()
	defer s.snapmgr.Stop()
	s.settle()
	s.state.Lock()

	// ensure all our tasks ran
	c.Assert(chg.Err(), IsNil)
	c.Assert(chg.IsReady(), Equals, true)
	c.Check(s.fakeStore.downloads, DeepEquals, []fakeDownload{{
		macaroon: s.user.StoreMacaroon,
		name:     "some-snap",
	}})
	expected := fakeOps{
		{
			op:    "storesvc-snap",
			name:  "some-snap",
			revno: snap.R(42),
		},
		{
			op:   "storesvc-download",
			name: "some-snap",
		},
		{
			op:    "validate-snap:Doing",
			name:  "some-snap",
			revno: snap.R(42),
		},
		{
			op:  "current",
			old: "<no-current>",
		},
		{
			op:   "open-snap-file",
			name: "/var/lib/snapd/snaps/some-snap_42.snap",
			sinfo: snap.SideInfo{
				RealName: "some-snap",
				Channel:  "some-channel",
				SnapID:   "snapIDsnapidsnapidsnapidsnapidsn",
				Revision: snap.R(42),
			},
		},
		{
			op:    "setup-snap",
			name:  "/var/lib/snapd/snaps/some-snap_42.snap",
			revno: snap.R(42),
		},
		{
			op:   "copy-data",
			name: filepath.Join(dirs.StripRootDir(dirs.SnapMountDir), "some-snap/42"),
			old:  "<no-old>",
		},
		{
			op:    "setup-profiles:Doing",
			name:  "some-snap",
			revno: snap.R(42),
		},
		{
			op: "candidate",
			sinfo: snap.SideInfo{
				RealName: "some-snap",
				Channel:  "some-channel",
				SnapID:   "snapIDsnapidsnapidsnapidsnapidsn",
				Revision: snap.R(42),
			},
		},
		{
			op:   "link-snap",
			name: filepath.Join(dirs.StripRootDir(dirs.SnapMountDir), "some-snap/42"),
		},
		{
			op: "update-aliases",
		},
		{
<<<<<<< HEAD
			op:   "start-snap-services",
			name: filepath.Join(dirs.StripRootDir(dirs.SnapMountDir), "some-snap/42"),
		},
		{
=======
>>>>>>> 45438619
			op:    "cleanup-trash",
			name:  "some-snap",
			revno: snap.R(42),
		},
	}
	// start with an easier-to-read error if this fails:
	c.Assert(s.fakeBackend.ops.Ops(), DeepEquals, expected.Ops())
	c.Assert(s.fakeBackend.ops, DeepEquals, expected)

	// check progress
	ta := ts.Tasks()
	task := ta[0]
	_, cur, total := task.Progress()
	c.Assert(cur, Equals, s.fakeStore.fakeCurrentProgress)
	c.Assert(total, Equals, s.fakeStore.fakeTotalProgress)
	c.Check(task.Summary(), Equals, `Download snap "some-snap" (42) from channel "some-channel"`)

	// check link/start snap summary
	linkTask := ta[len(ta)-5]
	c.Check(linkTask.Summary(), Equals, `Make snap "some-snap" (42) available to the system`)
	startTask := ta[len(ta)-2]
	c.Check(startTask.Summary(), Equals, `Start snap "some-snap" (42) services`)

	// verify snap-setup in the task state
	var snapsup snapstate.SnapSetup
	err = task.Get("snap-setup", &snapsup)
	c.Assert(err, IsNil)
	c.Assert(snapsup, DeepEquals, snapstate.SnapSetup{
		Channel:  "some-channel",
		UserID:   s.user.ID,
		SnapPath: "/var/lib/snapd/snaps/some-snap_42.snap",
		DownloadInfo: &snap.DownloadInfo{
			DownloadURL: "https://some-server.com/some/path.snap",
		},
		SideInfo: snapsup.SideInfo,
	})
	c.Assert(snapsup.SideInfo, DeepEquals, &snap.SideInfo{
		RealName: "some-snap",
		Revision: snap.R(42),
		Channel:  "some-channel",
		SnapID:   "snapIDsnapidsnapidsnapidsnapidsn",
	})

	// verify snaps in the system state
	var snaps map[string]*snapstate.SnapState
	err = s.state.Get("snaps", &snaps)
	c.Assert(err, IsNil)

	snapst := snaps["some-snap"]
	c.Assert(snapst.Active, Equals, true)
	c.Assert(snapst.Channel, Equals, "some-channel")
	c.Assert(snapst.Sequence[0], DeepEquals, &snap.SideInfo{
		RealName: "some-snap",
		Channel:  "some-channel",
		SnapID:   "snapIDsnapidsnapidsnapidsnapidsn",
		Revision: snap.R(42),
	})
	c.Assert(snapst.Required, Equals, false)
}

func (s *snapmgrTestSuite) TestUpdateRunThrough(c *C) {
	// use services-snap here to make sure services would be stopped/started appropriately
	si := snap.SideInfo{
		RealName: "services-snap",
		Revision: snap.R(7),
		SnapID:   "services-snap-id",
	}

	s.state.Lock()
	defer s.state.Unlock()

	snapstate.Set(s.state, "services-snap", &snapstate.SnapState{
		Active:   true,
		Sequence: []*snap.SideInfo{&si},
		Current:  si.Revision,
		SnapType: "app",
	})

	chg := s.state.NewChange("refresh", "refresh a snap")
	ts, err := snapstate.Update(s.state, "services-snap", "some-channel", snap.R(0), s.user.ID, snapstate.Flags{})
	c.Assert(err, IsNil)
	chg.AddAll(ts)

	s.state.Unlock()
	defer s.snapmgr.Stop()
	s.settle()
	s.state.Lock()

	expected := fakeOps{
		{
			op: "storesvc-list-refresh",
			cand: store.RefreshCandidate{
				Channel:  "some-channel",
				SnapID:   "services-snap-id",
				Revision: snap.R(7),
				Epoch:    "0",
			},
			revno: snap.R(11),
		},
		{
			op:   "storesvc-download",
			name: "services-snap",
		},
		{
			op:    "validate-snap:Doing",
			name:  "services-snap",
			revno: snap.R(11),
		},
		{
			op:  "current",
<<<<<<< HEAD
			old: filepath.Join(dirs.StripRootDir(dirs.SnapMountDir), "some-snap/7"),
=======
			old: "/snap/services-snap/7",
>>>>>>> 45438619
		},
		{
			op:   "open-snap-file",
			name: "/var/lib/snapd/snaps/services-snap_11.snap",
			sinfo: snap.SideInfo{
				RealName: "services-snap",
				SnapID:   "services-snap-id",
				Channel:  "some-channel",
				Revision: snap.R(11),
			},
		},
		{
			op:    "setup-snap",
			name:  "/var/lib/snapd/snaps/services-snap_11.snap",
			revno: snap.R(11),
		},
		{
			op:   "stop-snap-services",
<<<<<<< HEAD
			name: filepath.Join(dirs.StripRootDir(dirs.SnapMountDir), "some-snap/7"),
=======
			name: "/snap/services-snap/7",
>>>>>>> 45438619
		},
		{
			op:   "remove-snap-aliases",
			name: "services-snap",
		},
		{
			op:   "unlink-snap",
<<<<<<< HEAD
			name: filepath.Join(dirs.StripRootDir(dirs.SnapMountDir), "some-snap/7"),
		},
		{
			op:   "copy-data",
			name: filepath.Join(dirs.StripRootDir(dirs.SnapMountDir), "some-snap/11"),
			old:  filepath.Join(dirs.StripRootDir(dirs.SnapMountDir), "some-snap/7"),
=======
			name: "/snap/services-snap/7",
		},
		{
			op:   "copy-data",
			name: "/snap/services-snap/11",
			old:  "/snap/services-snap/7",
>>>>>>> 45438619
		},
		{
			op:    "setup-profiles:Doing",
			name:  "services-snap",
			revno: snap.R(11),
		},
		{
			op: "candidate",
			sinfo: snap.SideInfo{
				RealName: "services-snap",
				SnapID:   "services-snap-id",
				Channel:  "some-channel",
				Revision: snap.R(11),
			},
		},
		{
			op:   "link-snap",
<<<<<<< HEAD
			name: filepath.Join(dirs.StripRootDir(dirs.SnapMountDir), "some-snap/11"),
=======
			name: "/snap/services-snap/11",
>>>>>>> 45438619
		},
		{
			op: "update-aliases",
		},
		{
			op:   "start-snap-services",
<<<<<<< HEAD
			name: filepath.Join(dirs.StripRootDir(dirs.SnapMountDir), "some-snap/11"),
=======
			name: "/snap/services-snap/11",
>>>>>>> 45438619
		},
		{
			op:    "cleanup-trash",
			name:  "services-snap",
			revno: snap.R(11),
		},
	}

	// ensure all our tasks ran
	c.Check(s.fakeStore.downloads, DeepEquals, []fakeDownload{{
		macaroon: s.user.StoreMacaroon,
		name:     "services-snap",
	}})
	// start with an easier-to-read error if this fails:
	c.Assert(s.fakeBackend.ops.Ops(), DeepEquals, expected.Ops())
	c.Assert(s.fakeBackend.ops, DeepEquals, expected)

	// check progress
	task := ts.Tasks()[0]
	_, cur, total := task.Progress()
	c.Assert(cur, Equals, s.fakeStore.fakeCurrentProgress)
	c.Assert(total, Equals, s.fakeStore.fakeTotalProgress)

	// verify snapSetup info
	var snapsup snapstate.SnapSetup
	err = task.Get("snap-setup", &snapsup)
	c.Assert(err, IsNil)
	c.Assert(snapsup, DeepEquals, snapstate.SnapSetup{
		Channel: "some-channel",
		UserID:  s.user.ID,

		SnapPath: "/var/lib/snapd/snaps/services-snap_11.snap",
		DownloadInfo: &snap.DownloadInfo{
			DownloadURL: "https://some-server.com/some/path.snap",
		},
		SideInfo: snapsup.SideInfo,
	})
	c.Assert(snapsup.SideInfo, DeepEquals, &snap.SideInfo{
		RealName: "services-snap",
		Revision: snap.R(11),
		Channel:  "some-channel",
		SnapID:   "services-snap-id",
	})

	// verify snaps in the system state
	var snapst snapstate.SnapState
	err = snapstate.Get(s.state, "services-snap", &snapst)
	c.Assert(err, IsNil)

	c.Assert(snapst.Active, Equals, true)
	c.Assert(snapst.Sequence, HasLen, 2)
	c.Assert(snapst.Sequence[0], DeepEquals, &snap.SideInfo{
		RealName: "services-snap",
		SnapID:   "services-snap-id",
		Channel:  "",
		Revision: snap.R(7),
	})
	c.Assert(snapst.Sequence[1], DeepEquals, &snap.SideInfo{
		RealName: "services-snap",
		Channel:  "some-channel",
		SnapID:   "services-snap-id",
		Revision: snap.R(11),
	})
}

func (s *snapmgrTestSuite) TestUpdateUndoRunThrough(c *C) {
	si := snap.SideInfo{
		RealName: "some-snap",
		SnapID:   "some-snap-id",
		Revision: snap.R(7),
	}

	s.state.Lock()
	defer s.state.Unlock()

	snapstate.Set(s.state, "some-snap", &snapstate.SnapState{
		Active:   true,
		Sequence: []*snap.SideInfo{&si},
		Current:  si.Revision,
		SnapType: "app",
	})

	chg := s.state.NewChange("install", "install a snap")
	ts, err := snapstate.Update(s.state, "some-snap", "some-channel", snap.R(0), s.user.ID, snapstate.Flags{})
	c.Assert(err, IsNil)
	chg.AddAll(ts)

	s.fakeBackend.linkSnapFailTrigger = filepath.Join(dirs.StripRootDir(dirs.SnapMountDir), "/some-snap/11")

	s.state.Unlock()
	defer s.snapmgr.Stop()
	s.settle()
	s.state.Lock()

	expected := fakeOps{
		{
			op: "storesvc-list-refresh",
			cand: store.RefreshCandidate{
				Channel:  "some-channel",
				SnapID:   "some-snap-id",
				Revision: snap.R(7),
				Epoch:    "",
			},
			revno: snap.R(11),
		},
		{
			op:   "storesvc-download",
			name: "some-snap",
		},
		{
			op:    "validate-snap:Doing",
			name:  "some-snap",
			revno: snap.R(11),
		},
		{
			op:  "current",
			old: filepath.Join(dirs.StripRootDir(dirs.SnapMountDir), "some-snap/7"),
		},
		{
			op:   "open-snap-file",
			name: "/var/lib/snapd/snaps/some-snap_11.snap",
			sinfo: snap.SideInfo{
				RealName: "some-snap",
				SnapID:   "some-snap-id",
				Channel:  "some-channel",
				Revision: snap.R(11),
			},
		},
		{
			op:    "setup-snap",
			name:  "/var/lib/snapd/snaps/some-snap_11.snap",
			revno: snap.R(11),
		},
		{
<<<<<<< HEAD
			op:   "stop-snap-services",
			name: filepath.Join(dirs.StripRootDir(dirs.SnapMountDir), "some-snap/7"),
		},
		{
=======
>>>>>>> 45438619
			op:   "remove-snap-aliases",
			name: "some-snap",
		},
		{
			op:   "unlink-snap",
			name: filepath.Join(dirs.StripRootDir(dirs.SnapMountDir), "some-snap/7"),
		},
		{
			op:   "copy-data",
			name: filepath.Join(dirs.StripRootDir(dirs.SnapMountDir), "some-snap/11"),
			old:  filepath.Join(dirs.StripRootDir(dirs.SnapMountDir), "some-snap/7"),
		},
		{
			op:    "setup-profiles:Doing",
			name:  "some-snap",
			revno: snap.R(11),
		},
		{
			op: "candidate",
			sinfo: snap.SideInfo{
				RealName: "some-snap",
				SnapID:   "some-snap-id",
				Channel:  "some-channel",
				Revision: snap.R(11),
			},
		},
		{
			op:   "link-snap.failed",
			name: filepath.Join(dirs.StripRootDir(dirs.SnapMountDir), "some-snap/11"),
		},
		{
			op:   "unlink-snap",
			name: filepath.Join(dirs.StripRootDir(dirs.SnapMountDir), "some-snap/11"),
		},
		{
			op:    "setup-profiles:Undoing",
			name:  "some-snap",
			revno: snap.R(11),
		},
		{
			op:   "undo-copy-snap-data",
			name: filepath.Join(dirs.StripRootDir(dirs.SnapMountDir), "some-snap/11"),
			old:  filepath.Join(dirs.StripRootDir(dirs.SnapMountDir), "some-snap/7"),
		},
		{
			op:   "link-snap",
			name: filepath.Join(dirs.StripRootDir(dirs.SnapMountDir), "some-snap/7"),
		},
		{
			op: "update-aliases",
		},
		{
<<<<<<< HEAD
			op:   "start-snap-services",
			name: filepath.Join(dirs.StripRootDir(dirs.SnapMountDir), "some-snap/7"),
		},
		{
=======
>>>>>>> 45438619
			op:    "undo-setup-snap",
			name:  filepath.Join(dirs.StripRootDir(dirs.SnapMountDir), "some-snap/11"),
			stype: "app",
		},
	}

	// ensure all our tasks ran
	c.Check(s.fakeStore.downloads, DeepEquals, []fakeDownload{{
		macaroon: s.user.StoreMacaroon,
		name:     "some-snap",
	}})
	// start with an easier-to-read error if this fails:
	c.Assert(s.fakeBackend.ops.Ops(), DeepEquals, expected.Ops())
	c.Assert(s.fakeBackend.ops, DeepEquals, expected)

	// verify snaps in the system state
	var snapst snapstate.SnapState
	err = snapstate.Get(s.state, "some-snap", &snapst)
	c.Assert(err, IsNil)

	c.Assert(snapst.Active, Equals, true)
	c.Assert(snapst.Sequence, HasLen, 1)
	c.Assert(snapst.Sequence[0], DeepEquals, &snap.SideInfo{
		RealName: "some-snap",
		SnapID:   "some-snap-id",
		Channel:  "",
		Revision: snap.R(7),
	})
}

func (s *snapmgrTestSuite) TestUpdateTotalUndoRunThrough(c *C) {
	si := snap.SideInfo{
		RealName: "some-snap",
		SnapID:   "some-snap-id",
		Revision: snap.R(7),
	}

	s.state.Lock()
	defer s.state.Unlock()

	snapstate.Set(s.state, "some-snap", &snapstate.SnapState{
		Active:   true,
		Sequence: []*snap.SideInfo{&si},
		Channel:  "stable",
		Current:  si.Revision,
		SnapType: "app",
	})

	chg := s.state.NewChange("install", "install a snap")
	ts, err := snapstate.Update(s.state, "some-snap", "some-channel", snap.R(0), s.user.ID, snapstate.Flags{})
	c.Assert(err, IsNil)
	chg.AddAll(ts)

	tasks := ts.Tasks()
	last := tasks[len(tasks)-1]
	// sanity
	c.Assert(last.Lanes(), HasLen, 1)

	terr := s.state.NewTask("error-trigger", "provoking total undo")
	terr.WaitFor(last)
	terr.JoinLane(last.Lanes()[0])
	chg.AddTask(terr)

	s.state.Unlock()
	defer s.snapmgr.Stop()
	s.settle()
	s.state.Lock()

	expected := fakeOps{
		{
			op: "storesvc-list-refresh",
			cand: store.RefreshCandidate{
				Channel:  "some-channel",
				SnapID:   "some-snap-id",
				Revision: snap.R(7),
				Epoch:    "",
			},
			revno: snap.R(11),
		},
		{
			op:   "storesvc-download",
			name: "some-snap",
		},
		{
			op:    "validate-snap:Doing",
			name:  "some-snap",
			revno: snap.R(11),
		},
		{
			op:  "current",
			old: filepath.Join(dirs.StripRootDir(dirs.SnapMountDir), "some-snap/7"),
		},
		{
			op:   "open-snap-file",
			name: "/var/lib/snapd/snaps/some-snap_11.snap",
			sinfo: snap.SideInfo{
				RealName: "some-snap",
				SnapID:   "some-snap-id",
				Channel:  "some-channel",
				Revision: snap.R(11),
			},
		},
		{
			op:    "setup-snap",
			name:  "/var/lib/snapd/snaps/some-snap_11.snap",
			revno: snap.R(11),
		},
		{
<<<<<<< HEAD
			op:   "stop-snap-services",
			name: filepath.Join(dirs.StripRootDir(dirs.SnapMountDir), "some-snap/7"),
		},
		{
=======
>>>>>>> 45438619
			op:   "remove-snap-aliases",
			name: "some-snap",
		},
		{
			op:   "unlink-snap",
			name: filepath.Join(dirs.StripRootDir(dirs.SnapMountDir), "some-snap/7"),
		},
		{
			op:   "copy-data",
			name: filepath.Join(dirs.StripRootDir(dirs.SnapMountDir), "some-snap/11"),
			old:  filepath.Join(dirs.StripRootDir(dirs.SnapMountDir), "some-snap/7"),
		},
		{
			op:    "setup-profiles:Doing",
			name:  "some-snap",
			revno: snap.R(11),
		},
		{
			op: "candidate",
			sinfo: snap.SideInfo{
				RealName: "some-snap",
				SnapID:   "some-snap-id",
				Channel:  "some-channel",
				Revision: snap.R(11),
			},
		},
		{
			op:   "link-snap",
			name: filepath.Join(dirs.StripRootDir(dirs.SnapMountDir), "some-snap/11"),
		},
		{
			op: "update-aliases",
		},

<<<<<<< HEAD
		{
			op:   "start-snap-services",
			name: filepath.Join(dirs.StripRootDir(dirs.SnapMountDir), "some-snap/11"),
		},
		// undoing everything from here down...
		{
			op:   "stop-snap-services",
			name: filepath.Join(dirs.StripRootDir(dirs.SnapMountDir), "some-snap/11"),
		},
		{
=======
		// undoing everything from here down...
		{
>>>>>>> 45438619
			op:   "remove-snap-aliases",
			name: "some-snap",
		},
		{
			op:   "unlink-snap",
			name: filepath.Join(dirs.StripRootDir(dirs.SnapMountDir), "some-snap/11"),
		},
		{
			op:    "setup-profiles:Undoing",
			name:  "some-snap",
			revno: snap.R(11),
		},
		{
			op:   "undo-copy-snap-data",
			name: filepath.Join(dirs.StripRootDir(dirs.SnapMountDir), "some-snap/11"),
			old:  filepath.Join(dirs.StripRootDir(dirs.SnapMountDir), "some-snap/7"),
		},
		{
			op:   "link-snap",
			name: filepath.Join(dirs.StripRootDir(dirs.SnapMountDir), "some-snap/7"),
		},
		{
			op: "update-aliases",
		},
		{
<<<<<<< HEAD
			op:   "start-snap-services",
			name: filepath.Join(dirs.StripRootDir(dirs.SnapMountDir), "some-snap/7"),
		},
		{
=======
>>>>>>> 45438619
			op:    "undo-setup-snap",
			name:  filepath.Join(dirs.StripRootDir(dirs.SnapMountDir), "some-snap/11"),
			stype: "app",
		},
	}

	// ensure all our tasks ran
	c.Check(s.fakeStore.downloads, DeepEquals, []fakeDownload{{
		macaroon: s.user.StoreMacaroon,
		name:     "some-snap",
	}})
	// friendlier failure first
	c.Assert(s.fakeBackend.ops.Ops(), DeepEquals, expected.Ops())
	c.Assert(s.fakeBackend.ops, DeepEquals, expected)

	// verify snaps in the system state
	var snapst snapstate.SnapState
	err = snapstate.Get(s.state, "some-snap", &snapst)
	c.Assert(err, IsNil)

	c.Assert(snapst.Active, Equals, true)
	c.Assert(snapst.Channel, Equals, "stable")
	c.Assert(snapst.Sequence, HasLen, 1)
	c.Assert(snapst.Sequence[0], DeepEquals, &snap.SideInfo{
		RealName: "some-snap",
		SnapID:   "some-snap-id",
		Channel:  "",
		Revision: snap.R(7),
	})
}

func (s *snapmgrTestSuite) TestUpdateSameRevision(c *C) {
	si := snap.SideInfo{
		RealName: "some-snap",
		SnapID:   "some-snap-id",
		Revision: snap.R(7),
	}

	s.state.Lock()
	defer s.state.Unlock()

	snapstate.Set(s.state, "some-snap", &snapstate.SnapState{
		Active:   true,
		Sequence: []*snap.SideInfo{&si},
		Channel:  "channel-for-7",
		Current:  si.Revision,
	})

	_, err := snapstate.Update(s.state, "some-snap", "channel-for-7", snap.R(0), s.user.ID, snapstate.Flags{})
	c.Assert(err, ErrorMatches, `snap "some-snap" has no updates available`)
}

func (s *snapmgrTestSuite) TestUpdateSameRevisionSwitchesChannel(c *C) {
	si := snap.SideInfo{
		RealName: "some-snap",
		SnapID:   "some-snap-id",
		Revision: snap.R(7),
	}

	s.state.Lock()
	defer s.state.Unlock()

	snapstate.Set(s.state, "some-snap", &snapstate.SnapState{
		Active:   true,
		Sequence: []*snap.SideInfo{&si},
		Channel:  "other-chanenl",
		Current:  si.Revision,
	})

	ts, err := snapstate.Update(s.state, "some-snap", "channel-for-7", snap.R(0), s.user.ID, snapstate.Flags{})
	c.Assert(err, IsNil)
	c.Check(ts.Tasks(), HasLen, 1)
	c.Check(ts.Tasks()[0].Kind(), Equals, "switch-snap-channel")
}

func (s *snapmgrTestSuite) TestUpdateSameRevisionSwitchChannelRunThrough(c *C) {
	si := snap.SideInfo{
		RealName: "some-snap",
		SnapID:   "some-snap-id",
		Channel:  "other-channel",
		Revision: snap.R(7),
	}

	s.state.Lock()
	defer s.state.Unlock()

	snapstate.Set(s.state, "some-snap", &snapstate.SnapState{
		Active:   true,
		Sequence: []*snap.SideInfo{&si},
		Channel:  "other-channel",
		Current:  si.Revision,
	})

	ts, err := snapstate.Update(s.state, "some-snap", "channel-for-7", snap.R(0), s.user.ID, snapstate.Flags{})
	c.Assert(err, IsNil)
	chg := s.state.NewChange("refresh", "refresh a snap")
	chg.AddAll(ts)

	s.state.Unlock()
	defer s.snapmgr.Stop()
	s.settle()
	s.state.Lock()

	expected := fakeOps{
		// we just expect the "storesvc-list-refresh" op, we
		// don't have a fakeOp for switchChannel because it has
		// not a backend method, it just manipulates the state
		{
			op: "storesvc-list-refresh",
			cand: store.RefreshCandidate{
				Channel:  "channel-for-7",
				SnapID:   "some-snap-id",
				Revision: snap.R(7),
				Epoch:    "",
			},
		},
	}

	// start with an easier-to-read error if this fails:
	c.Assert(s.fakeBackend.ops.Ops(), DeepEquals, expected.Ops())
	c.Assert(s.fakeBackend.ops, DeepEquals, expected)

	// verify snapSetup info
	var snapsup snapstate.SnapSetup
	task := ts.Tasks()[0]
	err = task.Get("snap-setup", &snapsup)
	c.Assert(err, IsNil)
	c.Assert(snapsup, DeepEquals, snapstate.SnapSetup{
		Channel:  "channel-for-7",
		SideInfo: snapsup.SideInfo,
	})
	c.Assert(snapsup.SideInfo, DeepEquals, &snap.SideInfo{
		RealName: "some-snap",
		SnapID:   "some-snap-id",
		Revision: snap.R(7),
		Channel:  "channel-for-7",
	})

	// verify snaps in the system state
	var snapst snapstate.SnapState
	err = snapstate.Get(s.state, "some-snap", &snapst)
	c.Assert(err, IsNil)

	c.Assert(snapst.Active, Equals, true)
	c.Assert(snapst.Sequence, HasLen, 1)
	c.Assert(snapst.Sequence[0], DeepEquals, &snap.SideInfo{
		RealName: "some-snap",
		SnapID:   "some-snap-id",
		Channel:  "channel-for-7",
		Revision: snap.R(7),
	})
}

func (s *snapmgrTestSuite) TestUpdateValidateRefreshesSaysNo(c *C) {
	si := snap.SideInfo{
		RealName: "some-snap",
		SnapID:   "some-snap-id",
		Revision: snap.R(7),
	}

	s.state.Lock()
	defer s.state.Unlock()

	snapstate.Set(s.state, "some-snap", &snapstate.SnapState{
		Active:   true,
		Sequence: []*snap.SideInfo{&si},
		Current:  si.Revision,
	})

	validateErr := errors.New("refresh control error")
	validateRefreshes := func(st *state.State, refreshes []*snap.Info, userID int) ([]*snap.Info, error) {
		c.Check(refreshes, HasLen, 1)
		c.Check(refreshes[0].SnapID, Equals, "some-snap-id")
		c.Check(refreshes[0].Revision, Equals, snap.R(11))
		return nil, validateErr
	}
	// hook it up
	snapstate.ValidateRefreshes = validateRefreshes

	_, err := snapstate.Update(s.state, "some-snap", "stable", snap.R(0), s.user.ID, snapstate.Flags{})
	c.Assert(err, Equals, validateErr)
}

func (s *snapmgrTestSuite) TestUpdateValidateRefreshesSaysNoButIgnoreValidationIsSet(c *C) {
	si := snap.SideInfo{
		RealName: "some-snap",
		SnapID:   "some-snap-id",
		Revision: snap.R(7),
	}

	s.state.Lock()
	defer s.state.Unlock()

	snapstate.Set(s.state, "some-snap", &snapstate.SnapState{
		Active:   true,
		Sequence: []*snap.SideInfo{&si},
		Current:  si.Revision,
		SnapType: "app",
	})

	validateErr := errors.New("refresh control error")
	validateRefreshes := func(st *state.State, refreshes []*snap.Info, userID int) ([]*snap.Info, error) {
		return nil, validateErr
	}
	// hook it up
	snapstate.ValidateRefreshes = validateRefreshes

	flags := snapstate.Flags{JailMode: true, IgnoreValidation: true}
	ts, err := snapstate.Update(s.state, "some-snap", "stable", snap.R(0), s.user.ID, flags)
	c.Assert(err, IsNil)

	var snapsup snapstate.SnapSetup
	err = ts.Tasks()[0].Get("snap-setup", &snapsup)
	c.Assert(err, IsNil)
	c.Check(snapsup.Flags, DeepEquals, flags.ForSnapSetup())
}

func (s *snapmgrTestSuite) TestSingleUpdateBlockedRevision(c *C) {
	// single updates should *not* set the block list
	si7 := snap.SideInfo{
		RealName: "some-snap",
		SnapID:   "some-snap-id",
		Revision: snap.R(7),
	}
	si11 := snap.SideInfo{
		RealName: "some-snap",
		SnapID:   "some-snap-id",
		Revision: snap.R(11),
	}

	s.state.Lock()
	defer s.state.Unlock()

	snapstate.Set(s.state, "some-snap", &snapstate.SnapState{
		Active:   true,
		Sequence: []*snap.SideInfo{&si7, &si11},
		Current:  si7.Revision,
	})

	_, err := snapstate.Update(s.state, "some-snap", "some-channel", snap.R(0), s.user.ID, snapstate.Flags{})
	c.Assert(err, IsNil)

	c.Assert(s.fakeBackend.ops, HasLen, 1)
	c.Check(s.fakeBackend.ops[0], DeepEquals, fakeOp{
		op:    "storesvc-list-refresh",
		revno: snap.R(11),
		cand: store.RefreshCandidate{
			SnapID:   "some-snap-id",
			Revision: snap.R(7),
			Epoch:    "",
			Channel:  "some-channel",
		},
	})

}

func (s *snapmgrTestSuite) TestMultiUpdateBlockedRevision(c *C) {
	// multi-updates should *not* set the block list
	si7 := snap.SideInfo{
		RealName: "some-snap",
		SnapID:   "some-snap-id",
		Revision: snap.R(7),
	}
	si11 := snap.SideInfo{
		RealName: "some-snap",
		SnapID:   "some-snap-id",
		Revision: snap.R(11),
	}

	s.state.Lock()
	defer s.state.Unlock()

	snapstate.Set(s.state, "some-snap", &snapstate.SnapState{
		Active:   true,
		Sequence: []*snap.SideInfo{&si7, &si11},
		Current:  si7.Revision,
	})

	updates, _, err := snapstate.UpdateMany(s.state, []string{"some-snap"}, s.user.ID)
	c.Assert(err, IsNil)
	c.Check(updates, DeepEquals, []string{"some-snap"})

	c.Assert(s.fakeBackend.ops, HasLen, 1)
	c.Check(s.fakeBackend.ops[0], DeepEquals, fakeOp{
		op:    "storesvc-list-refresh",
		revno: snap.R(11),
		cand: store.RefreshCandidate{
			SnapID:   "some-snap-id",
			Revision: snap.R(7),
		},
	})

}

func (s *snapmgrTestSuite) TestAllUpdateBlockedRevision(c *C) {
	//  update-all *should* set the block list
	si7 := snap.SideInfo{
		RealName: "some-snap",
		SnapID:   "some-snap-id",
		Revision: snap.R(7),
	}
	si11 := snap.SideInfo{
		RealName: "some-snap",
		SnapID:   "some-snap-id",
		Revision: snap.R(11),
	}

	s.state.Lock()
	defer s.state.Unlock()

	snapstate.Set(s.state, "some-snap", &snapstate.SnapState{
		Active:   true,
		Sequence: []*snap.SideInfo{&si7, &si11},
		Current:  si7.Revision,
	})

	updates, _, err := snapstate.UpdateMany(s.state, nil, s.user.ID)
	c.Check(err, IsNil)
	c.Check(updates, HasLen, 0)

	c.Assert(s.fakeBackend.ops, HasLen, 1)
	c.Check(s.fakeBackend.ops[0], DeepEquals, fakeOp{
		op: "storesvc-list-refresh",
		cand: store.RefreshCandidate{
			SnapID:   "some-snap-id",
			Revision: snap.R(7),
			Block:    []snap.Revision{snap.R(11)},
		},
	})

}

var orthogonalAutoAliasesScenarios = []struct {
	aliasesBefore map[string][]string
	names         []string
	prune         []string
	update        bool
	new           bool
}{
	{nil, nil, nil, true, true},
	{nil, []string{"some-snap"}, nil, true, false},
	{nil, []string{"other-snap"}, nil, false, true},
	{map[string][]string{"some-snap": {"aliasA", "aliasC"}}, []string{"some-snap"}, nil, true, false},
	{map[string][]string{"other-snap": {"aliasB", "aliasC"}}, []string{"other-snap"}, []string{"other-snap"}, false, false},
	{map[string][]string{"other-snap": {"aliasB", "aliasC"}}, nil, []string{"other-snap"}, true, false},
	{map[string][]string{"other-snap": {"aliasB", "aliasC"}}, []string{"some-snap"}, nil, true, false},
	{map[string][]string{"other-snap": {"aliasC"}}, []string{"other-snap"}, []string{"other-snap"}, false, true},
	{map[string][]string{"other-snap": {"aliasC"}}, nil, []string{"other-snap"}, true, true},
	{map[string][]string{"other-snap": {"aliasC"}}, []string{"some-snap"}, nil, true, false},
	{map[string][]string{"some-snap": {"aliasB"}, "other-snap": {"aliasA"}}, []string{"some-snap"}, []string{"other-snap"}, true, false},
	{map[string][]string{"some-snap": {"aliasB"}, "other-snap": {"aliasA"}}, nil, []string{"other-snap", "some-snap"}, true, true},
	{map[string][]string{"some-snap": {"aliasB"}, "other-snap": {"aliasA"}}, []string{"other-snap"}, []string{"other-snap", "some-snap"}, false, true},
	{map[string][]string{"some-snap": {"aliasB"}}, nil, []string{"some-snap"}, true, true},
	{map[string][]string{"some-snap": {"aliasB"}}, []string{"other-snap"}, []string{"some-snap"}, false, true},
	{map[string][]string{"some-snap": {"aliasB"}}, []string{"some-snap"}, nil, true, false},
	{map[string][]string{"other-snap": {"aliasA"}}, nil, []string{"other-snap"}, true, true},
	{map[string][]string{"other-snap": {"aliasA"}}, []string{"other-snap"}, []string{"other-snap"}, false, true},
	{map[string][]string{"other-snap": {"aliasA"}}, []string{"some-snap"}, []string{"other-snap"}, true, false},
}

func (s *snapmgrTestSuite) TestUpdateManyAutoAliasesScenarios(c *C) {
	s.state.Lock()
	defer s.state.Unlock()

	snapstate.Set(s.state, "other-snap", &snapstate.SnapState{
		Active: true,
		Sequence: []*snap.SideInfo{
			{RealName: "other-snap", SnapID: "other-snap-id", Revision: snap.R(2)},
		},
		Current:  snap.R(2),
		SnapType: "app",
	})

	snapstate.AutoAliases = func(st *state.State, info *snap.Info) (map[string]string, error) {
		switch info.Name() {
		case "some-snap":
			return map[string]string{"aliasA": "cmdA"}, nil
		case "other-snap":
			return map[string]string{"aliasB": "cmdB"}, nil
		}
		return nil, nil
	}

	snapstate.Set(s.state, "some-snap", &snapstate.SnapState{
		Active: true,
		Sequence: []*snap.SideInfo{
			{RealName: "some-snap", SnapID: "some-snap-id", Revision: snap.R(4)},
		},
		Current:  snap.R(4),
		SnapType: "app",
	})

	expectedSet := func(aliases []string) map[string]bool {
		res := make(map[string]bool, len(aliases))
		for _, alias := range aliases {
			res[alias] = true
		}
		return res
	}

	for _, scenario := range orthogonalAutoAliasesScenarios {
		for _, snapName := range []string{"some-snap", "other-snap"} {
			var snapst snapstate.SnapState
			err := snapstate.Get(s.state, snapName, &snapst)
			c.Assert(err, IsNil)
			snapst.Aliases = nil
			snapst.AutoAliasesDisabled = false
			if autoAliases := scenario.aliasesBefore[snapName]; autoAliases != nil {
				targets := make(map[string]*snapstate.AliasTarget)
				for _, alias := range autoAliases {
					targets[alias] = &snapstate.AliasTarget{Auto: "cmd" + alias[len(alias)-1:]}
				}

				snapst.Aliases = targets
			}
			snapstate.Set(s.state, snapName, &snapst)
		}

		updates, tts, err := snapstate.UpdateMany(s.state, scenario.names, s.user.ID)
		c.Check(err, IsNil)

		_, dropped, err := snapstate.AutoAliasesDelta(s.state, []string{"some-snap", "other-snap"})
		c.Assert(err, IsNil)

		j := 0
		expectedUpdatesSet := make(map[string]bool)
		var expectedPruned map[string]map[string]bool
		var pruneTs *state.TaskSet
		if len(scenario.prune) != 0 {
			pruneTs = tts[0]
			j++
			taskAliases := make(map[string]map[string]bool)
			for _, aliasTask := range pruneTs.Tasks() {
				c.Check(aliasTask.Kind(), Equals, "prune-auto-aliases")
				var aliases []string
				err := aliasTask.Get("aliases", &aliases)
				c.Assert(err, IsNil)
				snapsup, err := snapstate.TaskSnapSetup(aliasTask)
				c.Assert(err, IsNil)
				taskAliases[snapsup.Name()] = expectedSet(aliases)
			}
			expectedPruned = make(map[string]map[string]bool)
			for _, snapName := range scenario.prune {
				expectedPruned[snapName] = expectedSet(dropped[snapName])
				if snapName == "other-snap" && !scenario.new && !scenario.update {
					expectedUpdatesSet["other-snap"] = true
				}
			}
			c.Check(taskAliases, DeepEquals, expectedPruned)
		}
		if scenario.update {
			updateTs := tts[j]
			j++
			expectedUpdatesSet["some-snap"] = true
			first := updateTs.Tasks()[0]
			c.Check(first.Kind(), Equals, "download-snap")
			wait := false
			if expectedPruned["other-snap"]["aliasA"] {
				wait = true
			} else if expectedPruned["some-snap"] != nil {
				wait = true
			}
			if wait {
				c.Check(first.WaitTasks(), DeepEquals, pruneTs.Tasks())
			} else {
				c.Check(first.WaitTasks(), HasLen, 0)
			}
		}
		if scenario.new {
			newTs := tts[j]
			j++
			expectedUpdatesSet["other-snap"] = true
			tasks := newTs.Tasks()
			c.Check(tasks, HasLen, 1)
			aliasTask := tasks[0]
			c.Check(aliasTask.Kind(), Equals, "refresh-aliases")

			wait := false
			if expectedPruned["some-snap"]["aliasB"] {
				wait = true
			} else if expectedPruned["other-snap"] != nil {
				wait = true
			}
			if wait {
				c.Check(aliasTask.WaitTasks(), DeepEquals, pruneTs.Tasks())
			} else {
				c.Check(aliasTask.WaitTasks(), HasLen, 0)
			}
		}
		c.Assert(j, Equals, len(tts), Commentf("%#v", scenario))

		// check reported updated names
		c.Check(len(updates) > 0, Equals, true)
		sort.Strings(updates)
		expectedUpdates := make([]string, 0, len(expectedUpdatesSet))
		for x := range expectedUpdatesSet {
			expectedUpdates = append(expectedUpdates, x)
		}
		sort.Strings(expectedUpdates)
		c.Check(updates, DeepEquals, expectedUpdates)
	}
}

func (s *snapmgrTestSuite) TestUpdateOneAutoAliasesScenarios(c *C) {
	s.state.Lock()
	defer s.state.Unlock()

	snapstate.Set(s.state, "other-snap", &snapstate.SnapState{
		Active: true,
		Sequence: []*snap.SideInfo{
			{RealName: "other-snap", SnapID: "other-snap-id", Revision: snap.R(2)},
		},
		Current:  snap.R(2),
		SnapType: "app",
	})

	snapstate.AutoAliases = func(st *state.State, info *snap.Info) (map[string]string, error) {
		switch info.Name() {
		case "some-snap":
			return map[string]string{"aliasA": "cmdA"}, nil
		case "other-snap":
			return map[string]string{"aliasB": "cmdB"}, nil
		}
		return nil, nil
	}

	snapstate.Set(s.state, "some-snap", &snapstate.SnapState{
		Active: true,
		Sequence: []*snap.SideInfo{
			{RealName: "some-snap", SnapID: "some-snap-id", Revision: snap.R(4)},
		},
		Current:  snap.R(4),
		SnapType: "app",
	})

	expectedSet := func(aliases []string) map[string]bool {
		res := make(map[string]bool, len(aliases))
		for _, alias := range aliases {
			res[alias] = true
		}
		return res
	}

	for _, scenario := range orthogonalAutoAliasesScenarios {
		if len(scenario.names) != 1 {
			continue
		}

		for _, snapName := range []string{"some-snap", "other-snap"} {
			var snapst snapstate.SnapState
			err := snapstate.Get(s.state, snapName, &snapst)
			c.Assert(err, IsNil)
			snapst.Aliases = nil
			snapst.AutoAliasesDisabled = false
			if autoAliases := scenario.aliasesBefore[snapName]; autoAliases != nil {
				targets := make(map[string]*snapstate.AliasTarget)
				for _, alias := range autoAliases {
					targets[alias] = &snapstate.AliasTarget{Auto: "cmd" + alias[len(alias)-1:]}
				}

				snapst.Aliases = targets
			}
			snapstate.Set(s.state, snapName, &snapst)
		}

		ts, err := snapstate.Update(s.state, scenario.names[0], "", snap.R(0), s.user.ID, snapstate.Flags{})
		c.Assert(err, IsNil)
		_, dropped, err := snapstate.AutoAliasesDelta(s.state, []string{"some-snap", "other-snap"})
		c.Assert(err, IsNil)

		j := 0
		tasks := ts.Tasks()
		var expectedPruned map[string]map[string]bool
		var pruneTasks []*state.Task
		if len(scenario.prune) != 0 {
			nprune := len(scenario.prune)
			pruneTasks = tasks[:nprune]
			j += nprune
			taskAliases := make(map[string]map[string]bool)
			for _, aliasTask := range pruneTasks {
				c.Check(aliasTask.Kind(), Equals, "prune-auto-aliases")
				var aliases []string
				err := aliasTask.Get("aliases", &aliases)
				c.Assert(err, IsNil)
				snapsup, err := snapstate.TaskSnapSetup(aliasTask)
				c.Assert(err, IsNil)
				taskAliases[snapsup.Name()] = expectedSet(aliases)
			}
			expectedPruned = make(map[string]map[string]bool)
			for _, snapName := range scenario.prune {
				expectedPruned[snapName] = expectedSet(dropped[snapName])
			}
			c.Check(taskAliases, DeepEquals, expectedPruned)
		}
		if scenario.update {
			first := tasks[j]
			j += 14
			c.Check(first.Kind(), Equals, "download-snap")
			wait := false
			if expectedPruned["other-snap"]["aliasA"] {
				wait = true
			} else if expectedPruned["some-snap"] != nil {
				wait = true
			}
			if wait {
				c.Check(first.WaitTasks(), DeepEquals, pruneTasks)
			} else {
				c.Check(first.WaitTasks(), HasLen, 0)
			}
		}
		if scenario.new {
			aliasTask := tasks[j]
			j++
			c.Check(aliasTask.Kind(), Equals, "refresh-aliases")
			wait := false
			if expectedPruned["some-snap"]["aliasB"] {
				wait = true
			} else if expectedPruned["other-snap"] != nil {
				wait = true
			}
			if wait {
				c.Check(aliasTask.WaitTasks(), DeepEquals, pruneTasks)
			} else {
				c.Check(aliasTask.WaitTasks(), HasLen, 0)
			}
		}
		c.Assert(j, Equals, len(tasks), Commentf("%#v", scenario))

		// conflict checks are triggered
		chg := s.state.NewChange("update", "...")
		chg.AddAll(ts)
		err = snapstate.CheckChangeConflict(s.state, scenario.names[0], nil, nil)
		c.Check(err, ErrorMatches, `.* has changes in progress`)
		chg.SetStatus(state.DoneStatus)
	}
}

func (s *snapmgrTestSuite) TestUpdateLocalSnapFails(c *C) {
	si := snap.SideInfo{
		RealName: "some-snap",
		Revision: snap.R(7),
	}

	s.state.Lock()
	defer s.state.Unlock()

	snapstate.Set(s.state, "some-snap", &snapstate.SnapState{
		Active:   true,
		Sequence: []*snap.SideInfo{&si},
		Current:  si.Revision,
	})

	_, err := snapstate.Update(s.state, "some-snap", "some-channel", snap.R(0), s.user.ID, snapstate.Flags{})
	c.Assert(err, ErrorMatches, `cannot refresh local snap "some-snap"`)
}

func (s *snapmgrTestSuite) TestUpdateDisabledUnsupported(c *C) {
	si := snap.SideInfo{
		RealName: "some-snap",
		SnapID:   "some-snap-id",
		Revision: snap.R(7),
	}

	s.state.Lock()
	defer s.state.Unlock()

	snapstate.Set(s.state, "some-snap", &snapstate.SnapState{
		Active:   false,
		Sequence: []*snap.SideInfo{&si},
		Current:  si.Revision,
	})

	_, err := snapstate.Update(s.state, "some-snap", "some-channel", snap.R(0), s.user.ID, snapstate.Flags{})
	c.Assert(err, ErrorMatches, `refreshing disabled snap "some-snap" not supported`)
}

func makeTestSnap(c *C, snapYamlContent string) (snapFilePath string) {
	return snaptest.MakeTestSnapWithFiles(c, snapYamlContent, nil)
}

func (s *snapmgrTestSuite) TestInstallFirstLocalRunThrough(c *C) {
	// use the real thing for this one
	snapstate.MockOpenSnapFile(backend.OpenSnapFile)

	s.state.Lock()
	defer s.state.Unlock()

	mockSnap := makeTestSnap(c, `name: mock
version: 1.0`)
	chg := s.state.NewChange("install", "install a local snap")
	ts, err := snapstate.InstallPath(s.state, &snap.SideInfo{RealName: "mock"}, mockSnap, "", snapstate.Flags{})
	c.Assert(err, IsNil)
	chg.AddAll(ts)

	s.state.Unlock()
	defer s.snapmgr.Stop()
	s.settle()
	s.state.Lock()

	expected := fakeOps{
		{
			// only local install was run, i.e. first actions are pseudo-action current
			op:  "current",
			old: "<no-current>",
		},
		{
			// and setup-snap
			op:    "setup-snap",
			name:  mockSnap,
			revno: snap.R("x1"),
		},
		{
			op:   "copy-data",
			name: "/snap/mock/x1",
			old:  "<no-old>",
		},
		{
			op:    "setup-profiles:Doing",
			name:  "mock",
			revno: snap.R("x1"),
		},
		{
			op: "candidate",
			sinfo: snap.SideInfo{
				RealName: "mock",
				Revision: snap.R("x1"),
			},
		},
		{
			op:   "link-snap",
			name: "/snap/mock/x1",
		},
		{
			op:    "setup-profiles:Doing", // core phase 2
			name:  "mock",
			revno: snap.R("x1"),
		},
		{
			op: "update-aliases",
		},
		{
			op:    "cleanup-trash",
			name:  "mock",
			revno: snap.R("x1"),
		},
	}

<<<<<<< HEAD
	c.Check(s.fakeBackend.ops[4].op, Equals, "candidate")
	c.Check(s.fakeBackend.ops[4].sinfo, DeepEquals, snap.SideInfo{
		RealName: "mock",
		Revision: snap.R(-1),
	})
	c.Check(s.fakeBackend.ops[5].op, Equals, "link-snap")
	c.Check(s.fakeBackend.ops[5].name, Equals, filepath.Join(dirs.StripRootDir(dirs.SnapMountDir), "mock/x1"))
	c.Check(s.fakeBackend.ops[6].op, Equals, "setup-profiles:Doing") // core phase 2
	c.Check(s.fakeBackend.ops[8].op, Equals, "start-snap-services")
	c.Check(s.fakeBackend.ops[8].name, Equals, filepath.Join(dirs.StripRootDir(dirs.SnapMountDir), "mock/x1"))
=======
	c.Assert(s.fakeBackend.ops.Ops(), DeepEquals, expected.Ops())
	c.Check(s.fakeBackend.ops, DeepEquals, expected)
>>>>>>> 45438619

	// verify snapSetup info
	var snapsup snapstate.SnapSetup
	task := ts.Tasks()[0]
	err = task.Get("snap-setup", &snapsup)
	c.Assert(err, IsNil)
	c.Assert(snapsup, DeepEquals, snapstate.SnapSetup{
		SnapPath: mockSnap,
		SideInfo: snapsup.SideInfo,
	})
	c.Assert(snapsup.SideInfo, DeepEquals, &snap.SideInfo{
		RealName: "mock",
		Revision: snap.R(-1),
	})

	// verify snaps in the system state
	var snapst snapstate.SnapState
	err = snapstate.Get(s.state, "mock", &snapst)
	c.Assert(err, IsNil)

	c.Assert(snapst.Active, Equals, true)
	c.Assert(snapst.Sequence[0], DeepEquals, &snap.SideInfo{
		RealName: "mock",
		Channel:  "",
		Revision: snap.R(-1),
	})
	c.Assert(snapst.LocalRevision(), Equals, snap.R(-1))
}

func (s *snapmgrTestSuite) TestInstallSubsequentLocalRunThrough(c *C) {
	// use the real thing for this one
	snapstate.MockOpenSnapFile(backend.OpenSnapFile)

	s.state.Lock()
	defer s.state.Unlock()

	snapstate.Set(s.state, "mock", &snapstate.SnapState{
		Active: true,
		Sequence: []*snap.SideInfo{
			{RealName: "mock", Revision: snap.R(-2)},
		},
		Current: snap.R(-2),
	})

	mockSnap := makeTestSnap(c, `name: mock
version: 1.0`)
	chg := s.state.NewChange("install", "install a local snap")
	ts, err := snapstate.InstallPath(s.state, &snap.SideInfo{RealName: "mock"}, mockSnap, "", snapstate.Flags{})
	c.Assert(err, IsNil)
	chg.AddAll(ts)

	s.state.Unlock()
	defer s.snapmgr.Stop()
	s.settle()
	s.state.Lock()

	ops := s.fakeBackend.ops
	// ensure only local install was run, i.e. first action is pseudo-action current
	c.Assert(ops.Ops(), HasLen, 11)
	c.Check(ops[0].op, Equals, "current")
	c.Check(ops[0].old, Equals, filepath.Join(dirs.StripRootDir(dirs.SnapMountDir), "mock/x2"))
	// and setup-snap
	c.Check(ops[1].op, Equals, "setup-snap")
	c.Check(ops[1].name, Matches, `.*/mock_1.0_all.snap`)
	c.Check(ops[1].revno, Equals, snap.R("x3"))
	// and cleanup
	c.Check(ops[len(ops)-1], DeepEquals, fakeOp{
		op:    "cleanup-trash",
		name:  "mock",
		revno: snap.R("x3"),
	})

<<<<<<< HEAD
	c.Check(ops[2].op, Equals, "stop-snap-services")
	c.Check(ops[2].name, Equals, filepath.Join(dirs.StripRootDir(dirs.SnapMountDir), "mock/x2"))

	c.Check(ops[4].op, Equals, "unlink-snap")
	c.Check(ops[4].name, Equals, filepath.Join(dirs.StripRootDir(dirs.SnapMountDir), "mock/x2"))

	c.Check(ops[5].op, Equals, "copy-data")
	c.Check(ops[5].name, Equals, filepath.Join(dirs.StripRootDir(dirs.SnapMountDir), "mock/x3"))
	c.Check(ops[5].old, Equals, filepath.Join(dirs.StripRootDir(dirs.SnapMountDir), "mock/x2"))
=======
	c.Check(ops[3].op, Equals, "unlink-snap")
	c.Check(ops[3].name, Equals, "/snap/mock/x2")

	c.Check(ops[4].op, Equals, "copy-data")
	c.Check(ops[4].name, Equals, "/snap/mock/x3")
	c.Check(ops[4].old, Equals, "/snap/mock/x2")
>>>>>>> 45438619

	c.Check(ops[5].op, Equals, "setup-profiles:Doing")
	c.Check(ops[5].name, Equals, "mock")
	c.Check(ops[5].revno, Equals, snap.R(-3))

	c.Check(ops[6].op, Equals, "candidate")
	c.Check(ops[6].sinfo, DeepEquals, snap.SideInfo{
		RealName: "mock",
		Revision: snap.R(-3),
	})
<<<<<<< HEAD
	c.Check(ops[8].op, Equals, "link-snap")
	c.Check(ops[8].name, Equals, filepath.Join(dirs.StripRootDir(dirs.SnapMountDir), "mock/x3"))
	c.Check(ops[9].op, Equals, "setup-profiles:Doing") // core phase 2
	c.Check(ops[11].op, Equals, "start-snap-services")
	c.Check(ops[11].name, Equals, filepath.Join(dirs.StripRootDir(dirs.SnapMountDir), "mock/x3"))
=======
	c.Check(ops[7].op, Equals, "link-snap")
	c.Check(ops[7].name, Equals, "/snap/mock/x3")
	c.Check(ops[8].op, Equals, "setup-profiles:Doing") // core phase 2
>>>>>>> 45438619

	// verify snapSetup info
	var snapsup snapstate.SnapSetup
	task := ts.Tasks()[0]
	err = task.Get("snap-setup", &snapsup)
	c.Assert(err, IsNil)
	c.Assert(snapsup, DeepEquals, snapstate.SnapSetup{
		SnapPath: mockSnap,
		SideInfo: snapsup.SideInfo,
	})
	c.Assert(snapsup.SideInfo, DeepEquals, &snap.SideInfo{
		RealName: "mock",
		Revision: snap.R(-3),
	})

	// verify snaps in the system state
	var snapst snapstate.SnapState
	err = snapstate.Get(s.state, "mock", &snapst)
	c.Assert(err, IsNil)

	c.Assert(snapst.Active, Equals, true)
	c.Assert(snapst.Sequence, HasLen, 2)
	c.Assert(snapst.CurrentSideInfo(), DeepEquals, &snap.SideInfo{
		RealName: "mock",
		Channel:  "",
		Revision: snap.R(-3),
	})
	c.Assert(snapst.LocalRevision(), Equals, snap.R(-3))
}

func (s *snapmgrTestSuite) TestInstallOldSubsequentLocalRunThrough(c *C) {
	// use the real thing for this one
	snapstate.MockOpenSnapFile(backend.OpenSnapFile)

	s.state.Lock()
	defer s.state.Unlock()

	snapstate.Set(s.state, "mock", &snapstate.SnapState{
		Active: true,
		Sequence: []*snap.SideInfo{
			{RealName: "mock", Revision: snap.R(100001)},
		},
		Current: snap.R(100001),
	})

	mockSnap := makeTestSnap(c, `name: mock
version: 1.0`)
	chg := s.state.NewChange("install", "install a local snap")
	ts, err := snapstate.InstallPath(s.state, &snap.SideInfo{RealName: "mock"}, mockSnap, "", snapstate.Flags{})
	c.Assert(err, IsNil)
	chg.AddAll(ts)

	s.state.Unlock()
	defer s.snapmgr.Stop()
	s.settle()
	s.state.Lock()

<<<<<<< HEAD
	// ensure only local install was run, i.e. first action is pseudo-action current
	ops := s.fakeBackend.ops
	c.Assert(ops, HasLen, 13)
	c.Check(ops[0].op, Equals, "current")
	c.Check(ops[0].old, Equals, filepath.Join(dirs.StripRootDir(dirs.SnapMountDir), "mock/100001"))
	// and setup-snap
	c.Check(ops[1].op, Equals, "setup-snap")
	c.Check(ops[1].name, Matches, `.*/mock_1.0_all.snap`)
	c.Check(ops[1].revno, Equals, snap.R("x1"))
	// and cleanup
	c.Check(ops[len(ops)-1], DeepEquals, fakeOp{
		op:    "cleanup-trash",
		name:  "mock",
		revno: snap.R("x1"),
	})
=======
	expected := fakeOps{
		{
			// ensure only local install was run, i.e. first action is pseudo-action current
			op:  "current",
			old: "/snap/mock/100001",
		},
		{
			// and setup-snap
			op:    "setup-snap",
			name:  mockSnap,
			revno: snap.R("x1"),
		},
		{
			op:   "remove-snap-aliases",
			name: "mock",
		},
		{
			op:   "unlink-snap",
			name: "/snap/mock/100001",
		},
		{
			op:   "copy-data",
			name: "/snap/mock/x1",
			old:  "/snap/mock/100001",
		},
		{
			op:    "setup-profiles:Doing",
			name:  "mock",
			revno: snap.R("x1"),
		},
		{
			op: "candidate",
			sinfo: snap.SideInfo{
				RealName: "mock",
				Revision: snap.R("x1"),
			},
		},
		{
			op:   "link-snap",
			name: "/snap/mock/x1",
		},
		{
			op:    "setup-profiles:Doing",
			name:  "mock",
			revno: snap.R("x1"),
		},
		{
			op: "update-aliases",
		},
		{
			// and cleanup
			op:    "cleanup-trash",
			name:  "mock",
			revno: snap.R("x1"),
		},
	}
	c.Assert(s.fakeBackend.ops.Ops(), DeepEquals, expected.Ops())
	c.Check(s.fakeBackend.ops, DeepEquals, expected)
>>>>>>> 45438619

	var snapst snapstate.SnapState
	err = snapstate.Get(s.state, "mock", &snapst)
	c.Assert(err, IsNil)

	c.Assert(snapst.Active, Equals, true)
	c.Assert(snapst.Sequence, HasLen, 2)
	c.Assert(snapst.CurrentSideInfo(), DeepEquals, &snap.SideInfo{
		RealName: "mock",
		Channel:  "",
		Revision: snap.R(-1),
	})
	c.Assert(snapst.LocalRevision(), Equals, snap.R(-1))
}

func (s *snapmgrTestSuite) TestInstallPathWithMetadataRunThrough(c *C) {
	// use the real thing for this one
	snapstate.MockOpenSnapFile(backend.OpenSnapFile)

	s.state.Lock()
	defer s.state.Unlock()

	someSnap := makeTestSnap(c, `name: orig-name
version: 1.0`)
	chg := s.state.NewChange("install", "install a local snap")

	si := &snap.SideInfo{
		RealName: "some-snap",
		SnapID:   "snapIDsnapidsnapidsnapidsnapidsn",
		Revision: snap.R(42),
	}
	ts, err := snapstate.InstallPath(s.state, si, someSnap, "", snapstate.Flags{Required: true})
	c.Assert(err, IsNil)
	chg.AddAll(ts)

	s.state.Unlock()
	defer s.snapmgr.Stop()
	s.settle()
	s.state.Lock()

	// ensure only local install was run, i.e. first actions are pseudo-action current
	c.Assert(s.fakeBackend.ops.Ops(), HasLen, 9)
	c.Check(s.fakeBackend.ops[0].op, Equals, "current")
	c.Check(s.fakeBackend.ops[0].old, Equals, "<no-current>")
	// and setup-snap
	c.Check(s.fakeBackend.ops[1].op, Equals, "setup-snap")
	c.Check(s.fakeBackend.ops[1].name, Matches, `.*/orig-name_1.0_all.snap`)
	c.Check(s.fakeBackend.ops[1].revno, Equals, snap.R(42))

	c.Check(s.fakeBackend.ops[4].op, Equals, "candidate")
	c.Check(s.fakeBackend.ops[4].sinfo, DeepEquals, *si)
	c.Check(s.fakeBackend.ops[5].op, Equals, "link-snap")
<<<<<<< HEAD
	c.Check(s.fakeBackend.ops[5].name, Equals, filepath.Join(dirs.StripRootDir(dirs.SnapMountDir), "some-snap/42"))
	c.Check(s.fakeBackend.ops[8].op, Equals, "start-snap-services")
	c.Check(s.fakeBackend.ops[8].name, Equals, filepath.Join(dirs.StripRootDir(dirs.SnapMountDir), "some-snap/42"))
=======
	c.Check(s.fakeBackend.ops[5].name, Equals, "/snap/some-snap/42")
>>>>>>> 45438619

	// verify snapSetup info
	var snapsup snapstate.SnapSetup
	task := ts.Tasks()[0]
	err = task.Get("snap-setup", &snapsup)
	c.Assert(err, IsNil)
	c.Assert(snapsup, DeepEquals, snapstate.SnapSetup{
		SnapPath: someSnap,
		SideInfo: snapsup.SideInfo,
		Flags: snapstate.Flags{
			Required: true,
		},
	})
	c.Assert(snapsup.SideInfo, DeepEquals, si)

	// verify snaps in the system state
	var snapst snapstate.SnapState
	err = snapstate.Get(s.state, "some-snap", &snapst)
	c.Assert(err, IsNil)

	c.Assert(snapst.Active, Equals, true)
	c.Assert(snapst.Channel, Equals, "")
	c.Assert(snapst.Sequence[0], DeepEquals, si)
	c.Assert(snapst.LocalRevision().Unset(), Equals, true)
	c.Assert(snapst.Required, Equals, true)
}

func (s *snapmgrTestSuite) TestRemoveRunThrough(c *C) {
	si := snap.SideInfo{
		RealName: "some-snap",
		Revision: snap.R(7),
	}

	s.state.Lock()
	defer s.state.Unlock()

	snapstate.Set(s.state, "some-snap", &snapstate.SnapState{
		Active:   true,
		Sequence: []*snap.SideInfo{&si},
		Current:  si.Revision,
		SnapType: "app",
	})

	chg := s.state.NewChange("remove", "remove a snap")
	ts, err := snapstate.Remove(s.state, "some-snap", snap.R(0))
	c.Assert(err, IsNil)
	chg.AddAll(ts)

	s.state.Unlock()
	defer s.snapmgr.Stop()
	s.settle()
	s.state.Lock()

	expected := fakeOps{
		{
<<<<<<< HEAD
			op:   "stop-snap-services",
			name: filepath.Join(dirs.StripRootDir(dirs.SnapMountDir), "some-snap/7"),
		},
		{
=======
>>>>>>> 45438619
			op:   "remove-snap-aliases",
			name: "some-snap",
		},
		{
			op:   "unlink-snap",
			name: filepath.Join(dirs.StripRootDir(dirs.SnapMountDir), "some-snap/7"),
		},
		{
			op:    "remove-profiles:Doing",
			name:  "some-snap",
			revno: snap.R(7),
		},
		{
			op:   "remove-snap-data",
			name: filepath.Join(dirs.StripRootDir(dirs.SnapMountDir), "some-snap/7"),
		},
		{
			op:   "remove-snap-common-data",
			name: filepath.Join(dirs.StripRootDir(dirs.SnapMountDir), "some-snap/7"),
		},
		{
			op:    "remove-snap-files",
			name:  filepath.Join(dirs.StripRootDir(dirs.SnapMountDir), "some-snap/7"),
			stype: "app",
		},
		{
			op:   "discard-namespace",
			name: "some-snap",
		},
		{
			op:   "discard-conns:Doing",
			name: "some-snap",
		},
	}
	// start with an easier-to-read error if this fails:
	c.Check(len(s.fakeBackend.ops), Equals, len(expected))
	c.Assert(s.fakeBackend.ops.Ops(), DeepEquals, expected.Ops())
	c.Check(s.fakeBackend.ops, DeepEquals, expected)

	// verify snapSetup info
	tasks := ts.Tasks()
	for _, t := range tasks {
		snapsup, err := snapstate.TaskSnapSetup(t)
		c.Assert(err, IsNil)

		var expSnapSetup *snapstate.SnapSetup
		if t.Kind() == "discard-conns" {
			expSnapSetup = &snapstate.SnapSetup{
				SideInfo: &snap.SideInfo{
					RealName: "some-snap",
				},
			}
		} else {
			expSnapSetup = &snapstate.SnapSetup{
				SideInfo: &snap.SideInfo{
					RealName: "some-snap",
					Revision: snap.R(7),
				},
			}
		}
		c.Check(snapsup, DeepEquals, expSnapSetup, Commentf(t.Kind()))
	}

	// verify snaps in the system state
	var snapst snapstate.SnapState
	err = snapstate.Get(s.state, "some-snap", &snapst)
	c.Assert(err, Equals, state.ErrNoState)
}

func (s *snapmgrTestSuite) TestRemoveWithManyRevisionsRunThrough(c *C) {
	si3 := snap.SideInfo{
		RealName: "some-snap",
		Revision: snap.R(3),
	}

	si5 := snap.SideInfo{
		RealName: "some-snap",
		Revision: snap.R(5),
	}

	si7 := snap.SideInfo{
		RealName: "some-snap",
		Revision: snap.R(7),
	}

	s.state.Lock()
	defer s.state.Unlock()

	snapstate.Set(s.state, "some-snap", &snapstate.SnapState{
		Active:   true,
		Sequence: []*snap.SideInfo{&si5, &si3, &si7},
		Current:  si7.Revision,
		SnapType: "app",
	})

	chg := s.state.NewChange("remove", "remove a snap")
	ts, err := snapstate.Remove(s.state, "some-snap", snap.R(0))
	c.Assert(err, IsNil)
	chg.AddAll(ts)

	s.state.Unlock()
	defer s.snapmgr.Stop()
	s.settle()
	s.state.Lock()

	expected := fakeOps{
		{
<<<<<<< HEAD
			op:   "stop-snap-services",
			name: filepath.Join(dirs.StripRootDir(dirs.SnapMountDir), "some-snap/7"),
		},
		{
=======
>>>>>>> 45438619
			op:   "remove-snap-aliases",
			name: "some-snap",
		},
		{
			op:   "unlink-snap",
			name: filepath.Join(dirs.StripRootDir(dirs.SnapMountDir), "some-snap/7"),
		},
		{
			op:    "remove-profiles:Doing",
			name:  "some-snap",
			revno: snap.R(7),
		},
		{
			op:   "remove-snap-data",
			name: filepath.Join(dirs.StripRootDir(dirs.SnapMountDir), "some-snap/7"),
		},
		{
			op:    "remove-snap-files",
			name:  filepath.Join(dirs.StripRootDir(dirs.SnapMountDir), "some-snap/7"),
			stype: "app",
		},
		{
			op:   "remove-snap-data",
			name: filepath.Join(dirs.StripRootDir(dirs.SnapMountDir), "some-snap/3"),
		},
		{
			op:    "remove-snap-files",
			name:  filepath.Join(dirs.StripRootDir(dirs.SnapMountDir), "some-snap/3"),
			stype: "app",
		},
		{
			op:   "remove-snap-data",
			name: filepath.Join(dirs.StripRootDir(dirs.SnapMountDir), "some-snap/5"),
		},
		{
			op:   "remove-snap-common-data",
			name: filepath.Join(dirs.StripRootDir(dirs.SnapMountDir), "some-snap/5"),
		},
		{
			op:    "remove-snap-files",
			name:  filepath.Join(dirs.StripRootDir(dirs.SnapMountDir), "some-snap/5"),
			stype: "app",
		},
		{
			op:   "discard-namespace",
			name: "some-snap",
		},
		{
			op:   "discard-conns:Doing",
			name: "some-snap",
		},
	}
	// start with an easier-to-read error if this fails:
	c.Assert(s.fakeBackend.ops.Ops(), DeepEquals, expected.Ops())
	c.Assert(s.fakeBackend.ops, DeepEquals, expected)

	// verify snapSetup info
	tasks := ts.Tasks()
	revnos := []snap.Revision{{N: 7}, {N: 3}, {N: 5}}
	whichRevno := 0
	for _, t := range tasks {
		snapsup, err := snapstate.TaskSnapSetup(t)
		c.Assert(err, IsNil)

		var expSnapSetup *snapstate.SnapSetup
		if t.Kind() == "discard-conns" {
			expSnapSetup = &snapstate.SnapSetup{
				SideInfo: &snap.SideInfo{
					RealName: "some-snap",
				},
			}
		} else {
			expSnapSetup = &snapstate.SnapSetup{
				SideInfo: &snap.SideInfo{
					RealName: "some-snap",
					Revision: revnos[whichRevno],
				},
			}
		}

		c.Check(snapsup, DeepEquals, expSnapSetup, Commentf(t.Kind()))

		if t.Kind() == "discard-snap" {
			whichRevno++
		}
	}

	// verify snaps in the system state
	var snapst snapstate.SnapState
	err = snapstate.Get(s.state, "some-snap", &snapst)
	c.Assert(err, Equals, state.ErrNoState)
}

func (s *snapmgrTestSuite) TestRemoveOneRevisionRunThrough(c *C) {
	si3 := snap.SideInfo{
		RealName: "some-snap",
		Revision: snap.R(3),
	}

	si5 := snap.SideInfo{
		RealName: "some-snap",
		Revision: snap.R(5),
	}

	si7 := snap.SideInfo{
		RealName: "some-snap",
		Revision: snap.R(7),
	}

	s.state.Lock()
	defer s.state.Unlock()

	snapstate.Set(s.state, "some-snap", &snapstate.SnapState{
		Active:   true,
		Sequence: []*snap.SideInfo{&si5, &si3, &si7},
		Current:  si7.Revision,
		SnapType: "app",
	})

	chg := s.state.NewChange("remove", "remove a snap")
	ts, err := snapstate.Remove(s.state, "some-snap", snap.R(3))
	c.Assert(err, IsNil)
	chg.AddAll(ts)

	s.state.Unlock()
	defer s.snapmgr.Stop()
	s.settle()
	s.state.Lock()

	c.Check(len(s.fakeBackend.ops), Equals, 2)
	expected := fakeOps{
		{
			op:   "remove-snap-data",
			name: filepath.Join(dirs.StripRootDir(dirs.SnapMountDir), "some-snap/3"),
		},
		{
			op:    "remove-snap-files",
			name:  filepath.Join(dirs.StripRootDir(dirs.SnapMountDir), "some-snap/3"),
			stype: "app",
		},
	}
	// start with an easier-to-read error if this fails:
	c.Assert(s.fakeBackend.ops.Ops(), DeepEquals, expected.Ops())
	c.Assert(s.fakeBackend.ops, DeepEquals, expected)

	// verify snapSetup info
	tasks := ts.Tasks()
	for _, t := range tasks {
		snapsup, err := snapstate.TaskSnapSetup(t)
		c.Assert(err, IsNil)

		expSnapSetup := &snapstate.SnapSetup{
			SideInfo: &snap.SideInfo{
				RealName: "some-snap",
				Revision: snap.R(3),
			},
		}

		c.Check(snapsup, DeepEquals, expSnapSetup, Commentf(t.Kind()))
	}

	// verify snaps in the system state
	var snapst snapstate.SnapState
	err = snapstate.Get(s.state, "some-snap", &snapst)
	c.Assert(err, IsNil)
	c.Check(snapst.Sequence, HasLen, 2)
}

func (s *snapmgrTestSuite) TestRemoveLastRevisionRunThrough(c *C) {
	si := snap.SideInfo{
		RealName: "some-snap",
		Revision: snap.R(2),
	}

	s.state.Lock()
	defer s.state.Unlock()

	snapstate.Set(s.state, "some-snap", &snapstate.SnapState{
		Active:   false,
		Sequence: []*snap.SideInfo{&si},
		Current:  si.Revision,
		SnapType: "app",
	})

	chg := s.state.NewChange("remove", "remove a snap")
	ts, err := snapstate.Remove(s.state, "some-snap", snap.R(2))
	c.Assert(err, IsNil)
	chg.AddAll(ts)

	s.state.Unlock()
	defer s.snapmgr.Stop()
	s.settle()
	s.state.Lock()

	c.Check(len(s.fakeBackend.ops), Equals, 5)
	expected := fakeOps{
		{
			op:   "remove-snap-data",
			name: filepath.Join(dirs.StripRootDir(dirs.SnapMountDir), "some-snap/2"),
		},
		{
			op:   "remove-snap-common-data",
			name: filepath.Join(dirs.StripRootDir(dirs.SnapMountDir), "some-snap/2"),
		},
		{
			op:    "remove-snap-files",
			name:  filepath.Join(dirs.StripRootDir(dirs.SnapMountDir), "some-snap/2"),
			stype: "app",
		},
		{
			op:   "discard-namespace",
			name: "some-snap",
		},
		{
			op:   "discard-conns:Doing",
			name: "some-snap",
		},
	}
	// start with an easier-to-read error if this fails:
	c.Assert(s.fakeBackend.ops.Ops(), DeepEquals, expected.Ops())
	c.Assert(s.fakeBackend.ops, DeepEquals, expected)

	// verify snapSetup info
	tasks := ts.Tasks()
	for _, t := range tasks {
		snapsup, err := snapstate.TaskSnapSetup(t)
		c.Assert(err, IsNil)

		expSnapSetup := &snapstate.SnapSetup{
			SideInfo: &snap.SideInfo{
				RealName: "some-snap",
			},
		}
		if t.Kind() != "discard-conns" {
			expSnapSetup.SideInfo.Revision = snap.R(2)
		}

		c.Check(snapsup, DeepEquals, expSnapSetup, Commentf(t.Kind()))
	}

	// verify snaps in the system state
	var snapst snapstate.SnapState
	err = snapstate.Get(s.state, "some-snap", &snapst)
	c.Assert(err, Equals, state.ErrNoState)
}

func (s *snapmgrTestSuite) TestRemoveCurrentActiveRevisionRefused(c *C) {
	si := snap.SideInfo{
		RealName: "some-snap",
		Revision: snap.R(2),
	}

	s.state.Lock()
	defer s.state.Unlock()

	snapstate.Set(s.state, "some-snap", &snapstate.SnapState{
		Active:   true,
		Sequence: []*snap.SideInfo{&si},
		Current:  si.Revision,
		SnapType: "app",
	})

	_, err := snapstate.Remove(s.state, "some-snap", snap.R(2))

	c.Check(err, ErrorMatches, `cannot remove active revision 2 of snap "some-snap"`)
}

func (s *snapmgrTestSuite) TestRemoveCurrentRevisionOfSeveralRefused(c *C) {
	si := snap.SideInfo{
		RealName: "some-snap",
		Revision: snap.R(2),
	}

	s.state.Lock()
	defer s.state.Unlock()

	snapstate.Set(s.state, "some-snap", &snapstate.SnapState{
		Active:   true,
		Sequence: []*snap.SideInfo{&si, &si},
		Current:  si.Revision,
		SnapType: "app",
	})

	_, err := snapstate.Remove(s.state, "some-snap", snap.R(2))
	c.Assert(err, NotNil)
	c.Check(err.Error(), Equals, `cannot remove active revision 2 of snap "some-snap" (revert first?)`)
}

func (s *snapmgrTestSuite) TestRemoveMissingRevisionRefused(c *C) {
	si := snap.SideInfo{
		RealName: "some-snap",
		Revision: snap.R(2),
	}

	s.state.Lock()
	defer s.state.Unlock()

	snapstate.Set(s.state, "some-snap", &snapstate.SnapState{
		Active:   true,
		Sequence: []*snap.SideInfo{&si},
		Current:  si.Revision,
		SnapType: "app",
	})

	_, err := snapstate.Remove(s.state, "some-snap", snap.R(1))

	c.Check(err, ErrorMatches, `revision 1 of snap "some-snap" is not installed`)
}

func (s *snapmgrTestSuite) TestRemoveRefused(c *C) {
	si := snap.SideInfo{
		RealName: "gadget",
		Revision: snap.R(7),
	}

	s.state.Lock()
	defer s.state.Unlock()

	snapstate.Set(s.state, "gadget", &snapstate.SnapState{
		Active:   true,
		Sequence: []*snap.SideInfo{&si},
		Current:  si.Revision,
		SnapType: "app",
	})

	_, err := snapstate.Remove(s.state, "gadget", snap.R(0))

	c.Check(err, ErrorMatches, `snap "gadget" is not removable`)
}

func (s *snapmgrTestSuite) TestRemoveRefusedLastRevision(c *C) {
	si := snap.SideInfo{
		RealName: "gadget",
		Revision: snap.R(7),
	}

	s.state.Lock()
	defer s.state.Unlock()

	snapstate.Set(s.state, "gadget", &snapstate.SnapState{
		Active:   false,
		Sequence: []*snap.SideInfo{&si},
		Current:  si.Revision,
		SnapType: "app",
	})

	_, err := snapstate.Remove(s.state, "gadget", snap.R(7))

	c.Check(err, ErrorMatches, `snap "gadget" is not removable`)
}

func (s *snapmgrTestSuite) TestRemoveDeletesConfigOnLastRevision(c *C) {
	si := snap.SideInfo{
		RealName: "some-snap",
		Revision: snap.R(7),
	}

	s.state.Lock()
	defer s.state.Unlock()

	snapstate.Set(s.state, "some-snap", &snapstate.SnapState{
		Active:   true,
		Sequence: []*snap.SideInfo{&si},
		Current:  si.Revision,
		SnapType: "app",
	})

	snapstate.Set(s.state, "another-snap", &snapstate.SnapState{
		Active:   true,
		Sequence: []*snap.SideInfo{&si},
		Current:  si.Revision,
		SnapType: "app",
	})

	tr := config.NewTransaction(s.state)
	tr.Set("some-snap", "foo", "bar")
	tr.Commit()

	// a config for some other snap to verify its not accidentally destroyed
	tr = config.NewTransaction(s.state)
	tr.Set("another-snap", "bar", "baz")
	tr.Commit()

	var res string
	tr = config.NewTransaction(s.state)
	c.Assert(tr.Get("some-snap", "foo", &res), IsNil)
	c.Assert(tr.Get("another-snap", "bar", &res), IsNil)

	chg := s.state.NewChange("remove", "remove a snap")
	ts, err := snapstate.Remove(s.state, "some-snap", snap.R(0))
	c.Assert(err, IsNil)
	chg.AddAll(ts)

	s.state.Unlock()
	defer s.snapmgr.Stop()
	s.settle()
	s.state.Lock()

	// verify snaps in the system state
	var snapst snapstate.SnapState
	err = snapstate.Get(s.state, "some-snap", &snapst)
	c.Assert(err, Equals, state.ErrNoState)

	tr = config.NewTransaction(s.state)
	err = tr.Get("some-snap", "foo", &res)
	c.Assert(err, NotNil)
	c.Assert(err, ErrorMatches, `snap "some-snap" has no "foo" configuration option`)

	// and another snap has its config intact
	c.Assert(tr.Get("another-snap", "bar", &res), IsNil)
	c.Assert(res, Equals, "baz")
}

func (s *snapmgrTestSuite) TestRemoveDoesntDeleteConfigIfNotLastRevision(c *C) {
	si1 := snap.SideInfo{
		RealName: "some-snap",
		Revision: snap.R(7),
	}
	si2 := snap.SideInfo{
		RealName: "some-snap",
		Revision: snap.R(8),
	}

	s.state.Lock()
	defer s.state.Unlock()

	snapstate.Set(s.state, "some-snap", &snapstate.SnapState{
		Active:   true,
		Sequence: []*snap.SideInfo{&si1, &si2},
		Current:  si2.Revision,
		SnapType: "app",
	})

	tr := config.NewTransaction(s.state)
	tr.Set("some-snap", "foo", "bar")
	tr.Commit()

	var res string
	tr = config.NewTransaction(s.state)
	c.Assert(tr.Get("some-snap", "foo", &res), IsNil)

	chg := s.state.NewChange("remove", "remove a snap")
	ts, err := snapstate.Remove(s.state, "some-snap", si1.Revision)
	c.Assert(err, IsNil)
	chg.AddAll(ts)

	s.state.Unlock()
	defer s.snapmgr.Stop()
	s.settle()
	s.state.Lock()

	// verify snaps in the system state
	var snapst snapstate.SnapState
	err = snapstate.Get(s.state, "some-snap", &snapst)
	c.Assert(err, IsNil)

	tr = config.NewTransaction(s.state)
	c.Assert(tr.Get("some-snap", "foo", &res), IsNil)
	c.Assert(res, Equals, "bar")
}

func (s *snapmgrTestSuite) TestUpdateMakesConfigSnapshot(c *C) {
	s.state.Lock()
	defer s.state.Unlock()

	snapstate.Set(s.state, "some-snap", &snapstate.SnapState{
		Active: true,
		Sequence: []*snap.SideInfo{
			{RealName: "some-snap", SnapID: "some-snap-id", Revision: snap.R(1)},
		},
		Current:  snap.R(1),
		SnapType: "app",
	})

	tr := config.NewTransaction(s.state)
	tr.Set("some-snap", "foo", "bar")
	tr.Commit()

	var cfgs map[string]interface{}
	// we don't have config snapshots yet
	c.Assert(s.state.Get("revision-config", &cfgs), Equals, state.ErrNoState)

	chg := s.state.NewChange("update", "update a snap")
	ts, err := snapstate.Update(s.state, "some-snap", "some-channel", snap.R(2), s.user.ID, snapstate.Flags{})
	c.Assert(err, IsNil)
	chg.AddAll(ts)

	s.state.Unlock()
	defer s.snapmgr.Stop()
	s.settle()

	s.state.Lock()
	cfgs = nil
	// config copy of rev. 1 has been made
	c.Assert(s.state.Get("revision-config", &cfgs), IsNil)
	c.Assert(cfgs["some-snap"], DeepEquals, map[string]interface{}{
		"1": map[string]interface{}{
			"foo": "bar",
		},
	})
}

func (s *snapmgrTestSuite) TestRevertRestoresConfigSnapshot(c *C) {
	s.state.Lock()
	defer s.state.Unlock()

	snapstate.Set(s.state, "some-snap", &snapstate.SnapState{
		Active: true,
		Sequence: []*snap.SideInfo{
			{RealName: "some-snap", SnapID: "some-snap-id", Revision: snap.R(1)},
			{RealName: "some-snap", Revision: snap.R(2)},
		},
		Current:  snap.R(2),
		SnapType: "app",
	})

	// set configuration for current snap
	tr := config.NewTransaction(s.state)
	tr.Set("some-snap", "foo", "100")
	tr.Commit()

	// make config snapshot for rev.1
	config.SaveRevisionConfig(s.state, "some-snap", snap.R(1))

	// modify for rev. 2
	tr = config.NewTransaction(s.state)
	tr.Set("some-snap", "foo", "200")
	tr.Commit()

	chg := s.state.NewChange("revert", "revert snap")
	ts, err := snapstate.Revert(s.state, "some-snap", snapstate.Flags{})
	c.Assert(err, IsNil)
	chg.AddAll(ts)

	s.state.Unlock()
	defer s.snapmgr.Stop()
	s.settle()

	s.state.Lock()
	// config snapshot of rev. 2 has been made by 'revert'
	var cfgs map[string]interface{}
	c.Assert(s.state.Get("revision-config", &cfgs), IsNil)
	c.Assert(cfgs["some-snap"], DeepEquals, map[string]interface{}{
		"1": map[string]interface{}{"foo": "100"},
		"2": map[string]interface{}{"foo": "200"},
	})

	// current snap configuration has been restored from rev. 1 config snapshot
	tr = config.NewTransaction(s.state)
	var res string
	c.Assert(tr.Get("some-snap", "foo", &res), IsNil)
	c.Assert(res, Equals, "100")
}

func (s *snapmgrTestSuite) TestUpdateDoesGC(c *C) {
	s.state.Lock()
	defer s.state.Unlock()

	snapstate.Set(s.state, "some-snap", &snapstate.SnapState{
		Active: true,
		Sequence: []*snap.SideInfo{
			{RealName: "some-snap", SnapID: "some-snap-id", Revision: snap.R(1)},
			{RealName: "some-snap", SnapID: "some-snap-id", Revision: snap.R(2)},
			{RealName: "some-snap", SnapID: "some-snap-id", Revision: snap.R(3)},
			{RealName: "some-snap", SnapID: "some-snap-id", Revision: snap.R(4)},
		},
		Current:  snap.R(4),
		SnapType: "app",
	})

	chg := s.state.NewChange("update", "update a snap")
	ts, err := snapstate.Update(s.state, "some-snap", "some-channel", snap.R(0), s.user.ID, snapstate.Flags{})
	c.Assert(err, IsNil)
	chg.AddAll(ts)

	s.state.Unlock()
	defer s.snapmgr.Stop()
	s.settle()
	s.state.Lock()

	// ensure garbage collection runs as the last tasks
<<<<<<< HEAD
	ops := s.fakeBackend.ops
	c.Assert(ops[len(ops)-8], DeepEquals, fakeOp{
		op:   "link-snap",
		name: filepath.Join(dirs.StripRootDir(dirs.SnapMountDir), "some-snap/11"),
	})
	c.Assert(ops[len(ops)-6], DeepEquals, fakeOp{
		op:   "start-snap-services",
		name: filepath.Join(dirs.StripRootDir(dirs.SnapMountDir), "some-snap/11"),
	})
	c.Assert(ops[len(ops)-5], DeepEquals, fakeOp{
		op:   "remove-snap-data",
		name: filepath.Join(dirs.StripRootDir(dirs.SnapMountDir), "some-snap/1"),
	})
	c.Assert(ops[len(ops)-4], DeepEquals, fakeOp{
		op:    "remove-snap-files",
		name:  filepath.Join(dirs.StripRootDir(dirs.SnapMountDir), "some-snap/1"),
		stype: "app",
	})
	c.Assert(ops[len(ops)-3], DeepEquals, fakeOp{
		op:   "remove-snap-data",
		name: filepath.Join(dirs.StripRootDir(dirs.SnapMountDir), "some-snap/2"),
	})
	c.Assert(ops[len(ops)-2], DeepEquals, fakeOp{
		op:    "remove-snap-files",
		name:  filepath.Join(dirs.StripRootDir(dirs.SnapMountDir), "some-snap/2"),
		stype: "app",
	})
	c.Assert(ops[len(ops)-1], DeepEquals, fakeOp{
		op:    "cleanup-trash",
		name:  "some-snap",
		revno: snap.R(11),
	})
=======
	expectedTail := fakeOps{
		{
			op:   "link-snap",
			name: "/snap/some-snap/11",
		},
		{
			op: "update-aliases",
		},
		{
			op:   "remove-snap-data",
			name: "/snap/some-snap/1",
		},
		{
			op:    "remove-snap-files",
			name:  "/snap/some-snap/1",
			stype: "app",
		},
		{
			op:   "remove-snap-data",
			name: "/snap/some-snap/2",
		},
		{
			op:    "remove-snap-files",
			name:  "/snap/some-snap/2",
			stype: "app",
		},
		{
			op:    "cleanup-trash",
			name:  "some-snap",
			revno: snap.R(11),
		},
	}
>>>>>>> 45438619

	opsTail := s.fakeBackend.ops[len(s.fakeBackend.ops)-len(expectedTail):]
	c.Assert(opsTail.Ops(), DeepEquals, expectedTail.Ops())
	c.Check(opsTail, DeepEquals, expectedTail)
}

func (s *snapmgrTestSuite) TestRevertNoRevertAgain(c *C) {
	siNew := snap.SideInfo{
		RealName: "some-snap",
		Revision: snap.R(77),
	}

	si := snap.SideInfo{
		RealName: "some-snap",
		Revision: snap.R(7),
	}

	s.state.Lock()
	defer s.state.Unlock()

	snapstate.Set(s.state, "some-snap", &snapstate.SnapState{
		Active:   true,
		Sequence: []*snap.SideInfo{&si, &siNew},
		Current:  snap.R(7),
	})

	ts, err := snapstate.Revert(s.state, "some-snap", snapstate.Flags{})
	c.Assert(err, ErrorMatches, "no revision to revert to")
	c.Assert(ts, IsNil)
}

func (s *snapmgrTestSuite) TestRevertNothingToRevertTo(c *C) {
	si := snap.SideInfo{
		RealName: "some-snap",
		Revision: snap.R(7),
	}

	s.state.Lock()
	defer s.state.Unlock()

	snapstate.Set(s.state, "some-snap", &snapstate.SnapState{
		Active:   true,
		Sequence: []*snap.SideInfo{&si},
		Current:  si.Revision,
	})

	ts, err := snapstate.Revert(s.state, "some-snap", snapstate.Flags{})
	c.Assert(err, ErrorMatches, "no revision to revert to")
	c.Assert(ts, IsNil)
}

func (s *snapmgrTestSuite) TestRevertToRevisionNoValidVersion(c *C) {
	si := snap.SideInfo{
		RealName: "some-snap",
		Revision: snap.R(7),
	}
	si2 := snap.SideInfo{
		RealName: "some-snap",
		Revision: snap.R(77),
	}

	s.state.Lock()
	defer s.state.Unlock()

	snapstate.Set(s.state, "some-snap", &snapstate.SnapState{
		Active:   true,
		Sequence: []*snap.SideInfo{&si, &si2},
		Current:  snap.R(77),
	})

	ts, err := snapstate.RevertToRevision(s.state, "some-snap", snap.R("99"), snapstate.Flags{})
	c.Assert(err, ErrorMatches, `cannot find revision 99 for snap "some-snap"`)
	c.Assert(ts, IsNil)
}

func (s *snapmgrTestSuite) TestRevertToRevisionAlreadyCurrent(c *C) {
	si := snap.SideInfo{
		RealName: "some-snap",
		Revision: snap.R(7),
	}
	si2 := snap.SideInfo{
		RealName: "some-snap",
		Revision: snap.R(77),
	}

	s.state.Lock()
	defer s.state.Unlock()

	snapstate.Set(s.state, "some-snap", &snapstate.SnapState{
		Active:   true,
		Sequence: []*snap.SideInfo{&si, &si2},
		Current:  snap.R(77),
	})

	ts, err := snapstate.RevertToRevision(s.state, "some-snap", snap.R("77"), snapstate.Flags{})
	c.Assert(err, ErrorMatches, `already on requested revision`)
	c.Assert(ts, IsNil)
}

func (s *snapmgrTestSuite) TestRevertRunThrough(c *C) {
	si := snap.SideInfo{
		RealName: "some-snap",
		Revision: snap.R(7),
	}
	siOld := snap.SideInfo{
		RealName: "some-snap",
		Revision: snap.R(2),
	}

	s.state.Lock()
	defer s.state.Unlock()

	snapstate.Set(s.state, "some-snap", &snapstate.SnapState{
		Active:   true,
		SnapType: "app",
		Sequence: []*snap.SideInfo{&siOld, &si},
		Current:  si.Revision,
	})

	chg := s.state.NewChange("revert", "revert a snap backwards")
	ts, err := snapstate.Revert(s.state, "some-snap", snapstate.Flags{})
	c.Assert(err, IsNil)
	chg.AddAll(ts)

	s.state.Unlock()
	defer s.snapmgr.Stop()
	s.settle()
	s.state.Lock()

	expected := fakeOps{
		{
<<<<<<< HEAD
			op:   "stop-snap-services",
			name: filepath.Join(dirs.StripRootDir(dirs.SnapMountDir), "some-snap/7"),
		},
		{
=======
>>>>>>> 45438619
			op:   "remove-snap-aliases",
			name: "some-snap",
		},
		{
			op:   "unlink-snap",
			name: filepath.Join(dirs.StripRootDir(dirs.SnapMountDir), "some-snap/7"),
		},
		{
			op:    "setup-profiles:Doing",
			name:  "some-snap",
			revno: snap.R(2),
		},
		{
			op: "candidate",
			sinfo: snap.SideInfo{
				RealName: "some-snap",
				Revision: snap.R(2),
			},
		},
		{
			op:   "link-snap",
			name: filepath.Join(dirs.StripRootDir(dirs.SnapMountDir), "some-snap/2"),
		},
		{
			op: "update-aliases",
		},
<<<<<<< HEAD
		{
			op:   "start-snap-services",
			name: filepath.Join(dirs.StripRootDir(dirs.SnapMountDir), "some-snap/2"),
		},
=======
>>>>>>> 45438619
	}
	// start with an easier-to-read error if this fails:
	c.Assert(s.fakeBackend.ops.Ops(), DeepEquals, expected.Ops())
	c.Assert(s.fakeBackend.ops, DeepEquals, expected)

	// verify that the R(2) version is active now and R(7) is still there
	var snapst snapstate.SnapState
	err = snapstate.Get(s.state, "some-snap", &snapst)
	c.Assert(err, IsNil)

	c.Assert(snapst.Active, Equals, true)
	c.Assert(snapst.Current, Equals, snap.R(2))
	c.Assert(snapst.Sequence, HasLen, 2)
	c.Assert(snapst.Sequence[0], DeepEquals, &snap.SideInfo{
		RealName: "some-snap",
		Channel:  "",
		Revision: snap.R(2),
	})
	c.Assert(snapst.Sequence[1], DeepEquals, &snap.SideInfo{
		RealName: "some-snap",
		Channel:  "",
		Revision: snap.R(7),
	})
	c.Assert(snapst.Block(), DeepEquals, []snap.Revision{snap.R(7)})
}

func (s *snapmgrTestSuite) TestRevertWithLocalRevisionRunThrough(c *C) {
	si := snap.SideInfo{
		RealName: "some-snap",
		Revision: snap.R(-7),
	}
	siOld := snap.SideInfo{
		RealName: "some-snap",
		Revision: snap.R(-2),
	}

	s.state.Lock()
	defer s.state.Unlock()

	snapstate.Set(s.state, "some-snap", &snapstate.SnapState{
		Active:   true,
		SnapType: "app",
		Sequence: []*snap.SideInfo{&siOld, &si},
		Current:  si.Revision,
	})

	chg := s.state.NewChange("revert", "revert a snap backwards")
	ts, err := snapstate.Revert(s.state, "some-snap", snapstate.Flags{})
	c.Assert(err, IsNil)
	chg.AddAll(ts)

	s.state.Unlock()
	defer s.snapmgr.Stop()
	s.settle()
	s.state.Lock()

	c.Assert(s.fakeBackend.ops.Ops(), HasLen, 6)

	// verify that LocalRevision is still -7
	var snapst snapstate.SnapState
	err = snapstate.Get(s.state, "some-snap", &snapst)
	c.Assert(err, IsNil)

	c.Assert(snapst.LocalRevision(), Equals, snap.R(-7))
}

func (s *snapmgrTestSuite) TestRevertToRevisionNewVersion(c *C) {
	siNew := snap.SideInfo{
		RealName: "some-snap",
		Revision: snap.R(7),
		SnapID:   "october",
	}

	si := snap.SideInfo{
		RealName: "some-snap",
		Revision: snap.R(2),
		SnapID:   "october",
	}

	s.state.Lock()
	defer s.state.Unlock()

	snapstate.Set(s.state, "some-snap", &snapstate.SnapState{
		Active:   true,
		SnapType: "app",
		Sequence: []*snap.SideInfo{&si, &siNew},
		Current:  snap.R(2),
		Channel:  "edge",
	})

	chg := s.state.NewChange("revert", "revert a snap forward")
	ts, err := snapstate.RevertToRevision(s.state, "some-snap", snap.R(7), snapstate.Flags{})
	c.Assert(err, IsNil)
	chg.AddAll(ts)

	s.state.Unlock()
	defer s.snapmgr.Stop()
	s.settle()
	s.state.Lock()

	expected := fakeOps{
		{
<<<<<<< HEAD
			op:   "stop-snap-services",
			name: filepath.Join(dirs.StripRootDir(dirs.SnapMountDir), "some-snap/2"),
		},
		{
=======
>>>>>>> 45438619
			op:   "remove-snap-aliases",
			name: "some-snap",
		},
		{
			op:   "unlink-snap",
			name: filepath.Join(dirs.StripRootDir(dirs.SnapMountDir), "some-snap/2"),
		},
		{
			op:    "setup-profiles:Doing",
			name:  "some-snap",
			revno: snap.R(7),
		},
		{
			op:    "candidate",
			sinfo: siNew,
		},
		{
			op:   "link-snap",
			name: filepath.Join(dirs.StripRootDir(dirs.SnapMountDir), "some-snap/7"),
		},
		{
			op: "update-aliases",
		},
<<<<<<< HEAD
		{
			op:   "start-snap-services",
			name: filepath.Join(dirs.StripRootDir(dirs.SnapMountDir), "some-snap/7"),
		},
=======
>>>>>>> 45438619
	}
	// start with an easier-to-read error if this fails:
	c.Assert(s.fakeBackend.ops.Ops(), DeepEquals, expected.Ops())
	c.Assert(s.fakeBackend.ops, DeepEquals, expected)

	// verify that the R(7) version is active now
	var snapst snapstate.SnapState
	err = snapstate.Get(s.state, "some-snap", &snapst)
	c.Assert(err, IsNil)

	c.Check(snapst.Active, Equals, true)
	c.Check(snapst.Current, Equals, snap.R(7))
	c.Check(snapst.Sequence, HasLen, 2)
	c.Check(snapst.Channel, Equals, "edge")
	c.Check(snapst.CurrentSideInfo(), DeepEquals, &siNew)

	c.Check(snapst.Block(), HasLen, 0)
}

func (s *snapmgrTestSuite) TestRevertTotalUndoRunThrough(c *C) {
	si := snap.SideInfo{
		RealName: "some-snap",
		Revision: snap.R(1),
	}
	si2 := snap.SideInfo{
		RealName: "some-snap",
		Revision: snap.R(2),
	}

	s.state.Lock()
	defer s.state.Unlock()

	snapstate.Set(s.state, "some-snap", &snapstate.SnapState{
		Active:   true,
		SnapType: "app",
		Sequence: []*snap.SideInfo{&si, &si2},
		Current:  si2.Revision,
	})

	chg := s.state.NewChange("revert", "revert a snap")
	ts, err := snapstate.Revert(s.state, "some-snap", snapstate.Flags{})
	c.Assert(err, IsNil)
	chg.AddAll(ts)

	tasks := ts.Tasks()
	last := tasks[len(tasks)-1]

	terr := s.state.NewTask("error-trigger", "provoking total undo")
	terr.WaitFor(last)
	chg.AddTask(terr)

	s.state.Unlock()
	defer s.snapmgr.Stop()
	s.settle()
	s.state.Lock()

	expected := fakeOps{
		{
<<<<<<< HEAD
			op:   "stop-snap-services",
			name: filepath.Join(dirs.StripRootDir(dirs.SnapMountDir), "some-snap/2"),
		},
		{
=======
>>>>>>> 45438619
			op:   "remove-snap-aliases",
			name: "some-snap",
		},
		{
			op:   "unlink-snap",
			name: filepath.Join(dirs.StripRootDir(dirs.SnapMountDir), "some-snap/2"),
		},
		{
			op:    "setup-profiles:Doing",
			name:  "some-snap",
			revno: snap.R(1),
		},
		{
			op: "candidate",
			sinfo: snap.SideInfo{
				RealName: "some-snap",
				Revision: snap.R(1),
			},
		},
		{
			op:   "link-snap",
			name: filepath.Join(dirs.StripRootDir(dirs.SnapMountDir), "some-snap/1"),
		},
		{
			op: "update-aliases",
		},
<<<<<<< HEAD
		{
			op:   "start-snap-services",
			name: filepath.Join(dirs.StripRootDir(dirs.SnapMountDir), "some-snap/1"),
		},
		// undoing everything from here down...
		{
			op:   "stop-snap-services",
			name: filepath.Join(dirs.StripRootDir(dirs.SnapMountDir), "some-snap/1"),
		},
		{
=======
		// undoing everything from here down...
		{
>>>>>>> 45438619
			op:   "remove-snap-aliases",
			name: "some-snap",
		},
		{
			op:   "unlink-snap",
			name: filepath.Join(dirs.StripRootDir(dirs.SnapMountDir), "some-snap/1"),
		},
		{
			op:    "setup-profiles:Undoing",
			name:  "some-snap",
			revno: snap.R(1),
		},
		{
			op:   "link-snap",
			name: filepath.Join(dirs.StripRootDir(dirs.SnapMountDir), "some-snap/2"),
		},
		{
			op: "update-aliases",
		},
<<<<<<< HEAD
		{
			op:   "start-snap-services",
			name: filepath.Join(dirs.StripRootDir(dirs.SnapMountDir), "some-snap/2"),
		},
=======
>>>>>>> 45438619
	}
	// start with an easier-to-read error if this fails:
	c.Assert(s.fakeBackend.ops.Ops(), DeepEquals, expected.Ops())
	c.Check(s.fakeBackend.ops, DeepEquals, expected)

	// verify snaps in the system state
	var snapst snapstate.SnapState
	err = snapstate.Get(s.state, "some-snap", &snapst)
	c.Assert(err, IsNil)

	c.Assert(snapst.Active, Equals, true)
	c.Assert(snapst.Sequence, HasLen, 2)
	c.Assert(snapst.Current, Equals, si2.Revision)
}

func (s *snapmgrTestSuite) TestRevertUndoRunThrough(c *C) {
	si := snap.SideInfo{
		RealName: "some-snap",
		Revision: snap.R(1),
	}
	si2 := snap.SideInfo{
		RealName: "some-snap",
		Revision: snap.R(2),
	}

	s.state.Lock()
	defer s.state.Unlock()

	snapstate.Set(s.state, "some-snap", &snapstate.SnapState{
		Active:   true,
		SnapType: "app",
		Sequence: []*snap.SideInfo{&si, &si2},
		Current:  si2.Revision,
	})

	chg := s.state.NewChange("revert", "install a revert")
	ts, err := snapstate.Revert(s.state, "some-snap", snapstate.Flags{})
	c.Assert(err, IsNil)
	chg.AddAll(ts)

	s.fakeBackend.linkSnapFailTrigger = filepath.Join(dirs.StripRootDir(dirs.SnapMountDir), "some-snap/1")

	s.state.Unlock()
	defer s.snapmgr.Stop()
	s.settle()
	s.state.Lock()

	expected := fakeOps{
		{
<<<<<<< HEAD
			op:   "stop-snap-services",
			name: filepath.Join(dirs.StripRootDir(dirs.SnapMountDir), "some-snap/2"),
		},
		{
=======
>>>>>>> 45438619
			op:   "remove-snap-aliases",
			name: "some-snap",
		},
		{
			op:   "unlink-snap",
			name: filepath.Join(dirs.StripRootDir(dirs.SnapMountDir), "some-snap/2"),
		},
		{
			op:    "setup-profiles:Doing",
			name:  "some-snap",
			revno: snap.R(1),
		},
		{
			op: "candidate",
			sinfo: snap.SideInfo{
				RealName: "some-snap",
				Revision: snap.R(1),
			},
		},
		{
			op:   "link-snap.failed",
			name: filepath.Join(dirs.StripRootDir(dirs.SnapMountDir), "some-snap/1"),
		},
		// undo stuff here
		{
			op:   "unlink-snap",
			name: filepath.Join(dirs.StripRootDir(dirs.SnapMountDir), "some-snap/1"),
		},
		{
			op:    "setup-profiles:Undoing",
			name:  "some-snap",
			revno: snap.R(1),
		},
		{
			op:   "link-snap",
			name: filepath.Join(dirs.StripRootDir(dirs.SnapMountDir), "some-snap/2"),
		},
		{
			op: "update-aliases",
		},
<<<<<<< HEAD
		{
			op:   "start-snap-services",
			name: filepath.Join(dirs.StripRootDir(dirs.SnapMountDir), "some-snap/2"),
		},
=======
>>>>>>> 45438619
	}

	// ensure all our tasks ran
	// start with an easier-to-read error if this fails:
	c.Assert(s.fakeBackend.ops.Ops(), DeepEquals, expected.Ops())
	c.Assert(s.fakeBackend.ops, DeepEquals, expected)

	// verify snaps in the system state
	var snapst snapstate.SnapState
	err = snapstate.Get(s.state, "some-snap", &snapst)
	c.Assert(err, IsNil)

	c.Assert(snapst.Active, Equals, true)
	c.Assert(snapst.Sequence, HasLen, 2)
	c.Assert(snapst.Current, Equals, snap.R(2))
}

func (s *snapmgrTestSuite) TestEnableDoesNotEnableAgain(c *C) {
	si := snap.SideInfo{
		RealName: "some-snap",
		Revision: snap.R(7),
	}

	s.state.Lock()
	defer s.state.Unlock()

	snapstate.Set(s.state, "some-snap", &snapstate.SnapState{
		Sequence: []*snap.SideInfo{&si},
		Current:  snap.R(7),
		Active:   true,
	})

	ts, err := snapstate.Enable(s.state, "some-snap")
	c.Assert(err, ErrorMatches, `snap "some-snap" already enabled`)
	c.Assert(ts, IsNil)
}

func (s *snapmgrTestSuite) TestEnableRunThrough(c *C) {
	si := snap.SideInfo{
		RealName: "some-snap",
		Revision: snap.R(7),
		Channel:  "edge",
		SnapID:   "foo",
	}

	s.state.Lock()
	defer s.state.Unlock()

	flags := snapstate.Flags{
		DevMode:  true,
		JailMode: true,
		Classic:  true,
		TryMode:  true,
		Required: true,
	}
	snapstate.Set(s.state, "some-snap", &snapstate.SnapState{
		Sequence:            []*snap.SideInfo{&si},
		Current:             si.Revision,
		Active:              false,
		Channel:             "edge",
		Flags:               flags,
		AliasesPending:      true,
		AutoAliasesDisabled: true,
	})

	chg := s.state.NewChange("enable", "enable a snap")
	ts, err := snapstate.Enable(s.state, "some-snap")
	c.Assert(err, IsNil)
	chg.AddAll(ts)

	s.state.Unlock()
	defer s.snapmgr.Stop()
	s.settle()
	s.state.Lock()

	expected := fakeOps{
		{
			op:    "setup-profiles:Doing",
			name:  "some-snap",
			revno: snap.R(7),
		},
		{
			op:    "candidate",
			sinfo: si,
		},
		{
			op:   "link-snap",
			name: filepath.Join(dirs.StripRootDir(dirs.SnapMountDir), "some-snap/7"),
		},
		{
			op: "update-aliases",
		},
<<<<<<< HEAD
		{
			op:   "start-snap-services",
			name: filepath.Join(dirs.StripRootDir(dirs.SnapMountDir), "some-snap/7"),
		},
=======
>>>>>>> 45438619
	}
	// start with an easier-to-read error if this fails:
	c.Assert(s.fakeBackend.ops.Ops(), DeepEquals, expected.Ops())
	c.Assert(s.fakeBackend.ops, DeepEquals, expected)

	var snapst snapstate.SnapState
	err = snapstate.Get(s.state, "some-snap", &snapst)
	c.Assert(err, IsNil)
	c.Check(snapst.Flags, DeepEquals, flags)

	c.Assert(snapst.Active, Equals, true)
	c.Assert(snapst.AliasesPending, Equals, false)
	c.Assert(snapst.AutoAliasesDisabled, Equals, true)

	info, err := snapst.CurrentInfo()
	c.Assert(err, IsNil)
	c.Assert(info.Channel, Equals, "edge")
	c.Assert(info.SnapID, Equals, "foo")
}

func (s *snapmgrTestSuite) TestDisableRunThrough(c *C) {
	si := snap.SideInfo{
		RealName: "some-snap",
		Revision: snap.R(7),
	}

	s.state.Lock()
	defer s.state.Unlock()

	snapstate.Set(s.state, "some-snap", &snapstate.SnapState{
		Sequence: []*snap.SideInfo{&si},
		Current:  si.Revision,
		Active:   true,
	})

	chg := s.state.NewChange("disable", "disable a snap")
	ts, err := snapstate.Disable(s.state, "some-snap")
	c.Assert(err, IsNil)
	chg.AddAll(ts)

	s.state.Unlock()
	defer s.snapmgr.Stop()
	s.settle()
	s.state.Lock()

	expected := fakeOps{
		{
<<<<<<< HEAD
			op:   "stop-snap-services",
			name: filepath.Join(dirs.StripRootDir(dirs.SnapMountDir), "some-snap/7"),
		},
		{
=======
>>>>>>> 45438619
			op:   "remove-snap-aliases",
			name: "some-snap",
		},
		{
			op:   "unlink-snap",
			name: filepath.Join(dirs.StripRootDir(dirs.SnapMountDir), "some-snap/7"),
		},
		{
			op:    "remove-profiles:Doing",
			name:  "some-snap",
			revno: snap.R(7),
		},
	}
	// start with an easier-to-read error if this fails:
	c.Assert(s.fakeBackend.ops.Ops(), DeepEquals, expected.Ops())
	c.Assert(s.fakeBackend.ops, DeepEquals, expected)

	var snapst snapstate.SnapState
	err = snapstate.Get(s.state, "some-snap", &snapst)
	c.Assert(err, IsNil)

	c.Assert(snapst.Active, Equals, false)
	c.Assert(snapst.AliasesPending, Equals, true)
}

func (s *snapmgrTestSuite) TestDisableDoesNotEnableAgain(c *C) {
	si := snap.SideInfo{
		RealName: "some-snap",
		Revision: snap.R(7),
	}

	s.state.Lock()
	defer s.state.Unlock()

	snapstate.Set(s.state, "some-snap", &snapstate.SnapState{
		Sequence: []*snap.SideInfo{&si},
		Current:  snap.R(7),
		Active:   false,
	})

	ts, err := snapstate.Disable(s.state, "some-snap")
	c.Assert(err, ErrorMatches, `snap "some-snap" already disabled`)
	c.Assert(ts, IsNil)
}

func (s *snapmgrTestSuite) TestUndoMountSnapFailsInCopyData(c *C) {
	s.state.Lock()
	defer s.state.Unlock()

	chg := s.state.NewChange("install", "install a snap")
	ts, err := snapstate.Install(s.state, "some-snap", "some-channel", snap.R(0), s.user.ID, snapstate.Flags{})
	c.Assert(err, IsNil)
	chg.AddAll(ts)

	s.fakeBackend.copySnapDataFailTrigger = filepath.Join(dirs.StripRootDir(dirs.SnapMountDir), "some-snap/11")

	s.state.Unlock()
	defer s.snapmgr.Stop()
	s.settle()
	s.state.Lock()

	expected := fakeOps{
		{
			op:    "storesvc-snap",
			name:  "some-snap",
			revno: snap.R(11),
		},
		{
			op:   "storesvc-download",
			name: "some-snap",
		},
		{
			op:    "validate-snap:Doing",
			name:  "some-snap",
			revno: snap.R(11),
		},
		{
			op:  "current",
			old: "<no-current>",
		},
		{
			op:   "open-snap-file",
			name: "/var/lib/snapd/snaps/some-snap_11.snap",
			sinfo: snap.SideInfo{
				RealName: "some-snap",
				SnapID:   "snapIDsnapidsnapidsnapidsnapidsn",
				Channel:  "some-channel",
				Revision: snap.R(11),
			},
		},
		{
			op:    "setup-snap",
			name:  "/var/lib/snapd/snaps/some-snap_11.snap",
			revno: snap.R(11),
		},
		{
			op:   "copy-data.failed",
			name: filepath.Join(dirs.StripRootDir(dirs.SnapMountDir), "some-snap/11"),
			old:  "<no-old>",
		},
		{
			op:    "undo-setup-snap",
			name:  filepath.Join(dirs.StripRootDir(dirs.SnapMountDir), "some-snap/11"),
			stype: "app",
		},
	}
	// start with an easier-to-read error if this fails:
	c.Assert(s.fakeBackend.ops.Ops(), DeepEquals, expected.Ops())
	c.Assert(s.fakeBackend.ops, DeepEquals, expected)
}

func (s *snapmgrTestSuite) TestRefreshFailureCausesErrorReport(c *C) {
	var errSnap, errMsg, errSig string
	var errExtra map[string]string
	var n int
	restore := snapstate.MockErrtrackerReport(func(aSnap, aErrMsg, aDupSig string, extra map[string]string) (string, error) {
		errSnap = aSnap
		errMsg = aErrMsg
		errSig = aDupSig
		errExtra = extra
		n += 1
		return "oopsid", nil
	})
	defer restore()

	si := snap.SideInfo{
		RealName: "some-snap",
		SnapID:   "some-snap-id",
		Revision: snap.R(7),
	}

	s.state.Lock()
	defer s.state.Unlock()

	s.state.Set("ubuntu-core-transition-retry", 7)
	snapstate.Set(s.state, "some-snap", &snapstate.SnapState{
		Active:   true,
		Sequence: []*snap.SideInfo{&si},
		Current:  si.Revision,
		SnapType: "app",
	})

	chg := s.state.NewChange("install", "install a snap")
	ts, err := snapstate.Update(s.state, "some-snap", "some-channel", snap.R(0), s.user.ID, snapstate.Flags{})
	c.Assert(err, IsNil)
	chg.AddAll(ts)

	s.fakeBackend.linkSnapFailTrigger = filepath.Join(dirs.StripRootDir(dirs.SnapMountDir), "some-snap/11")

	s.state.Unlock()
	defer s.snapmgr.Stop()
	s.settle()
	s.state.Lock()

	// verify we generated a failure report
	c.Check(n, Equals, 1)
	c.Check(errSnap, Equals, "some-snap")
	c.Check(errExtra, DeepEquals, map[string]string{
		"UbuntuCoreTransitionCount": "7",
		"Channel":                   "some-channel",
		"Revision":                  "11",
	})
	c.Check(errMsg, Matches, `(?sm)change "install": "install a snap"
download-snap: Undoing
 snap-setup: "some-snap" \(11\) "some-channel"
validate-snap: Done
.*
link-snap: Error
 INFO unlink
 ERROR fail
set-auto-aliases: Hold
setup-aliases: Hold
start-snap-services: Hold
cleanup: Hold
run-hook: Hold`)
	c.Check(errSig, Matches, `(?sm)snap-install:
download-snap: Undoing
 snap-setup: "some-snap"
validate-snap: Done
.*
link-snap: Error
 INFO unlink
 ERROR fail
set-auto-aliases: Hold
setup-aliases: Hold
start-snap-services: Hold
cleanup: Hold
run-hook: Hold`)

	// run again with empty "ubuntu-core-transition-retry"
	s.state.Set("ubuntu-core-transition-retry", 0)
	chg = s.state.NewChange("install", "install a snap")
	ts, err = snapstate.Update(s.state, "some-snap", "some-channel", snap.R(0), s.user.ID, snapstate.Flags{})
	c.Assert(err, IsNil)
	chg.AddAll(ts)
	s.state.Unlock()
	defer s.snapmgr.Stop()
	s.settle()
	s.state.Lock()
	// verify that we excluded this field from the bugreport
	c.Check(n, Equals, 2)
	c.Check(errExtra, DeepEquals, map[string]string{
		"Channel":  "some-channel",
		"Revision": "11",
	})

}

func (s *snapmgrTestSuite) verifyRefreshLast(c *C) {
	var lastRefresh time.Time

	s.state.Get("last-refresh", &lastRefresh)
	c.Check(time.Now().Year(), Equals, lastRefresh.Year())
}

func makeTestRefreshConfig(st *state.State) {
	now := time.Now()
	st.Set("last-refresh", time.Date(2009, 8, 13, 8, 0, 5, 0, now.Location()))

	tr := config.NewTransaction(st)
	tr.Set("core", "refresh.schedule", fmt.Sprintf("00:00-23:59"))
	tr.Commit()
}

func (s *snapmgrTestSuite) TestEnsureRefreshRefusesWeekdaySchedules(c *C) {
	s.state.Lock()
	defer s.state.Unlock()
	snapstate.CanAutoRefresh = func(*state.State) (bool, error) { return true, nil }

	logbuf := bytes.NewBuffer(nil)
	l, err := logger.New(logbuf, logger.DefaultFlags)
	c.Assert(err, IsNil)
	logger.SetLogger(l)
	defer logger.SetLogger(logger.NullLogger)

	s.state.Set("last-refresh", time.Date(2009, 8, 13, 8, 0, 5, 0, time.UTC))
	tr := config.NewTransaction(s.state)
	tr.Set("core", "refresh.schedule", fmt.Sprintf("00:00-23:59/mon@12:00-14:00"))
	tr.Commit()

	// Ensure() also runs ensureRefreshes()
	s.state.Unlock()
	s.snapmgr.Ensure()
	s.state.Lock()

	c.Check(logbuf.String(), testutil.Contains, `cannot use refresh.schedule configuration: "mon@12:00-14:00" uses weekdays which is currently not supported`)
}

func (s *snapmgrTestSuite) TestEnsureRefreshesNoUpdate(c *C) {
	s.state.Lock()
	defer s.state.Unlock()
	snapstate.CanAutoRefresh = func(*state.State) (bool, error) { return true, nil }

	makeTestRefreshConfig(s.state)

	// Ensure() also runs ensureRefreshes()
	s.state.Unlock()
	s.snapmgr.Ensure()
	s.state.Lock()

	// nothing needs to be done, but last-refresh got updated
	c.Check(s.state.Changes(), HasLen, 0)
	s.verifyRefreshLast(c)

	// ensure the next-refresh time is reset and re-calculated
	c.Check(s.snapmgr.NextRefresh().IsZero(), Equals, true)
}

func (s *snapmgrTestSuite) TestEnsureRefreshesAlreadyRanInThisInterval(c *C) {
	s.state.Lock()
	defer s.state.Unlock()

	snapstate.CanAutoRefresh = func(*state.State) (bool, error) {
		return true, nil
	}
	nextRefresh := s.snapmgr.NextRefresh()
	c.Check(nextRefresh.IsZero(), Equals, true)

	now := time.Now()
	fakeLastRefresh := now.Add(-1 * time.Hour)
	s.state.Set("last-refresh", fakeLastRefresh)

	tr := config.NewTransaction(s.state)
	tr.Set("core", "refresh.schedule", fmt.Sprintf("00:00-%02d:%02d", now.Hour(), now.Minute()))
	tr.Commit()

	// Ensure() also runs ensureRefreshes()
	s.state.Unlock()
	s.snapmgr.Ensure()
	s.state.Lock()

	// nothing needs to be done and no refresh was run
	c.Check(s.state.Changes(), HasLen, 0)

	var refreshLast time.Time
	s.state.Get("last-refresh", &refreshLast)
	c.Check(refreshLast.Equal(fakeLastRefresh), Equals, true)

	// but a nextRefresh time got calculated
	nextRefresh = s.snapmgr.NextRefresh()
	c.Check(nextRefresh.IsZero(), Equals, false)

	// run ensure again to test that nextRefresh again to ensure that
	// nextRefresh is not calculated again if nothing changes
	s.state.Unlock()
	s.snapmgr.Ensure()
	s.state.Lock()
	c.Check(s.snapmgr.NextRefresh(), Equals, nextRefresh)
}

func (s *snapmgrTestSuite) TestEnsureRefreshesWithUpdate(c *C) {
	s.state.Lock()
	defer s.state.Unlock()
	snapstate.CanAutoRefresh = func(*state.State) (bool, error) { return true, nil }

	makeTestRefreshConfig(s.state)

	snapstate.Set(s.state, "some-snap", &snapstate.SnapState{
		Active: true,
		Sequence: []*snap.SideInfo{
			{RealName: "some-snap", SnapID: "some-snap-id", Revision: snap.R(1)},
		},
		Current:  snap.R(1),
		SnapType: "app",
	})

	// Ensure() also runs ensureRefreshes() and our test setup has an
	// update for the "some-snap" in our fake store
	s.state.Unlock()
	s.snapmgr.Ensure()
	s.state.Lock()

	// verify we have an auto-refresh change scheduled now
	c.Assert(s.state.Changes(), HasLen, 1)
	chg := s.state.Changes()[0]
	c.Check(chg.Kind(), Equals, "auto-refresh")
	c.Check(chg.IsReady(), Equals, false)
	s.verifyRefreshLast(c)
}

func (s *snapmgrTestSuite) TestEnsureRefreshesImmediateWithUpdate(c *C) {
	s.state.Lock()
	defer s.state.Unlock()
	snapstate.CanAutoRefresh = func(*state.State) (bool, error) { return true, nil }

	// lastRefresh is unset/zero => immediate refresh try

	snapstate.Set(s.state, "some-snap", &snapstate.SnapState{
		Active: true,
		Sequence: []*snap.SideInfo{
			{RealName: "some-snap", SnapID: "some-snap-id", Revision: snap.R(1)},
		},
		Current:  snap.R(1),
		SnapType: "app",
	})

	// Ensure() also runs ensureRefreshes() and our test setup has an
	// update for the "some-snap" in our fake store
	s.state.Unlock()
	s.snapmgr.Ensure()
	s.state.Lock()

	// verify we have an auto-refresh change scheduled now
	c.Assert(s.state.Changes(), HasLen, 1)
	chg := s.state.Changes()[0]
	c.Check(chg.Kind(), Equals, "auto-refresh")
	c.Check(chg.IsReady(), Equals, false)
	s.verifyRefreshLast(c)
}

func (s *snapmgrTestSuite) TestEnsureRefreshesWithUpdateError(c *C) {
	s.state.Lock()
	defer s.state.Unlock()
	snapstate.CanAutoRefresh = func(*state.State) (bool, error) { return true, nil }

	makeTestRefreshConfig(s.state)

	snapstate.Set(s.state, "some-snap", &snapstate.SnapState{
		Active: true,
		Sequence: []*snap.SideInfo{
			{RealName: "some-snap", SnapID: "some-snap-id", Revision: snap.R(1)},
		},
		Current:  snap.R(1),
		SnapType: "app",
	})

	// Ensure() also runs ensureRefreshes() and our test setup has an
	// update for the "some-snap" in our fake store
	s.state.Unlock()
	s.snapmgr.Ensure()
	s.state.Lock()

	c.Check(s.state.Changes(), HasLen, 1)
	chg := s.state.Changes()[0]
	terr := s.state.NewTask("error-trigger", "simulate an error")
	tasks := chg.Tasks()
	for _, t := range tasks[:len(tasks)-2] {
		terr.WaitFor(t)
	}
	chg.AddTask(terr)

	// run the changes
	s.state.Unlock()
	s.settle()
	s.state.Lock()

	s.verifyRefreshLast(c)
}

func (s *snapmgrTestSuite) TestEnsureRefreshesInFlight(c *C) {
	s.state.Lock()
	defer s.state.Unlock()
	snapstate.CanAutoRefresh = func(*state.State) (bool, error) { return true, nil }

	makeTestRefreshConfig(s.state)

	snapstate.Set(s.state, "some-snap", &snapstate.SnapState{
		Active: true,
		Sequence: []*snap.SideInfo{
			{RealName: "some-snap", SnapID: "some-snap-id", Revision: snap.R(1)},
		},
		Current:  snap.R(1),
		SnapType: "app",
	})

	// simulate an in-flight change
	chg := s.state.NewChange("auto-refresh", "...")
	chg.SetStatus(state.DoStatus)
	c.Check(s.state.Changes(), HasLen, 1)

	s.state.Unlock()
	s.snapmgr.Ensure()
	s.state.Lock()

	// verify no additional change got generated
	c.Check(s.state.Changes(), HasLen, 1)
}

func (s *snapmgrTestSuite) TestEnsureRefreshesWithUpdateStoreError(c *C) {
	s.state.Lock()
	defer s.state.Unlock()
	snapstate.CanAutoRefresh = func(*state.State) (bool, error) { return true, nil }

	s.state.Set("last-refresh", time.Time{})
	origAutoRefreshAssertions := snapstate.AutoRefreshAssertions
	defer func() { snapstate.AutoRefreshAssertions = origAutoRefreshAssertions }()

	// simulate failure in snapstate.AutoRefresh()
	autoRefreshAssertionsCalled := 0
	snapstate.AutoRefreshAssertions = func(st *state.State, userID int) error {
		autoRefreshAssertionsCalled++
		return fmt.Errorf("simulate store error")
	}

	// check that no change got created and that autoRefreshAssertins
	// got called once
	s.state.Unlock()
	s.snapmgr.Ensure()
	s.state.Lock()
	c.Check(s.state.Changes(), HasLen, 0)
	c.Check(autoRefreshAssertionsCalled, Equals, 1)

	// run Ensure() again and check that AutoRefresh() did not run
	// again because to test that lastRefreshAttempt backoff is working
	s.state.Unlock()
	s.snapmgr.Ensure()
	s.state.Lock()
	c.Check(s.state.Changes(), HasLen, 0)
	c.Check(autoRefreshAssertionsCalled, Equals, 1)
}

func (s *snapmgrTestSuite) TestDefaultRefreshScheduleParsing(c *C) {
	l, err := timeutil.ParseSchedule(snapstate.DefaultRefreshSchedule)
	c.Assert(err, IsNil)
	c.Assert(l, HasLen, 4)
}

type snapmgrQuerySuite struct {
	st *state.State
}

var _ = Suite(&snapmgrQuerySuite{})

func (s *snapmgrQuerySuite) SetUpTest(c *C) {
	st := state.New(nil)
	st.Lock()
	defer st.Unlock()

	s.st = st

	dirs.SetRootDir(c.MkDir())

	// Write a snap.yaml with fake name
	sideInfo11 := &snap.SideInfo{RealName: "name1", Revision: snap.R(11), EditedSummary: "s11"}
	sideInfo12 := &snap.SideInfo{RealName: "name1", Revision: snap.R(12), EditedSummary: "s12"}
	snaptest.MockSnap(c, `
name: name0
version: 1.1
description: |
    Lots of text`, "", sideInfo11)
	snaptest.MockSnap(c, `
name: name0
version: 1.2
description: |
    Lots of text`, "", sideInfo12)
	snapstate.Set(st, "name1", &snapstate.SnapState{
		Active:   true,
		Sequence: []*snap.SideInfo{sideInfo11, sideInfo12},
		Current:  sideInfo12.Revision,
		SnapType: "app",
	})

	// have also a snap being installed
	/*
		snapstate.Set(st, "installing", &snapstate.SnapState{
			Candidate: &snap.SideInfo{RealName: "installing", Revision: snap.R(1)},
		})
	*/
}

func (s *snapmgrQuerySuite) TearDownTest(c *C) {
	dirs.SetRootDir("")
}

func (s *snapmgrQuerySuite) TestInfo(c *C) {
	st := s.st
	st.Lock()
	defer st.Unlock()

	info, err := snapstate.Info(st, "name1", snap.R(11))
	c.Assert(err, IsNil)

	c.Check(info.Name(), Equals, "name1")
	c.Check(info.Revision, Equals, snap.R(11))
	c.Check(info.Summary(), Equals, "s11")
	c.Check(info.Version, Equals, "1.1")
	c.Check(info.Description(), Equals, "Lots of text")
}

func (s *snapmgrQuerySuite) TestSnapStateCurrentInfo(c *C) {
	st := s.st
	st.Lock()
	defer st.Unlock()

	var snapst snapstate.SnapState
	err := snapstate.Get(st, "name1", &snapst)
	c.Assert(err, IsNil)

	info, err := snapst.CurrentInfo()
	c.Assert(err, IsNil)

	c.Check(info.Name(), Equals, "name1")
	c.Check(info.Revision, Equals, snap.R(12))
	c.Check(info.Summary(), Equals, "s12")
	c.Check(info.Version, Equals, "1.2")
	c.Check(info.Description(), Equals, "Lots of text")
}

func (s *snapmgrQuerySuite) TestSnapStateCurrentInfoErrNoCurrent(c *C) {
	snapst := new(snapstate.SnapState)
	_, err := snapst.CurrentInfo()
	c.Assert(err, Equals, snapstate.ErrNoCurrent)

}

func (s *snapmgrQuerySuite) TestCurrentInfo(c *C) {
	st := s.st
	st.Lock()
	defer st.Unlock()

	info, err := snapstate.CurrentInfo(st, "name1")
	c.Assert(err, IsNil)

	c.Check(info.Name(), Equals, "name1")
	c.Check(info.Revision, Equals, snap.R(12))
}

func (s *snapmgrQuerySuite) TestCurrentInfoAbsent(c *C) {
	st := s.st
	st.Lock()
	defer st.Unlock()

	_, err := snapstate.CurrentInfo(st, "absent")
	c.Assert(err, ErrorMatches, `cannot find snap "absent"`)
}

func (s *snapmgrQuerySuite) TestActiveInfos(c *C) {
	st := s.st
	st.Lock()
	defer st.Unlock()

	infos, err := snapstate.ActiveInfos(st)
	c.Assert(err, IsNil)

	c.Check(infos, HasLen, 1)

	c.Check(infos[0].Name(), Equals, "name1")
	c.Check(infos[0].Revision, Equals, snap.R(12))
	c.Check(infos[0].Summary(), Equals, "s12")
	c.Check(infos[0].Version, Equals, "1.2")
	c.Check(infos[0].Description(), Equals, "Lots of text")
}

func (s *snapmgrQuerySuite) TestTypeInfo(c *C) {
	st := s.st
	st.Lock()
	defer st.Unlock()

	for _, x := range []struct {
		snapName string
		snapType snap.Type
		getInfo  func(*state.State) (*snap.Info, error)
	}{
		{
			snapName: "gadget",
			snapType: snap.TypeGadget,
			getInfo:  snapstate.GadgetInfo,
		},
		{
			snapName: "core",
			snapType: snap.TypeOS,
			getInfo:  snapstate.CoreInfo,
		},
		{
			snapName: "kernel",
			snapType: snap.TypeKernel,
			getInfo:  snapstate.KernelInfo,
		},
	} {
		_, err := x.getInfo(st)
		c.Assert(err, Equals, state.ErrNoState)

		sideInfo := &snap.SideInfo{
			RealName: x.snapName,
			Revision: snap.R(2),
		}
		snaptest.MockSnap(c, fmt.Sprintf("name: %q\ntype: %q\nversion: %q\n", x.snapName, x.snapType, x.snapName), "", sideInfo)
		snapstate.Set(st, x.snapName, &snapstate.SnapState{
			SnapType: string(x.snapType),
			Active:   true,
			Sequence: []*snap.SideInfo{sideInfo},
			Current:  sideInfo.Revision,
		})

		info, err := x.getInfo(st)
		c.Assert(err, IsNil)

		c.Check(info.Name(), Equals, x.snapName)
		c.Check(info.Revision, Equals, snap.R(2))
		c.Check(info.Version, Equals, x.snapName)
		c.Check(info.Type, Equals, x.snapType)
	}
}

func (s *snapmgrQuerySuite) TestTypeInfoCore(c *C) {
	st := s.st
	st.Lock()
	defer st.Unlock()

	for testNr, t := range []struct {
		expectedSnap string
		snapNames    []string
		errMatcher   string
	}{
		// nothing
		{"", []string{}, state.ErrNoState.Error()},
		// single
		{"core", []string{"core"}, ""},
		{"ubuntu-core", []string{"ubuntu-core"}, ""},
		{"hard-core", []string{"hard-core"}, ""},
		// unrolled loop to ensure we don't pass because
		// the order is randomly right
		{"core", []string{"core", "ubuntu-core"}, ""},
		{"core", []string{"core", "ubuntu-core"}, ""},
		{"core", []string{"core", "ubuntu-core"}, ""},
		{"core", []string{"core", "ubuntu-core"}, ""},
		{"core", []string{"core", "ubuntu-core"}, ""},
		{"core", []string{"core", "ubuntu-core"}, ""},
		{"core", []string{"core", "ubuntu-core"}, ""},
		{"core", []string{"core", "ubuntu-core"}, ""},
		// unknown combination
		{"", []string{"duo-core", "single-core"}, `unexpected cores.*`},
		// multi-core is not supported
		{"", []string{"core", "ubuntu-core", "multi-core"}, `unexpected number of cores, got 3`},
	} {
		// clear snapstate
		st.Set("snaps", map[string]*json.RawMessage{})

		for _, snapName := range t.snapNames {
			sideInfo := &snap.SideInfo{
				RealName: snapName,
				Revision: snap.R(1),
			}
			snaptest.MockSnap(c, fmt.Sprintf("name: %q\ntype: os\nversion: %q\n", snapName, snapName), "", sideInfo)
			snapstate.Set(st, snapName, &snapstate.SnapState{
				SnapType: string(snap.TypeOS),
				Active:   true,
				Sequence: []*snap.SideInfo{sideInfo},
				Current:  sideInfo.Revision,
			})
		}

		info, err := snapstate.CoreInfo(st)
		if t.errMatcher != "" {
			c.Assert(err, ErrorMatches, t.errMatcher)
		} else {
			c.Assert(info, NotNil)
			c.Check(info.Name(), Equals, t.expectedSnap, Commentf("(%d) test %q %v", testNr, t.expectedSnap, t.snapNames))
			c.Check(info.Type, Equals, snap.TypeOS)
		}
	}
}

func (s *snapmgrQuerySuite) TestPreviousSideInfo(c *C) {
	st := s.st
	st.Lock()
	defer st.Unlock()

	var snapst snapstate.SnapState
	err := snapstate.Get(st, "name1", &snapst)
	c.Assert(err, IsNil)
	c.Assert(snapst.CurrentSideInfo(), NotNil)
	c.Assert(snapst.CurrentSideInfo().Revision, Equals, snap.R(12))
	c.Assert(snapstate.PreviousSideInfo(&snapst), NotNil)
	c.Assert(snapstate.PreviousSideInfo(&snapst).Revision, Equals, snap.R(11))
}

func (s *snapmgrQuerySuite) TestPreviousSideInfoNoCurrent(c *C) {
	st := s.st
	st.Lock()
	defer st.Unlock()

	snapst := &snapstate.SnapState{}
	c.Assert(snapstate.PreviousSideInfo(snapst), IsNil)
}

func (s *snapmgrQuerySuite) TestAll(c *C) {
	st := s.st
	st.Lock()
	defer st.Unlock()

	snapStates, err := snapstate.All(st)
	c.Assert(err, IsNil)
	c.Assert(snapStates, HasLen, 1)

	snapst := snapStates["name1"]
	c.Assert(snapst, NotNil)

	c.Check(snapst.Active, Equals, true)
	c.Check(snapst.CurrentSideInfo(), NotNil)

	info12, err := snap.ReadInfo("name1", snapst.CurrentSideInfo())
	c.Assert(err, IsNil)

	c.Check(info12.Name(), Equals, "name1")
	c.Check(info12.Revision, Equals, snap.R(12))
	c.Check(info12.Summary(), Equals, "s12")
	c.Check(info12.Version, Equals, "1.2")
	c.Check(info12.Description(), Equals, "Lots of text")

	info11, err := snap.ReadInfo("name1", snapst.Sequence[0])
	c.Assert(err, IsNil)

	c.Check(info11.Name(), Equals, "name1")
	c.Check(info11.Revision, Equals, snap.R(11))
	c.Check(info11.Version, Equals, "1.1")
}

func (s *snapmgrQuerySuite) TestAllEmptyAndEmptyNormalisation(c *C) {
	st := state.New(nil)
	st.Lock()
	defer st.Unlock()

	snapStates, err := snapstate.All(st)
	c.Assert(err, IsNil)
	c.Check(snapStates, HasLen, 0)

	snapstate.Set(st, "foo", nil)

	snapStates, err = snapstate.All(st)
	c.Assert(err, IsNil)
	c.Check(snapStates, HasLen, 0)

	snapstate.Set(st, "foo", &snapstate.SnapState{})

	snapStates, err = snapstate.All(st)
	c.Assert(err, IsNil)
	c.Check(snapStates, HasLen, 0)
}

func (s *snapmgrTestSuite) TestTrySetsTryMode(c *C) {
	s.testTrySetsTryMode(snapstate.Flags{}, c)
}

func (s *snapmgrTestSuite) TestTrySetsTryModeDevMode(c *C) {
	s.testTrySetsTryMode(snapstate.Flags{DevMode: true}, c)
}
func (s *snapmgrTestSuite) TestTrySetsTryModeJailMode(c *C) {
	s.testTrySetsTryMode(snapstate.Flags{JailMode: true}, c)
}
func (s *snapmgrTestSuite) TestTrySetsTryModeClassic(c *C) {
	if !dirs.SupportsClassicConfinement() {
		return
	}
	s.testTrySetsTryMode(snapstate.Flags{Classic: true}, c)
}

func (s *snapmgrTestSuite) testTrySetsTryMode(flags snapstate.Flags, c *C) {
	s.state.Lock()
	defer s.state.Unlock()

	// make mock try dir
	tryYaml := filepath.Join(c.MkDir(), "meta", "snap.yaml")
	err := os.MkdirAll(filepath.Dir(tryYaml), 0755)
	c.Assert(err, IsNil)
	err = ioutil.WriteFile(tryYaml, []byte("name: foo\nversion: 1.0"), 0644)
	c.Assert(err, IsNil)

	chg := s.state.NewChange("try", "try snap")
	ts, err := snapstate.TryPath(s.state, "foo", filepath.Dir(filepath.Dir(tryYaml)), flags)
	c.Assert(err, IsNil)
	chg.AddAll(ts)

	s.state.Unlock()
	defer s.snapmgr.Stop()
	s.settle()
	s.state.Lock()

	// verify snap is in TryMode
	var snapst snapstate.SnapState
	err = snapstate.Get(s.state, "foo", &snapst)
	c.Assert(err, IsNil)

	flags.TryMode = true
	c.Check(snapst.Flags, DeepEquals, flags)

	c.Check(s.state.TaskCount(), Equals, len(ts.Tasks()))
	c.Check(taskKinds(ts.Tasks()), DeepEquals, []string{
		"prepare-snap",
		"mount-snap",
		"copy-snap-data",
		"setup-profiles",
		"link-snap",
		"setup-profiles",
		"set-auto-aliases",
		"setup-aliases",
		"start-snap-services",
		"run-hook",
	})

}

func (s *snapmgrTestSuite) TestTryUndoRemovesTryFlag(c *C) {
	if !dirs.SupportsClassicConfinement() {
		return
	}
	s.testTrySetsTryMode(snapstate.Flags{}, c)
}

func (s *snapmgrTestSuite) TestTryUndoRemovesTryFlagLeavesDevMode(c *C) {
	s.testTrySetsTryMode(snapstate.Flags{DevMode: true}, c)
}
func (s *snapmgrTestSuite) TestTryUndoRemovesTryFlagLeavesJailMode(c *C) {
	s.testTrySetsTryMode(snapstate.Flags{JailMode: true}, c)
}
func (s *snapmgrTestSuite) TestTryUndoRemovesTryFlagLeavesClassic(c *C) {
	if !dirs.SupportsClassicConfinement() {
		return
	}
	s.testTrySetsTryMode(snapstate.Flags{Classic: true}, c)
}

func (s *snapmgrTestSuite) testTryUndoRemovesTryFlag(flags snapstate.Flags, c *C) {
	s.state.Lock()
	defer s.state.Unlock()

	// simulate existing state for foo
	var snapst snapstate.SnapState
	snapst.Sequence = []*snap.SideInfo{
		{
			RealName: "foo",
			Revision: snap.R(23),
		},
	}
	snapst.Flags = flags
	snapst.Current = snap.R(23)
	snapstate.Set(s.state, "foo", &snapst)
	c.Check(snapst.TryMode, Equals, false)

	chg := s.state.NewChange("try", "try snap")
	ts, err := snapstate.TryPath(s.state, "foo", c.MkDir(), flags)
	c.Assert(err, IsNil)
	chg.AddAll(ts)

	last := ts.Tasks()[len(ts.Tasks())-1]
	terr := s.state.NewTask("error-trigger", "provoking total undo")
	terr.WaitFor(last)
	chg.AddTask(terr)

	s.state.Unlock()
	defer s.snapmgr.Stop()
	s.settle()
	s.state.Lock()

	// verify snap is not in try mode, the state got undone
	err = snapstate.Get(s.state, "foo", &snapst)
	c.Assert(err, IsNil)
	c.Check(snapst.Flags, DeepEquals, flags)
}

type snapStateSuite struct{}

var _ = Suite(&snapStateSuite{})

func (s *snapStateSuite) TestSnapStateDevMode(c *C) {
	snapst := &snapstate.SnapState{}
	c.Check(snapst.DevMode, Equals, false)
	snapst.Flags.DevMode = true
	c.Check(snapst.DevMode, Equals, true)
}

func (s *snapStateSuite) TestSnapStateType(c *C) {
	snapst := &snapstate.SnapState{}
	_, err := snapst.Type()
	c.Check(err, ErrorMatches, "snap type unset")

	snapst.SetType(snap.TypeKernel)
	typ, err := snapst.Type()
	c.Assert(err, IsNil)
	c.Check(typ, Equals, snap.TypeKernel)
}

func (s *snapStateSuite) TestCurrentSideInfoEmpty(c *C) {
	var snapst snapstate.SnapState
	c.Check(snapst.CurrentSideInfo(), IsNil)
	c.Check(snapst.Current.Unset(), Equals, true)
}

func (s *snapStateSuite) TestCurrentSideInfoSimple(c *C) {
	si1 := &snap.SideInfo{Revision: snap.R(1)}
	snapst := snapstate.SnapState{
		Sequence: []*snap.SideInfo{si1},
		Current:  snap.R(1),
	}
	c.Check(snapst.CurrentSideInfo(), DeepEquals, si1)
}

func (s *snapStateSuite) TestCurrentSideInfoInOrder(c *C) {
	si1 := &snap.SideInfo{Revision: snap.R(1)}
	si2 := &snap.SideInfo{Revision: snap.R(2)}
	snapst := snapstate.SnapState{
		Sequence: []*snap.SideInfo{si1, si2},
		Current:  snap.R(2),
	}
	c.Check(snapst.CurrentSideInfo(), DeepEquals, si2)
}

func (s *snapStateSuite) TestCurrentSideInfoOutOfOrder(c *C) {
	si1 := &snap.SideInfo{Revision: snap.R(1)}
	si2 := &snap.SideInfo{Revision: snap.R(2)}
	snapst := snapstate.SnapState{
		Sequence: []*snap.SideInfo{si1, si2},
		Current:  snap.R(1),
	}
	c.Check(snapst.CurrentSideInfo(), DeepEquals, si1)
}

func (s *snapStateSuite) TestCurrentSideInfoInconsistent(c *C) {
	snapst := snapstate.SnapState{
		Sequence: []*snap.SideInfo{
			{Revision: snap.R(1)},
		},
	}
	c.Check(func() { snapst.CurrentSideInfo() }, PanicMatches, `snapst.Current and snapst.Sequence out of sync:.*`)
}

func (s *snapStateSuite) TestCurrentSideInfoInconsistentWithCurrent(c *C) {
	snapst := snapstate.SnapState{Current: snap.R(17)}
	c.Check(func() { snapst.CurrentSideInfo() }, PanicMatches, `cannot find snapst.Current in the snapst.Sequence`)
}

type snapSetupSuite struct{}

var _ = Suite(&snapSetupSuite{})

type canRemoveSuite struct{}

var _ = Suite(&canRemoveSuite{})

func (s *canRemoveSuite) TestAppAreAlwaysOKToRemove(c *C) {
	info := &snap.Info{
		Type: snap.TypeApp,
	}
	info.RealName = "foo"

	c.Check(snapstate.CanRemove(info, &snapstate.SnapState{Active: true}, false), Equals, true)
	c.Check(snapstate.CanRemove(info, &snapstate.SnapState{Active: true}, true), Equals, true)
}

func (s *canRemoveSuite) TestLastGadgetsAreNotOK(c *C) {
	info := &snap.Info{
		Type: snap.TypeGadget,
	}
	info.RealName = "foo"

	c.Check(snapstate.CanRemove(info, &snapstate.SnapState{}, true), Equals, false)
}

func (s *canRemoveSuite) TestLastOSAndKernelAreNotOK(c *C) {
	os := &snap.Info{
		Type: snap.TypeOS,
	}
	os.RealName = "os"
	kernel := &snap.Info{
		Type: snap.TypeKernel,
	}
	kernel.RealName = "krnl"

	c.Check(snapstate.CanRemove(os, &snapstate.SnapState{}, true), Equals, false)

	c.Check(snapstate.CanRemove(kernel, &snapstate.SnapState{}, true), Equals, false)
}

func (s *canRemoveSuite) TestOneRevisionIsOK(c *C) {
	info := &snap.Info{
		Type: snap.TypeGadget,
	}
	info.RealName = "foo"

	c.Check(snapstate.CanRemove(info, &snapstate.SnapState{Active: true}, false), Equals, true)
}

func (s *canRemoveSuite) TestRequiredIsNotOK(c *C) {
	info := &snap.Info{
		Type: snap.TypeApp,
	}
	info.RealName = "foo"

	c.Check(snapstate.CanRemove(info, &snapstate.SnapState{Active: false, Flags: snapstate.Flags{Required: true}}, true), Equals, false)
	c.Check(snapstate.CanRemove(info, &snapstate.SnapState{Active: true, Flags: snapstate.Flags{Required: true}}, true), Equals, false)
	c.Check(snapstate.CanRemove(info, &snapstate.SnapState{Active: true, Flags: snapstate.Flags{Required: true}}, false), Equals, true)
}

func revs(seq []*snap.SideInfo) []int {
	revs := make([]int, len(seq))
	for i, si := range seq {
		revs[i] = si.Revision.N
	}

	return revs
}

type opSeqOpts struct {
	revert  bool
	fail    bool
	before  []int
	current int
	via     int
	after   []int
}

// build a SnapState with a revision sequence given by `before` and a
// current revision of `current`. Then refresh --revision via. Then
// check the revision sequence is as in `after`.
func (s *snapmgrTestSuite) testOpSequence(c *C, opts *opSeqOpts) (*snapstate.SnapState, *state.TaskSet) {
	s.state.Lock()
	defer s.state.Unlock()

	seq := make([]*snap.SideInfo, len(opts.before))
	for i, n := range opts.before {
		seq[i] = &snap.SideInfo{RealName: "some-snap", SnapID: "some-snap-id", Revision: snap.R(n)}
	}

	snapstate.Set(s.state, "some-snap", &snapstate.SnapState{
		Active:   true,
		Channel:  "edge",
		Sequence: seq,
		Current:  snap.R(opts.current),
		SnapType: "app",
	})

	var chg *state.Change
	var ts *state.TaskSet
	var err error
	if opts.revert {
		chg = s.state.NewChange("revert", "revert a snap")
		ts, err = snapstate.RevertToRevision(s.state, "some-snap", snap.R(opts.via), snapstate.Flags{})
	} else {
		chg = s.state.NewChange("refresh", "refresh a snap")
		ts, err = snapstate.Update(s.state, "some-snap", "", snap.R(opts.via), s.user.ID, snapstate.Flags{})
	}
	c.Assert(err, IsNil)
	if opts.fail {
		tasks := ts.Tasks()
		last := tasks[len(tasks)-1]
		terr := s.state.NewTask("error-trigger", "provoking total undo")
		terr.WaitFor(last)
		if len(last.Lanes()) > 0 {
			lanes := last.Lanes()
			// sanity
			c.Assert(lanes, HasLen, 1)
			terr.JoinLane(lanes[0])
		}
		chg.AddTask(terr)
	}
	chg.AddAll(ts)

	s.state.Unlock()
	defer s.snapmgr.Stop()
	s.settle()
	s.state.Lock()

	var snapst snapstate.SnapState
	err = snapstate.Get(s.state, "some-snap", &snapst)
	c.Assert(err, IsNil)
	c.Check(revs(snapst.Sequence), DeepEquals, opts.after)

	return &snapst, ts
}

func (s *snapmgrTestSuite) testUpdateSequence(c *C, opts *opSeqOpts) *state.TaskSet {
	opts.revert = false
	snapst, ts := s.testOpSequence(c, opts)
	// update always ends with current==seq[-1]==via:
	c.Check(snapst.Current.N, Equals, opts.after[len(opts.after)-1])
	c.Check(snapst.Current.N, Equals, opts.via)

	c.Check(s.fakeBackend.ops.Count("copy-data"), Equals, 1)
	c.Check(s.fakeBackend.ops.First("copy-data"), DeepEquals, &fakeOp{
		op:   "copy-data",
		name: fmt.Sprintf(filepath.Join(dirs.StripRootDir(dirs.SnapMountDir), "some-snap/%d"), opts.via),
		old:  fmt.Sprintf(filepath.Join(dirs.StripRootDir(dirs.SnapMountDir), "some-snap/%d"), opts.current),
	})

	return ts
}

func (s *snapmgrTestSuite) testUpdateFailureSequence(c *C, opts *opSeqOpts) *state.TaskSet {
	opts.revert = false
	opts.after = opts.before
	s.fakeBackend.linkSnapFailTrigger = fmt.Sprintf(filepath.Join(dirs.StripRootDir(dirs.SnapMountDir), "some-snap/%d"), opts.via)
	snapst, ts := s.testOpSequence(c, opts)
	// a failed update will always end with current unchanged
	c.Check(snapst.Current.N, Equals, opts.current)

	ops := s.fakeBackend.ops
	c.Check(ops.Count("copy-data"), Equals, 1)
	do := ops.First("copy-data")

	c.Check(ops.Count("undo-copy-snap-data"), Equals, 1)
	undo := ops.First("undo-copy-snap-data")

	do.op = undo.op
	c.Check(do, DeepEquals, undo) // i.e. they only differed in the op

	return ts
}

// testTotal*Failure fails *after* link-snap
func (s *snapmgrTestSuite) testTotalUpdateFailureSequence(c *C, opts *opSeqOpts) *state.TaskSet {
	opts.revert = false
	opts.fail = true
	snapst, ts := s.testOpSequence(c, opts)
	// a failed update will always end with current unchanged
	c.Check(snapst.Current.N, Equals, opts.current)

	ops := s.fakeBackend.ops
	c.Check(ops.Count("copy-data"), Equals, 1)
	do := ops.First("copy-data")

	c.Check(ops.Count("undo-copy-snap-data"), Equals, 1)
	undo := ops.First("undo-copy-snap-data")

	do.op = undo.op
	c.Check(do, DeepEquals, undo) // i.e. they only differed in the op

	return ts
}

func (s *snapmgrTestSuite) testRevertSequence(c *C, opts *opSeqOpts) *state.TaskSet {
	opts.revert = true
	opts.after = opts.before
	snapst, ts := s.testOpSequence(c, opts)
	// successful revert leaves current == via
	c.Check(snapst.Current.N, Equals, opts.via)

	c.Check(s.fakeBackend.ops.Count("copy-data"), Equals, 0)

	return ts
}

func (s *snapmgrTestSuite) testRevertFailureSequence(c *C, opts *opSeqOpts) *state.TaskSet {
	opts.revert = true
	opts.after = opts.before
	s.fakeBackend.linkSnapFailTrigger = fmt.Sprintf(filepath.Join(dirs.StripRootDir(dirs.SnapMountDir), "some-snap/%d"), opts.via)
	snapst, ts := s.testOpSequence(c, opts)
	// a failed revert will always end with current unchanged
	c.Check(snapst.Current.N, Equals, opts.current)

	c.Check(s.fakeBackend.ops.Count("copy-data"), Equals, 0)
	c.Check(s.fakeBackend.ops.Count("undo-copy-snap-data"), Equals, 0)

	return ts
}

func (s *snapmgrTestSuite) testTotalRevertFailureSequence(c *C, opts *opSeqOpts) *state.TaskSet {
	opts.revert = true
	opts.fail = true
	opts.after = opts.before
	snapst, ts := s.testOpSequence(c, opts)
	// a failed revert will always end with current unchanged
	c.Check(snapst.Current.N, Equals, opts.current)

	c.Check(s.fakeBackend.ops.Count("copy-data"), Equals, 0)
	c.Check(s.fakeBackend.ops.Count("undo-copy-snap-data"), Equals, 0)

	return ts
}

// *** sequence tests ***

// 1. a boring update
// 1a. ... that works
func (s *snapmgrTestSuite) TestSeqNormal(c *C) {
	s.testUpdateSequence(c, &opSeqOpts{before: []int{1, 2, 3}, current: 3, via: 4, after: []int{2, 3, 4}})
}

// 1b. that fails during link
func (s *snapmgrTestSuite) TestSeqNormalFailure(c *C) {
	s.testUpdateFailureSequence(c, &opSeqOpts{before: []int{1, 2, 3}, current: 3, via: 4})
}

// 1c. that fails after link
func (s *snapmgrTestSuite) TestSeqTotalNormalFailure(c *C) {
	// total updates are failures after sequence trimming => we lose a rev
	s.testTotalUpdateFailureSequence(c, &opSeqOpts{before: []int{1, 2, 3}, current: 3, via: 4, after: []int{2, 3}})
}

// 2. a boring revert
// 2a. that works
func (s *snapmgrTestSuite) TestSeqRevert(c *C) {
	s.testRevertSequence(c, &opSeqOpts{before: []int{1, 2, 3}, current: 3, via: 2})
}

// 2b. that fails during link
func (s *snapmgrTestSuite) TestSeqRevertFailure(c *C) {
	s.testRevertFailureSequence(c, &opSeqOpts{before: []int{1, 2, 3}, current: 3, via: 2})
}

// 2c. that fails after link
func (s *snapmgrTestSuite) TestSeqTotalRevertFailure(c *C) {
	s.testTotalRevertFailureSequence(c, &opSeqOpts{before: []int{1, 2, 3}, current: 3, via: 2})
}

// 3. a post-revert update
// 3a. that works
func (s *snapmgrTestSuite) TestSeqPostRevert(c *C) {
	s.testUpdateSequence(c, &opSeqOpts{before: []int{1, 2, 3}, current: 2, via: 4, after: []int{1, 2, 4}})
}

// 3b. that fails during link
func (s *snapmgrTestSuite) TestSeqPostRevertFailure(c *C) {
	s.testUpdateFailureSequence(c, &opSeqOpts{before: []int{1, 2, 3}, current: 2, via: 4})
}

// 3c. that fails after link
func (s *snapmgrTestSuite) TestSeqTotalPostRevertFailure(c *C) {
	// lose a rev here as well
	s.testTotalUpdateFailureSequence(c, &opSeqOpts{before: []int{1, 2, 3}, current: 2, via: 4, after: []int{1, 2}})
}

// 3d. manually requesting the one reverted away from
func (s *snapmgrTestSuite) TestSeqRefreshPostRevertSameRevno(c *C) {
	s.testUpdateSequence(c, &opSeqOpts{before: []int{1, 2, 3}, current: 2, via: 3, after: []int{1, 2, 3}})
}

// 4. a post-revert revert
// 4a. that works
func (s *snapmgrTestSuite) TestSeqRevertPostRevert(c *C) {
	s.testRevertSequence(c, &opSeqOpts{before: []int{1, 2, 3}, current: 2, via: 1})
}

// 4b. that fails during link
func (s *snapmgrTestSuite) TestSeqRevertPostRevertFailure(c *C) {
	s.testRevertFailureSequence(c, &opSeqOpts{before: []int{1, 2, 3}, current: 2, via: 1})
}

// 4c. that fails after link
func (s *snapmgrTestSuite) TestSeqTotalRevertPostRevertFailure(c *C) {
	s.testTotalRevertFailureSequence(c, &opSeqOpts{before: []int{1, 2, 3}, current: 2, via: 1})
}

// 5. an update that missed a rev
// 5a. that works
func (s *snapmgrTestSuite) TestSeqMissedOne(c *C) {
	s.testUpdateSequence(c, &opSeqOpts{before: []int{1, 2}, current: 2, via: 4, after: []int{1, 2, 4}})
}

// 5b. that fails during link
func (s *snapmgrTestSuite) TestSeqMissedOneFailure(c *C) {
	s.testUpdateFailureSequence(c, &opSeqOpts{before: []int{1, 2}, current: 2, via: 4})
}

// 5c. that fails after link
func (s *snapmgrTestSuite) TestSeqTotalMissedOneFailure(c *C) {
	// we don't lose a rev here because len(Seq) < 3 going in
	s.testTotalUpdateFailureSequence(c, &opSeqOpts{before: []int{1, 2}, current: 2, via: 4, after: []int{1, 2}})
}

// 6. an update that updates to a revision we already have ("ABA update")
// 6a. that works
func (s *snapmgrTestSuite) TestSeqABA(c *C) {
	s.testUpdateSequence(c, &opSeqOpts{before: []int{1, 2, 3}, current: 3, via: 2, after: []int{1, 3, 2}})
	c.Check(s.fakeBackend.ops[len(s.fakeBackend.ops)-1], DeepEquals, fakeOp{
		op:    "cleanup-trash",
		name:  "some-snap",
		revno: snap.R(2),
	})
}

// 6b. that fails during link
func (s *snapmgrTestSuite) TestSeqABAFailure(c *C) {
	s.testUpdateFailureSequence(c, &opSeqOpts{before: []int{1, 2, 3}, current: 3, via: 2})
	c.Check(s.fakeBackend.ops.First("cleanup-trash"), IsNil)
}

// 6c that fails after link
func (s *snapmgrTestSuite) TestSeqTotalABAFailure(c *C) {
	// we don't lose a rev here because ABA
	s.testTotalUpdateFailureSequence(c, &opSeqOpts{before: []int{1, 2, 3}, current: 3, via: 2, after: []int{1, 2, 3}})
	// XXX: TODO: NOTE!! WARNING!! etc
	//
	// if this happens in real life, things will be weird. revno 2 will
	// have data that has been copied from 3, instead of old 2's data,
	// because the failure occurred *after* nuking the trash. This can
	// happen when things are chained. Because of this, if it were to
	// *actually* happen the correct end sequence would be [1, 3] and not
	// [1, 2, 3]. IRL this scenario can happen if an update that works is
	// chained to an update that fails. Detecting this case is rather hard,
	// and the end result is not nice, and we want to move cleanup to a
	// separate handler & status that will cope with this better (so trash
	// gets nuked after all tasks succeeded).
}

func (s *snapmgrTestSuite) TestUpdateTasksWithOldCurrent(c *C) {
	s.state.Lock()
	defer s.state.Unlock()

	si1 := &snap.SideInfo{RealName: "some-snap", SnapID: "some-snap-id", Revision: snap.R(1)}
	si2 := &snap.SideInfo{RealName: "some-snap", SnapID: "some-snap-id", Revision: snap.R(2)}
	si3 := &snap.SideInfo{RealName: "some-snap", SnapID: "some-snap-id", Revision: snap.R(3)}
	si4 := &snap.SideInfo{RealName: "some-snap", SnapID: "some-snap-id", Revision: snap.R(4)}
	snapstate.Set(s.state, "some-snap", &snapstate.SnapState{
		Active:   true,
		Channel:  "edge",
		Sequence: []*snap.SideInfo{si1, si2, si3, si4},
		Current:  snap.R(2),
		SnapType: "app",
	})

	// run the update
	ts, err := snapstate.Update(s.state, "some-snap", "some-channel", snap.R(0), s.user.ID, snapstate.Flags{})
	c.Assert(err, IsNil)

	verifyInstallUpdateTasks(c, unlinkBefore|cleanupAfter, 2, ts, s.state)

	// and ensure that it will remove the revisions after "current"
	// (si3, si4)
	var snapsup snapstate.SnapSetup
	tasks := ts.Tasks()

	i := len(tasks) - 6
	c.Check(tasks[i].Kind(), Equals, "clear-snap")
	err = tasks[i].Get("snap-setup", &snapsup)
	c.Assert(err, IsNil)
	c.Check(snapsup.Revision(), Equals, si3.Revision)

	i = len(tasks) - 4
	c.Check(tasks[i].Kind(), Equals, "clear-snap")
	err = tasks[i].Get("snap-setup", &snapsup)
	c.Assert(err, IsNil)
	c.Check(snapsup.Revision(), Equals, si4.Revision)
}

func (s *snapmgrTestSuite) TestUpdateCanDoBackwards(c *C) {
	si7 := snap.SideInfo{
		RealName: "some-snap",
		SnapID:   "some-snap-id",
		Revision: snap.R(7),
	}
	si11 := snap.SideInfo{
		RealName: "some-snap",
		SnapID:   "some-snap-id",
		Revision: snap.R(11),
	}

	s.state.Lock()
	defer s.state.Unlock()

	snapstate.Set(s.state, "some-snap", &snapstate.SnapState{
		Active:   true,
		Sequence: []*snap.SideInfo{&si7, &si11},
		Current:  si11.Revision,
		SnapType: "app",
	})

	chg := s.state.NewChange("refresh", "refresh a snap")
	ts, err := snapstate.Update(s.state, "some-snap", "", snap.R(7), s.user.ID, snapstate.Flags{})
	c.Assert(err, IsNil)
	chg.AddAll(ts)

	s.state.Unlock()
	defer s.snapmgr.Stop()
	s.settle()
	s.state.Lock()
	expected := fakeOps{
		{
<<<<<<< HEAD
			op:   "stop-snap-services",
			name: filepath.Join(dirs.StripRootDir(dirs.SnapMountDir), "some-snap/11"),
		},
		{
=======
>>>>>>> 45438619
			op:   "remove-snap-aliases",
			name: "some-snap",
		},
		{
			op:   "unlink-snap",
			name: filepath.Join(dirs.StripRootDir(dirs.SnapMountDir), "some-snap/11"),
		},
		{
			op:   "copy-data",
			name: filepath.Join(dirs.StripRootDir(dirs.SnapMountDir), "some-snap/7"),
			old:  filepath.Join(dirs.StripRootDir(dirs.SnapMountDir), "some-snap/11"),
		},
		{
			op:    "setup-profiles:Doing",
			name:  "some-snap",
			revno: snap.R(7),
		},
		{
			op: "candidate",
			sinfo: snap.SideInfo{
				RealName: "some-snap",
				SnapID:   "some-snap-id",
				Channel:  "",
				Revision: snap.R(7),
			},
		},
		{
			op:   "link-snap",
			name: filepath.Join(dirs.StripRootDir(dirs.SnapMountDir), "some-snap/7"),
		},
		{
			op: "update-aliases",
		},
		{
<<<<<<< HEAD
			op:   "start-snap-services",
			name: filepath.Join(dirs.StripRootDir(dirs.SnapMountDir), "some-snap/7"),
		},
		{
=======
>>>>>>> 45438619
			op:    "cleanup-trash",
			name:  "some-snap",
			revno: snap.R(7),
		},
	}
	// start with an easier-to-read error if this fails:
	c.Assert(s.fakeBackend.ops.Ops(), DeepEquals, expected.Ops())
	c.Assert(s.fakeBackend.ops, DeepEquals, expected)
}

func (s *snapmgrTestSuite) TestSnapStateNoLocalRevision(c *C) {
	si7 := snap.SideInfo{
		RealName: "some-snap",
		Revision: snap.R(-7),
	}
	si11 := snap.SideInfo{
		RealName: "some-snap",
		Revision: snap.R(-11),
	}
	snapst := &snapstate.SnapState{
		Sequence: []*snap.SideInfo{&si7, &si11},
		Current:  si7.Revision,
	}
	c.Assert(snapst.LocalRevision(), Equals, snap.R(-11))
}

func (s *snapmgrTestSuite) TestSnapStateLocalRevision(c *C) {
	si7 := snap.SideInfo{
		RealName: "some-snap",
		Revision: snap.R(7),
	}
	snapst := &snapstate.SnapState{
		Sequence: []*snap.SideInfo{&si7},
		Current:  si7.Revision,
	}
	c.Assert(snapst.LocalRevision().Unset(), Equals, true)
}

func (s *snapmgrTestSuite) TestInstallMany(c *C) {
	s.state.Lock()
	defer s.state.Unlock()

	installed, tts, err := snapstate.InstallMany(s.state, []string{"one", "two"}, 0)
	c.Assert(err, IsNil)
	c.Assert(tts, HasLen, 2)
	c.Check(installed, DeepEquals, []string{"one", "two"})

	for _, ts := range tts {
		verifyInstallUpdateTasks(c, 0, 0, ts, s.state)
	}
}

func (s *snapmgrTestSuite) TestRemoveMany(c *C) {
	s.state.Lock()
	defer s.state.Unlock()

	snapstate.Set(s.state, "one", &snapstate.SnapState{
		Active: true,
		Sequence: []*snap.SideInfo{
			{RealName: "one", SnapID: "one-id", Revision: snap.R(1)},
		},
		Current: snap.R(1),
	})
	snapstate.Set(s.state, "two", &snapstate.SnapState{
		Active: true,
		Sequence: []*snap.SideInfo{
			{RealName: "two", SnapID: "two-id", Revision: snap.R(1)},
		},
		Current: snap.R(1),
	})

	removed, tts, err := snapstate.RemoveMany(s.state, []string{"one", "two"})
	c.Assert(err, IsNil)
	c.Assert(tts, HasLen, 2)
	c.Check(removed, DeepEquals, []string{"one", "two"})

	c.Assert(s.state.TaskCount(), Equals, 7*2)
	for _, ts := range tts {
		c.Assert(taskKinds(ts.Tasks()), DeepEquals, []string{
			"stop-snap-services",
			"remove-aliases",
			"unlink-snap",
			"remove-profiles",
			"clear-snap",
			"discard-snap",
			"discard-conns",
		})
	}
}

func taskWithKind(ts *state.TaskSet, kind string) *state.Task {
	for _, task := range ts.Tasks() {
		if task.Kind() == kind {
			return task
		}
	}
	return nil
}

var gadgetYaml = `
defaults:
    some-snap-id:
        key: value

volumes:
    volume-id:
        bootloader: grub
`

func (s *snapmgrTestSuite) prepareGadget(c *C) {
	gadgetSideInfo := &snap.SideInfo{RealName: "the-gadget", SnapID: "the-gadget-id", Revision: snap.R(1)}
	gadgetInfo := snaptest.MockSnap(c, `
name: the-gadget
type: gadget
version: 1.0
`, "", gadgetSideInfo)

	err := ioutil.WriteFile(filepath.Join(gadgetInfo.MountDir(), "meta/gadget.yaml"), []byte(gadgetYaml), 0600)
	c.Assert(err, IsNil)

	snapstate.Set(s.state, "the-gadget", &snapstate.SnapState{
		Active:   true,
		Sequence: []*snap.SideInfo{&gadgetInfo.SideInfo},
		Current:  snap.R(1),
		SnapType: "gadget",
	})
}

func (s *snapmgrTestSuite) TestConfigDefaults(c *C) {
	r := release.MockOnClassic(false)
	defer r()
	dirs.SetRootDir(c.MkDir())
	defer dirs.SetRootDir("")

	// using MockSnap, we want to read the bits on disk
	snapstate.MockReadInfo(snap.ReadInfo)

	s.state.Lock()
	defer s.state.Unlock()

	s.prepareGadget(c)

	snapstate.Set(s.state, "some-snap", &snapstate.SnapState{
		Active: true,
		Sequence: []*snap.SideInfo{
			{RealName: "some-snap", Revision: snap.R(11), SnapID: "some-snap-id"},
		},
		Current:  snap.R(11),
		SnapType: "app",
	})

	defls, err := snapstate.ConfigDefaults(s.state, "some-snap")
	c.Assert(err, IsNil)
	c.Assert(defls, DeepEquals, map[string]interface{}{"key": "value"})

	snapstate.Set(s.state, "local-snap", &snapstate.SnapState{
		Active: true,
		Sequence: []*snap.SideInfo{
			{RealName: "local-snap", Revision: snap.R(5)},
		},
		Current:  snap.R(5),
		SnapType: "app",
	})
	_, err = snapstate.ConfigDefaults(s.state, "local-snap")
	c.Assert(err, Equals, state.ErrNoState)
}

func (s *snapmgrTestSuite) TestGadgetDefaultsAreNormalizedForConfigHook(c *C) {
	var mockGadgetSnapYaml = `
name: canonical-pc
type: gadget
`
	var mockGadgetYaml = []byte(`
defaults:
  other:
    foo:
      bar: baz
      num: 1.305

volumes:
    volume-id:
        bootloader: grub
`)

	// change root dir for this test, this can't be done in SetUpTest as it affects all other tests.
	dirs.SetRootDir(c.MkDir())
	defer dirs.SetRootDir("/")

	info := snaptest.MockSnap(c, mockGadgetSnapYaml, "SNAP", &snap.SideInfo{Revision: snap.R(2)})
	err := ioutil.WriteFile(filepath.Join(info.MountDir(), "meta", "gadget.yaml"), mockGadgetYaml, 0644)
	c.Assert(err, IsNil)

	gi, err := snap.ReadGadgetInfo(info, false)
	c.Assert(err, IsNil)
	c.Assert(gi, NotNil)

	snapName := "some-snap"
	hooksup := &hookstate.HookSetup{
		Snap:        snapName,
		Hook:        "configure",
		Optional:    true,
		IgnoreError: false,
		TrackError:  false,
	}

	var contextData map[string]interface{}
	contextData = map[string]interface{}{"patch": gi.Defaults}

	s.state.Lock()
	defer s.state.Unlock()
	c.Assert(hookstate.HookTask(s.state, "", hooksup, contextData), NotNil)
}

func (s *snapmgrTestSuite) TestGadgetDefaults(c *C) {
	r := release.MockOnClassic(false)
	defer r()
	dirs.SetRootDir(c.MkDir())
	defer dirs.SetRootDir("")

	// using MockSnap, we want to read the bits on disk
	snapstate.MockReadInfo(snap.ReadInfo)

	s.state.Lock()
	defer s.state.Unlock()

	s.prepareGadget(c)

	snapPath := makeTestSnap(c, "name: some-snap\nversion: 1.0")

	ts, err := snapstate.InstallPath(s.state, &snap.SideInfo{RealName: "some-snap", SnapID: "some-snap-id", Revision: snap.R(1)}, snapPath, "edge", snapstate.Flags{})
	c.Assert(err, IsNil)

	var m map[string]interface{}
	runHook := taskWithKind(ts, "run-hook")
	c.Assert(runHook.Kind(), Equals, "run-hook")
	err = runHook.Get("hook-context", &m)
	c.Assert(err, IsNil)
	c.Assert(m, DeepEquals, map[string]interface{}{"use-defaults": true})
}

func (s *snapmgrTestSuite) TestInstallPathSkipConfigure(c *C) {
	r := release.MockOnClassic(false)
	defer r()
	dirs.SetRootDir(c.MkDir())
	defer dirs.SetRootDir("")

	// using MockSnap, we want to read the bits on disk
	snapstate.MockReadInfo(snap.ReadInfo)

	s.state.Lock()
	defer s.state.Unlock()

	s.prepareGadget(c)

	snapPath := makeTestSnap(c, "name: some-snap\nversion: 1.0")

	ts, err := snapstate.InstallPath(s.state, &snap.SideInfo{RealName: "some-snap", SnapID: "some-snap-id", Revision: snap.R(1)}, snapPath, "edge", snapstate.Flags{SkipConfigure: true})
	c.Assert(err, IsNil)

	runHook := taskWithKind(ts, "run-hook")
	c.Assert(runHook, IsNil)

	snapsup, err := snapstate.TaskSnapSetup(ts.Tasks()[0])
	c.Assert(err, IsNil)
	// SkipConfigure is consumed and consulted when creating the taskset
	// but is not copied into SnapSetup
	c.Check(snapsup.Flags.SkipConfigure, Equals, false)
}

func (s *snapmgrTestSuite) TestGadgetDefaultsInstalled(c *C) {
	dirs.SetRootDir(c.MkDir())
	defer dirs.SetRootDir("")

	// using MockSnap, we want to read the bits on disk
	snapstate.MockReadInfo(snap.ReadInfo)

	s.state.Lock()
	defer s.state.Unlock()

	s.prepareGadget(c)

	snapstate.Set(s.state, "some-snap", &snapstate.SnapState{
		Active:   true,
		Sequence: []*snap.SideInfo{{RealName: "some-snap", SnapID: "some-snap-id", Revision: snap.R(1)}},
		Current:  snap.R(1),
		SnapType: "app",
	})

	snapPath := makeTestSnap(c, "name: some-snap\nversion: 1.0")

	ts, err := snapstate.InstallPath(s.state, &snap.SideInfo{RealName: "some-snap", SnapID: "some-snap-id", Revision: snap.R(2)}, snapPath, "edge", snapstate.Flags{})
	c.Assert(err, IsNil)

	var m map[string]interface{}
	runHook := taskWithKind(ts, "run-hook")
	c.Assert(runHook.Kind(), Equals, "run-hook")
	err = runHook.Get("hook-context", &m)
	c.Assert(err, Equals, state.ErrNoState)
}

func (s *snapmgrTestSuite) TestTransitionCoreTasksNoUbuntuCore(c *C) {
	s.state.Lock()
	defer s.state.Unlock()

	snapstate.Set(s.state, "core", &snapstate.SnapState{
		Active:   true,
		Sequence: []*snap.SideInfo{{RealName: "corecore", SnapID: "core-snap-id", Revision: snap.R(1)}},
		Current:  snap.R(1),
		SnapType: "os",
	})

	_, err := snapstate.TransitionCore(s.state, "ubuntu-core", "core")
	c.Assert(err, ErrorMatches, `cannot transition snap "ubuntu-core": not installed`)
}

func verifyTransitionConnectionsTasks(c *C, ts *state.TaskSet) {
	c.Check(taskKinds(ts.Tasks()), DeepEquals, []string{
		"transition-ubuntu-core",
	})

	transIf := ts.Tasks()[0]
	var oldName, newName string
	err := transIf.Get("old-name", &oldName)
	c.Assert(err, IsNil)
	c.Check(oldName, Equals, "ubuntu-core")

	err = transIf.Get("new-name", &newName)
	c.Assert(err, IsNil)
	c.Check(newName, Equals, "core")
}

func (s *snapmgrTestSuite) TestTransitionCoreTasks(c *C) {
	s.state.Lock()
	defer s.state.Unlock()

	snapstate.Set(s.state, "ubuntu-core", &snapstate.SnapState{
		Active:   true,
		Sequence: []*snap.SideInfo{{RealName: "ubuntu-core", SnapID: "ubuntu-core-snap-id", Revision: snap.R(1)}},
		Current:  snap.R(1),
		SnapType: "os",
	})

	tsl, err := snapstate.TransitionCore(s.state, "ubuntu-core", "core")
	c.Assert(err, IsNil)

	c.Assert(tsl, HasLen, 3)
	// 1. install core
	verifyInstallUpdateTasks(c, maybeCore, 0, tsl[0], s.state)
	// 2 transition-connections
	verifyTransitionConnectionsTasks(c, tsl[1])
	// 3 remove-ubuntu-core
	verifyRemoveTasks(c, tsl[2])
}

func (s *snapmgrTestSuite) TestTransitionCoreTasksWithUbuntuCoreAndCore(c *C) {
	s.state.Lock()
	defer s.state.Unlock()

	snapstate.Set(s.state, "ubuntu-core", &snapstate.SnapState{
		Active:   true,
		Sequence: []*snap.SideInfo{{RealName: "ubuntu-core", SnapID: "ubuntu-core-snap-id", Revision: snap.R(1)}},
		Current:  snap.R(1),
		SnapType: "os",
	})
	snapstate.Set(s.state, "core", &snapstate.SnapState{
		Active:   true,
		Sequence: []*snap.SideInfo{{RealName: "ubuntu-core", SnapID: "ubuntu-core-snap-id", Revision: snap.R(1)}},
		Current:  snap.R(1),
		SnapType: "os",
	})

	tsl, err := snapstate.TransitionCore(s.state, "ubuntu-core", "core")
	c.Assert(err, IsNil)

	c.Assert(tsl, HasLen, 2)
	// 1. transition connections
	verifyTransitionConnectionsTasks(c, tsl[0])
	// 2. remove ubuntu-core
	verifyRemoveTasks(c, tsl[1])
}

func (s *snapmgrTestSuite) TestTransitionCoreRunThrough(c *C) {
	s.state.Lock()
	defer s.state.Unlock()

	snapstate.Set(s.state, "ubuntu-core", &snapstate.SnapState{
		Active:   true,
		Sequence: []*snap.SideInfo{{RealName: "ubuntu-core", SnapID: "ubuntu-core-snap-id", Revision: snap.R(1)}},
		Current:  snap.R(1),
		SnapType: "os",
	})

	chg := s.state.NewChange("transition-ubuntu-core", "...")
	tsl, err := snapstate.TransitionCore(s.state, "ubuntu-core", "core")
	c.Assert(err, IsNil)
	for _, ts := range tsl {
		chg.AddAll(ts)
	}

	s.state.Unlock()
	defer s.snapmgr.Stop()
	s.settle()
	s.state.Lock()

	// ensure all our tasks ran
	c.Assert(chg.Err(), IsNil)
	c.Assert(chg.IsReady(), Equals, true)
	c.Check(s.fakeStore.downloads, DeepEquals, []fakeDownload{{
		name: "core",
		// the transition has no user associcated with it
		macaroon: "",
	}})
	expected := fakeOps{
		{
			op:    "storesvc-snap",
			name:  "core",
			revno: snap.R(11),
		},
		{
			op:   "storesvc-download",
			name: "core",
		},
		{
			op:    "validate-snap:Doing",
			name:  "core",
			revno: snap.R(11),
		},
		{
			op:  "current",
			old: "<no-current>",
		},
		{
			op:   "open-snap-file",
			name: "/var/lib/snapd/snaps/core_11.snap",
			sinfo: snap.SideInfo{
				RealName: "core",
				SnapID:   "snapIDsnapidsnapidsnapidsnapidsn",
				Revision: snap.R(11),
			},
		},
		{
			op:    "setup-snap",
			name:  "/var/lib/snapd/snaps/core_11.snap",
			revno: snap.R(11),
		},
		{
			op:   "copy-data",
			name: filepath.Join(dirs.StripRootDir(dirs.SnapMountDir), "core/11"),
			old:  "<no-old>",
		},
		{
			op:    "setup-profiles:Doing",
			name:  "core",
			revno: snap.R(11),
		},
		{
			op: "candidate",
			sinfo: snap.SideInfo{
				RealName: "core",
				SnapID:   "snapIDsnapidsnapidsnapidsnapidsn",
				Revision: snap.R(11),
			},
		},
		{
			op:   "link-snap",
			name: filepath.Join(dirs.StripRootDir(dirs.SnapMountDir), "core/11"),
		},
		{
			op:    "setup-profiles:Doing",
			name:  "core",
			revno: snap.R(11),
		},
		{
			op: "update-aliases",
		},
		{
<<<<<<< HEAD
			op:   "start-snap-services",
			name: filepath.Join(dirs.StripRootDir(dirs.SnapMountDir), "core/11"),
		},
		{
=======
>>>>>>> 45438619
			op:   "transition-ubuntu-core:Doing",
			name: "ubuntu-core",
		},
		{
<<<<<<< HEAD
			op:   "stop-snap-services",
			name: filepath.Join(dirs.StripRootDir(dirs.SnapMountDir), "ubuntu-core/1"),
		},
		{
=======
>>>>>>> 45438619
			op:   "remove-snap-aliases",
			name: "ubuntu-core",
		},
		{
			op:   "unlink-snap",
			name: filepath.Join(dirs.StripRootDir(dirs.SnapMountDir), "ubuntu-core/1"),
		},
		{
			op:    "remove-profiles:Doing",
			name:  "ubuntu-core",
			revno: snap.R(1),
		},
		{
			op:   "remove-snap-data",
			name: filepath.Join(dirs.StripRootDir(dirs.SnapMountDir), "ubuntu-core/1"),
		},
		{
			op:   "remove-snap-common-data",
			name: filepath.Join(dirs.StripRootDir(dirs.SnapMountDir), "ubuntu-core/1"),
		},
		{
			op:    "remove-snap-files",
			name:  filepath.Join(dirs.StripRootDir(dirs.SnapMountDir), "ubuntu-core/1"),
			stype: "os",
		},
		{
			op:   "discard-namespace",
			name: "ubuntu-core",
		},
		{
			op:   "discard-conns:Doing",
			name: "ubuntu-core",
		},
		{
			op:    "cleanup-trash",
			name:  "core",
			revno: snap.R(11),
		},
	}
	// start with an easier-to-read error if this fails:
	c.Assert(s.fakeBackend.ops.Ops(), DeepEquals, expected.Ops())
	c.Assert(s.fakeBackend.ops, DeepEquals, expected)
}
func (s *snapmgrTestSuite) TestTransitionCoreRunThroughWithCore(c *C) {
	s.state.Lock()
	defer s.state.Unlock()

	snapstate.Set(s.state, "ubuntu-core", &snapstate.SnapState{
		Active:   true,
		Sequence: []*snap.SideInfo{{RealName: "ubuntu-core", SnapID: "ubuntu-core-snap-id", Revision: snap.R(1)}},
		Current:  snap.R(1),
		SnapType: "os",
	})
	snapstate.Set(s.state, "core", &snapstate.SnapState{
		Active:   true,
		Sequence: []*snap.SideInfo{{RealName: "core", SnapID: "core-snap-id", Revision: snap.R(1)}},
		Current:  snap.R(1),
		SnapType: "os",
	})

	chg := s.state.NewChange("transition-ubuntu-core", "...")
	tsl, err := snapstate.TransitionCore(s.state, "ubuntu-core", "core")
	c.Assert(err, IsNil)
	for _, ts := range tsl {
		chg.AddAll(ts)
	}

	s.state.Unlock()
	defer s.snapmgr.Stop()
	s.settle()
	s.state.Lock()

	// ensure all our tasks ran
	c.Assert(chg.Err(), IsNil)
	c.Assert(chg.IsReady(), Equals, true)
	c.Check(s.fakeStore.downloads, HasLen, 0)
	expected := fakeOps{
		{
			op:    "storesvc-snap",
			name:  "core",
			revno: snap.R(11),
		},
		{
			op:   "transition-ubuntu-core:Doing",
			name: "ubuntu-core",
		},
		{
<<<<<<< HEAD
			op:   "stop-snap-services",
			name: filepath.Join(dirs.StripRootDir(dirs.SnapMountDir), "ubuntu-core/1"),
		},
		{
=======
>>>>>>> 45438619
			op:   "remove-snap-aliases",
			name: "ubuntu-core",
		},
		{
			op:   "unlink-snap",
			name: filepath.Join(dirs.StripRootDir(dirs.SnapMountDir), "ubuntu-core/1"),
		},
		{
			op:    "remove-profiles:Doing",
			name:  "ubuntu-core",
			revno: snap.R(1),
		},
		{
			op:   "remove-snap-data",
			name: filepath.Join(dirs.StripRootDir(dirs.SnapMountDir), "ubuntu-core/1"),
		},
		{
			op:   "remove-snap-common-data",
			name: filepath.Join(dirs.StripRootDir(dirs.SnapMountDir), "ubuntu-core/1"),
		},
		{
			op:    "remove-snap-files",
			name:  filepath.Join(dirs.StripRootDir(dirs.SnapMountDir), "ubuntu-core/1"),
			stype: "os",
		},
		{
			op:   "discard-namespace",
			name: "ubuntu-core",
		},
		{
			op:   "discard-conns:Doing",
			name: "ubuntu-core",
		},
	}
	// start with an easier-to-read error if this fails:
	c.Assert(s.fakeBackend.ops.Ops(), DeepEquals, expected.Ops())
	c.Assert(s.fakeBackend.ops, DeepEquals, expected)

}

func (s *snapmgrTestSuite) TestTransitionCoreStartsAutomatically(c *C) {
	s.state.Lock()
	defer s.state.Unlock()

	snapstate.Set(s.state, "ubuntu-core", &snapstate.SnapState{
		Active:   true,
		Sequence: []*snap.SideInfo{{RealName: "corecore", SnapID: "core-snap-id", Revision: snap.R(1)}},
		Current:  snap.R(1),
		SnapType: "os",
	})

	s.state.Unlock()
	defer s.snapmgr.Stop()
	s.settle()
	s.state.Lock()

	c.Check(s.state.Changes(), HasLen, 1)
	c.Check(s.state.Changes()[0].Kind(), Equals, "transition-ubuntu-core")
}

func (s *snapmgrTestSuite) TestTransitionCoreTimeLimitWorks(c *C) {
	s.state.Lock()
	defer s.state.Unlock()

	snapstate.Set(s.state, "ubuntu-core", &snapstate.SnapState{
		Active:   true,
		Sequence: []*snap.SideInfo{{RealName: "corecore", SnapID: "core-snap-id", Revision: snap.R(1)}},
		Current:  snap.R(1),
		SnapType: "os",
	})

	// tried 3h ago, no retry
	s.state.Set("ubuntu-core-transition-last-retry-time", time.Now().Add(-3*time.Hour))

	s.state.Unlock()
	defer s.snapmgr.Stop()
	s.settle()
	s.state.Lock()

	c.Check(s.state.Changes(), HasLen, 0)

	// tried 7h ago, retry
	s.state.Set("ubuntu-core-transition-last-retry-time", time.Now().Add(-7*time.Hour))

	s.state.Unlock()
	defer s.snapmgr.Stop()
	s.settle()
	s.state.Lock()
	c.Check(s.state.Changes(), HasLen, 1)

	var t time.Time
	s.state.Get("ubuntu-core-transition-last-retry-time", &t)
	c.Assert(time.Now().Sub(t) < 2*time.Minute, Equals, true)
}

func (s *snapmgrTestSuite) TestTransitionCoreNoOtherChanges(c *C) {
	s.state.Lock()
	defer s.state.Unlock()

	snapstate.Set(s.state, "ubuntu-core", &snapstate.SnapState{
		Active:   true,
		Sequence: []*snap.SideInfo{{RealName: "corecore", SnapID: "core-snap-id", Revision: snap.R(1)}},
		Current:  snap.R(1),
		SnapType: "os",
	})
	chg := s.state.NewChange("unrelated-change", "unfinished change blocks core transition")
	chg.SetStatus(state.DoStatus)

	s.state.Unlock()
	defer s.snapmgr.Stop()
	s.settle()
	s.state.Lock()

	c.Check(s.state.Changes(), HasLen, 1)
	c.Check(s.state.Changes()[0].Kind(), Equals, "unrelated-change")
}

func (s *snapmgrTestSuite) TestTransitionCoreBlocksOtherChanges(c *C) {
	s.state.Lock()
	defer s.state.Unlock()

	// if we have a ubuntu-core -> core transition
	chg := s.state.NewChange("transition-ubuntu-core", "...")
	chg.SetStatus(state.DoStatus)

	// other tasks block until the transition is done
	_, err := snapstate.Install(s.state, "some-snap", "stable", snap.R(0), s.user.ID, snapstate.Flags{})
	c.Check(err, ErrorMatches, "ubuntu-core to core transition in progress, no other changes allowed until this is done")

	// and when the transition is done, other tasks run
	chg.SetStatus(state.DoneStatus)
	ts, err := snapstate.Install(s.state, "some-snap", "stable", snap.R(0), s.user.ID, snapstate.Flags{})
	c.Check(err, IsNil)
	c.Check(ts, NotNil)
}

func (s *snapmgrTestSuite) TestForceDevModeCleanupRunsForUbuntuCore(c *C) {
	s.checkForceDevModeCleanupRuns(c, "ubuntu-core", true)
}

func (s *snapmgrTestSuite) TestForceDevModeCleanupRunsForCore(c *C) {
	s.checkForceDevModeCleanupRuns(c, "core", true)
}

func (s *snapmgrTestSuite) TestForceDevModeCleanupSkipsRando(c *C) {
	s.checkForceDevModeCleanupRuns(c, "rando", false)
}

func (s *snapmgrTestSuite) checkForceDevModeCleanupRuns(c *C, name string, shouldBeReset bool) {
	r := release.MockForcedDevmode(true)
	defer r()
	c.Assert(release.ReleaseInfo.ForceDevMode(), Equals, true)

	s.state.Lock()
	defer s.state.Unlock()

	snapstate.Set(s.state, name, &snapstate.SnapState{
		Active: true,
		Sequence: []*snap.SideInfo{{
			RealName: name,
			SnapID:   "id-id-id",
			Revision: snap.R(1)}},
		Current:  snap.R(1),
		SnapType: "os",
		Flags:    snapstate.Flags{DevMode: true},
	})

	var snapst1 snapstate.SnapState
	// sanity check
	snapstate.Get(s.state, name, &snapst1)
	c.Assert(snapst1.DevMode, Equals, true)

	s.state.Unlock()
	defer s.snapmgr.Stop()
	s.settle()
	s.state.Lock()

	var snapst2 snapstate.SnapState
	snapstate.Get(s.state, name, &snapst2)

	c.Check(snapst2.DevMode, Equals, !shouldBeReset)

	var n int
	s.state.Get("fix-forced-devmode", &n)
	c.Check(n, Equals, 1)
}

func (s *snapmgrTestSuite) TestForceDevModeCleanupRunsNoSnaps(c *C) {
	r := release.MockForcedDevmode(true)
	defer r()
	c.Assert(release.ReleaseInfo.ForceDevMode(), Equals, true)

	defer s.snapmgr.Stop()
	s.settle()
	s.state.Lock()
	defer s.state.Unlock()

	var n int
	s.state.Get("fix-forced-devmode", &n)
	c.Check(n, Equals, 1)
}

func (s *snapmgrTestSuite) TestForceDevModeCleanupSkipsNonForcedOS(c *C) {
	r := release.MockForcedDevmode(false)
	defer r()
	c.Assert(release.ReleaseInfo.ForceDevMode(), Equals, false)

	s.state.Lock()
	defer s.state.Unlock()

	snapstate.Set(s.state, "core", &snapstate.SnapState{
		Active: true,
		Sequence: []*snap.SideInfo{{
			RealName: "core",
			SnapID:   "id-id-id",
			Revision: snap.R(1)}},
		Current:  snap.R(1),
		SnapType: "os",
		Flags:    snapstate.Flags{DevMode: true},
	})

	var snapst1 snapstate.SnapState
	// sanity check
	snapstate.Get(s.state, "core", &snapst1)
	c.Assert(snapst1.DevMode, Equals, true)

	s.state.Unlock()
	defer s.snapmgr.Stop()
	s.settle()
	s.state.Lock()

	var snapst2 snapstate.SnapState
	snapstate.Get(s.state, "core", &snapst2)

	// no change
	c.Check(snapst2.DevMode, Equals, true)

	// not really run at all in fact
	var n int
	s.state.Get("fix-forced-devmode", &n)
	c.Check(n, Equals, 0)
}

func (s *snapmgrTestSuite) TestEnsureAliasesV2(c *C) {
	s.state.Lock()
	defer s.state.Unlock()

	snapstate.AutoAliases = func(st *state.State, info *snap.Info) (map[string]string, error) {
		switch info.Name() {
		case "alias-snap":
			return map[string]string{
				"alias1": "cmd1",
				"alias2": "cmd2",
			}, nil
		}
		return nil, nil
	}

	snapstate.Set(s.state, "alias-snap", &snapstate.SnapState{
		Sequence: []*snap.SideInfo{
			{RealName: "alias-snap", Revision: snap.R(11)},
		},
		Current: snap.R(11),
		Active:  true,
	})

	s.state.Set("aliases", map[string]map[string]string{
		"alias-snap": {
			"alias1": "auto",
		},
	})

	s.state.Unlock()
	err := s.snapmgr.Ensure()
	s.state.Lock()
	c.Assert(err, IsNil)

	var gone interface{}
	err = s.state.Get("aliases", &gone)
	c.Assert(err, Equals, state.ErrNoState)

	var snapst snapstate.SnapState
	err = snapstate.Get(s.state, "alias-snap", &snapst)
	c.Assert(err, IsNil)

	c.Check(snapst.AutoAliasesDisabled, Equals, false)
	c.Check(snapst.AliasesPending, Equals, false)
	c.Check(snapst.Aliases, DeepEquals, map[string]*snapstate.AliasTarget{
		"alias1": {Auto: "cmd1"},
		"alias2": {Auto: "cmd2"},
	})

	expected := fakeOps{
		{
			op:   "remove-snap-aliases",
			name: "alias-snap",
		},
		{
			op: "update-aliases",
			aliases: []*backend.Alias{
				{"alias1", "alias-snap.cmd1"},
				{"alias2", "alias-snap.cmd2"},
			},
		},
	}
	// start with an easier-to-read error if this fails:
	c.Assert(s.fakeBackend.ops.Ops(), DeepEquals, expected.Ops())
	c.Assert(s.fakeBackend.ops, DeepEquals, expected)
}

func (s *snapmgrTestSuite) TestEnsureAliasesV2SnapDisabled(c *C) {
	s.state.Lock()
	defer s.state.Unlock()

	snapstate.AutoAliases = func(st *state.State, info *snap.Info) (map[string]string, error) {
		switch info.Name() {
		case "alias-snap":
			return map[string]string{
				"alias1": "cmd1",
				"alias2": "cmd2",
			}, nil
		}
		return nil, nil
	}

	snapstate.Set(s.state, "alias-snap", &snapstate.SnapState{
		Sequence: []*snap.SideInfo{
			{RealName: "alias-snap", Revision: snap.R(11)},
		},
		Current: snap.R(11),
		Active:  false,
	})

	s.state.Set("aliases", map[string]map[string]string{
		"alias-snap": {
			"alias1": "auto",
		},
	})

	s.state.Unlock()
	err := s.snapmgr.Ensure()
	s.state.Lock()
	c.Assert(err, IsNil)

	var gone interface{}
	err = s.state.Get("aliases", &gone)
	c.Assert(err, Equals, state.ErrNoState)

	var snapst snapstate.SnapState
	err = snapstate.Get(s.state, "alias-snap", &snapst)
	c.Assert(err, IsNil)

	c.Check(snapst.AutoAliasesDisabled, Equals, false)
	c.Check(snapst.AliasesPending, Equals, true)
	c.Check(snapst.Aliases, DeepEquals, map[string]*snapstate.AliasTarget{
		"alias1": {Auto: "cmd1"},
		"alias2": {Auto: "cmd2"},
	})

	expected := fakeOps{
		{
			op:   "remove-snap-aliases",
			name: "alias-snap",
		},
	}
	// start with an easier-to-read error if this fails:
	c.Assert(s.fakeBackend.ops.Ops(), DeepEquals, expected.Ops())
	c.Assert(s.fakeBackend.ops, DeepEquals, expected)
}

func (s *snapmgrTestSuite) TestEnsureAliasesV2MarkAliasTasksInError(c *C) {
	s.state.Lock()
	defer s.state.Unlock()

	s.state.Set("aliases", map[string]map[string]string{
		"alias-snap": {
			"alias1": "auto",
		},
	})

	// pending old alias task
	t := s.state.NewTask("alias", "...")
	t.Set("aliases", map[string]string{})
	chg := s.state.NewChange("alias chg", "...")
	chg.AddTask(t)

	s.state.Unlock()
	err := s.snapmgr.Ensure()
	s.state.Lock()
	c.Assert(err, IsNil)

	c.Check(chg.Status(), Equals, state.ErrorStatus)
	c.Check(chg.IsReady(), Equals, true)
	c.Check(t.Status(), Equals, state.ErrorStatus)
}

type canDisableSuite struct{}

var _ = Suite(&canDisableSuite{})

func (s *canDisableSuite) TestCanDisable(c *C) {
	for _, tt := range []struct {
		typ        snap.Type
		canDisable bool
	}{
		{snap.TypeApp, true},
		{snap.TypeGadget, false},
		{snap.TypeKernel, false},
		{snap.TypeOS, false},
	} {
		info := &snap.Info{Type: tt.typ}
		c.Check(snapstate.CanDisable(info), Equals, tt.canDisable)
	}
}<|MERGE_RESOLUTION|>--- conflicted
+++ resolved
@@ -1296,13 +1296,6 @@
 			op: "update-aliases",
 		},
 		{
-<<<<<<< HEAD
-			op:   "start-snap-services",
-			name: filepath.Join(dirs.StripRootDir(dirs.SnapMountDir), "some-snap/42"),
-		},
-		{
-=======
->>>>>>> 45438619
 			op:    "cleanup-trash",
 			name:  "some-snap",
 			revno: snap.R(42),
@@ -1413,11 +1406,7 @@
 		},
 		{
 			op:  "current",
-<<<<<<< HEAD
-			old: filepath.Join(dirs.StripRootDir(dirs.SnapMountDir), "some-snap/7"),
-=======
-			old: "/snap/services-snap/7",
->>>>>>> 45438619
+			old: filepath.Join(dirs.StripRootDir(dirs.SnapMountDir), "services-snap/7"),
 		},
 		{
 			op:   "open-snap-file",
@@ -1436,11 +1425,7 @@
 		},
 		{
 			op:   "stop-snap-services",
-<<<<<<< HEAD
-			name: filepath.Join(dirs.StripRootDir(dirs.SnapMountDir), "some-snap/7"),
-=======
-			name: "/snap/services-snap/7",
->>>>>>> 45438619
+			name: filepath.Join(dirs.StripRootDir(dirs.SnapMountDir), "services-snap/7"),
 		},
 		{
 			op:   "remove-snap-aliases",
@@ -1448,21 +1433,12 @@
 		},
 		{
 			op:   "unlink-snap",
-<<<<<<< HEAD
-			name: filepath.Join(dirs.StripRootDir(dirs.SnapMountDir), "some-snap/7"),
+			name: filepath.Join(dirs.StripRootDir(dirs.SnapMountDir), "services-snap/7"),
 		},
 		{
 			op:   "copy-data",
-			name: filepath.Join(dirs.StripRootDir(dirs.SnapMountDir), "some-snap/11"),
-			old:  filepath.Join(dirs.StripRootDir(dirs.SnapMountDir), "some-snap/7"),
-=======
-			name: "/snap/services-snap/7",
-		},
-		{
-			op:   "copy-data",
-			name: "/snap/services-snap/11",
-			old:  "/snap/services-snap/7",
->>>>>>> 45438619
+			name: filepath.Join(dirs.StripRootDir(dirs.SnapMountDir), "services-snap/11"),
+			old:  filepath.Join(dirs.StripRootDir(dirs.SnapMountDir), "services-snap/7"),
 		},
 		{
 			op:    "setup-profiles:Doing",
@@ -1480,22 +1456,14 @@
 		},
 		{
 			op:   "link-snap",
-<<<<<<< HEAD
-			name: filepath.Join(dirs.StripRootDir(dirs.SnapMountDir), "some-snap/11"),
-=======
-			name: "/snap/services-snap/11",
->>>>>>> 45438619
+			name: filepath.Join(dirs.StripRootDir(dirs.SnapMountDir), "services-snap/11"),
 		},
 		{
 			op: "update-aliases",
 		},
 		{
 			op:   "start-snap-services",
-<<<<<<< HEAD
-			name: filepath.Join(dirs.StripRootDir(dirs.SnapMountDir), "some-snap/11"),
-=======
-			name: "/snap/services-snap/11",
->>>>>>> 45438619
+			name: filepath.Join(dirs.StripRootDir(dirs.SnapMountDir), "services-snap/11"),
 		},
 		{
 			op:    "cleanup-trash",
@@ -1630,13 +1598,6 @@
 			revno: snap.R(11),
 		},
 		{
-<<<<<<< HEAD
-			op:   "stop-snap-services",
-			name: filepath.Join(dirs.StripRootDir(dirs.SnapMountDir), "some-snap/7"),
-		},
-		{
-=======
->>>>>>> 45438619
 			op:   "remove-snap-aliases",
 			name: "some-snap",
 		},
@@ -1689,13 +1650,6 @@
 			op: "update-aliases",
 		},
 		{
-<<<<<<< HEAD
-			op:   "start-snap-services",
-			name: filepath.Join(dirs.StripRootDir(dirs.SnapMountDir), "some-snap/7"),
-		},
-		{
-=======
->>>>>>> 45438619
 			op:    "undo-setup-snap",
 			name:  filepath.Join(dirs.StripRootDir(dirs.SnapMountDir), "some-snap/11"),
 			stype: "app",
@@ -1804,13 +1758,6 @@
 			revno: snap.R(11),
 		},
 		{
-<<<<<<< HEAD
-			op:   "stop-snap-services",
-			name: filepath.Join(dirs.StripRootDir(dirs.SnapMountDir), "some-snap/7"),
-		},
-		{
-=======
->>>>>>> 45438619
 			op:   "remove-snap-aliases",
 			name: "some-snap",
 		},
@@ -1844,22 +1791,8 @@
 		{
 			op: "update-aliases",
 		},
-
-<<<<<<< HEAD
-		{
-			op:   "start-snap-services",
-			name: filepath.Join(dirs.StripRootDir(dirs.SnapMountDir), "some-snap/11"),
-		},
 		// undoing everything from here down...
 		{
-			op:   "stop-snap-services",
-			name: filepath.Join(dirs.StripRootDir(dirs.SnapMountDir), "some-snap/11"),
-		},
-		{
-=======
-		// undoing everything from here down...
-		{
->>>>>>> 45438619
 			op:   "remove-snap-aliases",
 			name: "some-snap",
 		},
@@ -1885,13 +1818,6 @@
 			op: "update-aliases",
 		},
 		{
-<<<<<<< HEAD
-			op:   "start-snap-services",
-			name: filepath.Join(dirs.StripRootDir(dirs.SnapMountDir), "some-snap/7"),
-		},
-		{
-=======
->>>>>>> 45438619
 			op:    "undo-setup-snap",
 			name:  filepath.Join(dirs.StripRootDir(dirs.SnapMountDir), "some-snap/11"),
 			stype: "app",
@@ -2605,7 +2531,7 @@
 		},
 		{
 			op:   "copy-data",
-			name: "/snap/mock/x1",
+			name: filepath.Join(dirs.StripRootDir(dirs.SnapMountDir), "mock/x1"),
 			old:  "<no-old>",
 		},
 		{
@@ -2622,7 +2548,7 @@
 		},
 		{
 			op:   "link-snap",
-			name: "/snap/mock/x1",
+			name: filepath.Join(dirs.StripRootDir(dirs.SnapMountDir), "mock/x1"),
 		},
 		{
 			op:    "setup-profiles:Doing", // core phase 2
@@ -2639,21 +2565,8 @@
 		},
 	}
 
-<<<<<<< HEAD
-	c.Check(s.fakeBackend.ops[4].op, Equals, "candidate")
-	c.Check(s.fakeBackend.ops[4].sinfo, DeepEquals, snap.SideInfo{
-		RealName: "mock",
-		Revision: snap.R(-1),
-	})
-	c.Check(s.fakeBackend.ops[5].op, Equals, "link-snap")
-	c.Check(s.fakeBackend.ops[5].name, Equals, filepath.Join(dirs.StripRootDir(dirs.SnapMountDir), "mock/x1"))
-	c.Check(s.fakeBackend.ops[6].op, Equals, "setup-profiles:Doing") // core phase 2
-	c.Check(s.fakeBackend.ops[8].op, Equals, "start-snap-services")
-	c.Check(s.fakeBackend.ops[8].name, Equals, filepath.Join(dirs.StripRootDir(dirs.SnapMountDir), "mock/x1"))
-=======
 	c.Assert(s.fakeBackend.ops.Ops(), DeepEquals, expected.Ops())
 	c.Check(s.fakeBackend.ops, DeepEquals, expected)
->>>>>>> 45438619
 
 	// verify snapSetup info
 	var snapsup snapstate.SnapSetup
@@ -2726,24 +2639,12 @@
 		revno: snap.R("x3"),
 	})
 
-<<<<<<< HEAD
-	c.Check(ops[2].op, Equals, "stop-snap-services")
-	c.Check(ops[2].name, Equals, filepath.Join(dirs.StripRootDir(dirs.SnapMountDir), "mock/x2"))
-
-	c.Check(ops[4].op, Equals, "unlink-snap")
-	c.Check(ops[4].name, Equals, filepath.Join(dirs.StripRootDir(dirs.SnapMountDir), "mock/x2"))
-
-	c.Check(ops[5].op, Equals, "copy-data")
-	c.Check(ops[5].name, Equals, filepath.Join(dirs.StripRootDir(dirs.SnapMountDir), "mock/x3"))
-	c.Check(ops[5].old, Equals, filepath.Join(dirs.StripRootDir(dirs.SnapMountDir), "mock/x2"))
-=======
 	c.Check(ops[3].op, Equals, "unlink-snap")
-	c.Check(ops[3].name, Equals, "/snap/mock/x2")
+	c.Check(ops[3].name, Equals, filepath.Join(dirs.StripRootDir(dirs.SnapMountDir), "mock/x2"))
 
 	c.Check(ops[4].op, Equals, "copy-data")
-	c.Check(ops[4].name, Equals, "/snap/mock/x3")
-	c.Check(ops[4].old, Equals, "/snap/mock/x2")
->>>>>>> 45438619
+	c.Check(ops[4].name, Equals, filepath.Join(dirs.StripRootDir(dirs.SnapMountDir), "mock/x3"))
+	c.Check(ops[4].old, Equals, filepath.Join(dirs.StripRootDir(dirs.SnapMountDir), "mock/x2"))
 
 	c.Check(ops[5].op, Equals, "setup-profiles:Doing")
 	c.Check(ops[5].name, Equals, "mock")
@@ -2754,17 +2655,9 @@
 		RealName: "mock",
 		Revision: snap.R(-3),
 	})
-<<<<<<< HEAD
-	c.Check(ops[8].op, Equals, "link-snap")
-	c.Check(ops[8].name, Equals, filepath.Join(dirs.StripRootDir(dirs.SnapMountDir), "mock/x3"))
-	c.Check(ops[9].op, Equals, "setup-profiles:Doing") // core phase 2
-	c.Check(ops[11].op, Equals, "start-snap-services")
-	c.Check(ops[11].name, Equals, filepath.Join(dirs.StripRootDir(dirs.SnapMountDir), "mock/x3"))
-=======
 	c.Check(ops[7].op, Equals, "link-snap")
-	c.Check(ops[7].name, Equals, "/snap/mock/x3")
+	c.Check(ops[7].name, Equals, filepath.Join(dirs.StripRootDir(dirs.SnapMountDir), "mock/x3"))
 	c.Check(ops[8].op, Equals, "setup-profiles:Doing") // core phase 2
->>>>>>> 45438619
 
 	// verify snapSetup info
 	var snapsup snapstate.SnapSetup
@@ -2822,28 +2715,11 @@
 	s.settle()
 	s.state.Lock()
 
-<<<<<<< HEAD
-	// ensure only local install was run, i.e. first action is pseudo-action current
-	ops := s.fakeBackend.ops
-	c.Assert(ops, HasLen, 13)
-	c.Check(ops[0].op, Equals, "current")
-	c.Check(ops[0].old, Equals, filepath.Join(dirs.StripRootDir(dirs.SnapMountDir), "mock/100001"))
-	// and setup-snap
-	c.Check(ops[1].op, Equals, "setup-snap")
-	c.Check(ops[1].name, Matches, `.*/mock_1.0_all.snap`)
-	c.Check(ops[1].revno, Equals, snap.R("x1"))
-	// and cleanup
-	c.Check(ops[len(ops)-1], DeepEquals, fakeOp{
-		op:    "cleanup-trash",
-		name:  "mock",
-		revno: snap.R("x1"),
-	})
-=======
 	expected := fakeOps{
 		{
 			// ensure only local install was run, i.e. first action is pseudo-action current
 			op:  "current",
-			old: "/snap/mock/100001",
+			old: filepath.Join(dirs.StripRootDir(dirs.SnapMountDir), "mock/100001"),
 		},
 		{
 			// and setup-snap
@@ -2857,12 +2733,12 @@
 		},
 		{
 			op:   "unlink-snap",
-			name: "/snap/mock/100001",
+			name: filepath.Join(dirs.StripRootDir(dirs.SnapMountDir), "mock/100001"),
 		},
 		{
 			op:   "copy-data",
-			name: "/snap/mock/x1",
-			old:  "/snap/mock/100001",
+			name: filepath.Join(dirs.StripRootDir(dirs.SnapMountDir), "mock/x1"),
+			old:  filepath.Join(dirs.StripRootDir(dirs.SnapMountDir), "mock/100001"),
 		},
 		{
 			op:    "setup-profiles:Doing",
@@ -2878,7 +2754,7 @@
 		},
 		{
 			op:   "link-snap",
-			name: "/snap/mock/x1",
+			name: filepath.Join(dirs.StripRootDir(dirs.SnapMountDir), "mock/x1"),
 		},
 		{
 			op:    "setup-profiles:Doing",
@@ -2897,7 +2773,6 @@
 	}
 	c.Assert(s.fakeBackend.ops.Ops(), DeepEquals, expected.Ops())
 	c.Check(s.fakeBackend.ops, DeepEquals, expected)
->>>>>>> 45438619
 
 	var snapst snapstate.SnapState
 	err = snapstate.Get(s.state, "mock", &snapst)
@@ -2950,13 +2825,7 @@
 	c.Check(s.fakeBackend.ops[4].op, Equals, "candidate")
 	c.Check(s.fakeBackend.ops[4].sinfo, DeepEquals, *si)
 	c.Check(s.fakeBackend.ops[5].op, Equals, "link-snap")
-<<<<<<< HEAD
 	c.Check(s.fakeBackend.ops[5].name, Equals, filepath.Join(dirs.StripRootDir(dirs.SnapMountDir), "some-snap/42"))
-	c.Check(s.fakeBackend.ops[8].op, Equals, "start-snap-services")
-	c.Check(s.fakeBackend.ops[8].name, Equals, filepath.Join(dirs.StripRootDir(dirs.SnapMountDir), "some-snap/42"))
-=======
-	c.Check(s.fakeBackend.ops[5].name, Equals, "/snap/some-snap/42")
->>>>>>> 45438619
 
 	// verify snapSetup info
 	var snapsup snapstate.SnapSetup
@@ -3012,13 +2881,6 @@
 
 	expected := fakeOps{
 		{
-<<<<<<< HEAD
-			op:   "stop-snap-services",
-			name: filepath.Join(dirs.StripRootDir(dirs.SnapMountDir), "some-snap/7"),
-		},
-		{
-=======
->>>>>>> 45438619
 			op:   "remove-snap-aliases",
 			name: "some-snap",
 		},
@@ -3126,13 +2988,6 @@
 
 	expected := fakeOps{
 		{
-<<<<<<< HEAD
-			op:   "stop-snap-services",
-			name: filepath.Join(dirs.StripRootDir(dirs.SnapMountDir), "some-snap/7"),
-		},
-		{
-=======
->>>>>>> 45438619
 			op:   "remove-snap-aliases",
 			name: "some-snap",
 		},
@@ -3714,64 +3569,30 @@
 	s.state.Lock()
 
 	// ensure garbage collection runs as the last tasks
-<<<<<<< HEAD
-	ops := s.fakeBackend.ops
-	c.Assert(ops[len(ops)-8], DeepEquals, fakeOp{
-		op:   "link-snap",
-		name: filepath.Join(dirs.StripRootDir(dirs.SnapMountDir), "some-snap/11"),
-	})
-	c.Assert(ops[len(ops)-6], DeepEquals, fakeOp{
-		op:   "start-snap-services",
-		name: filepath.Join(dirs.StripRootDir(dirs.SnapMountDir), "some-snap/11"),
-	})
-	c.Assert(ops[len(ops)-5], DeepEquals, fakeOp{
-		op:   "remove-snap-data",
-		name: filepath.Join(dirs.StripRootDir(dirs.SnapMountDir), "some-snap/1"),
-	})
-	c.Assert(ops[len(ops)-4], DeepEquals, fakeOp{
-		op:    "remove-snap-files",
-		name:  filepath.Join(dirs.StripRootDir(dirs.SnapMountDir), "some-snap/1"),
-		stype: "app",
-	})
-	c.Assert(ops[len(ops)-3], DeepEquals, fakeOp{
-		op:   "remove-snap-data",
-		name: filepath.Join(dirs.StripRootDir(dirs.SnapMountDir), "some-snap/2"),
-	})
-	c.Assert(ops[len(ops)-2], DeepEquals, fakeOp{
-		op:    "remove-snap-files",
-		name:  filepath.Join(dirs.StripRootDir(dirs.SnapMountDir), "some-snap/2"),
-		stype: "app",
-	})
-	c.Assert(ops[len(ops)-1], DeepEquals, fakeOp{
-		op:    "cleanup-trash",
-		name:  "some-snap",
-		revno: snap.R(11),
-	})
-=======
 	expectedTail := fakeOps{
 		{
 			op:   "link-snap",
-			name: "/snap/some-snap/11",
+			name: filepath.Join(dirs.StripRootDir(dirs.SnapMountDir), "some-snap/11"),
 		},
 		{
 			op: "update-aliases",
 		},
 		{
 			op:   "remove-snap-data",
-			name: "/snap/some-snap/1",
+			name: filepath.Join(dirs.StripRootDir(dirs.SnapMountDir), "some-snap/1"),
 		},
 		{
 			op:    "remove-snap-files",
-			name:  "/snap/some-snap/1",
+			name:  filepath.Join(dirs.StripRootDir(dirs.SnapMountDir), "some-snap/1"),
 			stype: "app",
 		},
 		{
 			op:   "remove-snap-data",
-			name: "/snap/some-snap/2",
+			name: filepath.Join(dirs.StripRootDir(dirs.SnapMountDir), "some-snap/2"),
 		},
 		{
 			op:    "remove-snap-files",
-			name:  "/snap/some-snap/2",
+			name:  filepath.Join(dirs.StripRootDir(dirs.SnapMountDir), "some-snap/2"),
 			stype: "app",
 		},
 		{
@@ -3780,7 +3601,6 @@
 			revno: snap.R(11),
 		},
 	}
->>>>>>> 45438619
 
 	opsTail := s.fakeBackend.ops[len(s.fakeBackend.ops)-len(expectedTail):]
 	c.Assert(opsTail.Ops(), DeepEquals, expectedTail.Ops())
@@ -3912,13 +3732,6 @@
 
 	expected := fakeOps{
 		{
-<<<<<<< HEAD
-			op:   "stop-snap-services",
-			name: filepath.Join(dirs.StripRootDir(dirs.SnapMountDir), "some-snap/7"),
-		},
-		{
-=======
->>>>>>> 45438619
 			op:   "remove-snap-aliases",
 			name: "some-snap",
 		},
@@ -3945,13 +3758,6 @@
 		{
 			op: "update-aliases",
 		},
-<<<<<<< HEAD
-		{
-			op:   "start-snap-services",
-			name: filepath.Join(dirs.StripRootDir(dirs.SnapMountDir), "some-snap/2"),
-		},
-=======
->>>>>>> 45438619
 	}
 	// start with an easier-to-read error if this fails:
 	c.Assert(s.fakeBackend.ops.Ops(), DeepEquals, expected.Ops())
@@ -4054,13 +3860,6 @@
 
 	expected := fakeOps{
 		{
-<<<<<<< HEAD
-			op:   "stop-snap-services",
-			name: filepath.Join(dirs.StripRootDir(dirs.SnapMountDir), "some-snap/2"),
-		},
-		{
-=======
->>>>>>> 45438619
 			op:   "remove-snap-aliases",
 			name: "some-snap",
 		},
@@ -4084,13 +3883,6 @@
 		{
 			op: "update-aliases",
 		},
-<<<<<<< HEAD
-		{
-			op:   "start-snap-services",
-			name: filepath.Join(dirs.StripRootDir(dirs.SnapMountDir), "some-snap/7"),
-		},
-=======
->>>>>>> 45438619
 	}
 	// start with an easier-to-read error if this fails:
 	c.Assert(s.fakeBackend.ops.Ops(), DeepEquals, expected.Ops())
@@ -4149,13 +3941,6 @@
 
 	expected := fakeOps{
 		{
-<<<<<<< HEAD
-			op:   "stop-snap-services",
-			name: filepath.Join(dirs.StripRootDir(dirs.SnapMountDir), "some-snap/2"),
-		},
-		{
-=======
->>>>>>> 45438619
 			op:   "remove-snap-aliases",
 			name: "some-snap",
 		},
@@ -4182,21 +3967,8 @@
 		{
 			op: "update-aliases",
 		},
-<<<<<<< HEAD
-		{
-			op:   "start-snap-services",
-			name: filepath.Join(dirs.StripRootDir(dirs.SnapMountDir), "some-snap/1"),
-		},
 		// undoing everything from here down...
 		{
-			op:   "stop-snap-services",
-			name: filepath.Join(dirs.StripRootDir(dirs.SnapMountDir), "some-snap/1"),
-		},
-		{
-=======
-		// undoing everything from here down...
-		{
->>>>>>> 45438619
 			op:   "remove-snap-aliases",
 			name: "some-snap",
 		},
@@ -4216,13 +3988,6 @@
 		{
 			op: "update-aliases",
 		},
-<<<<<<< HEAD
-		{
-			op:   "start-snap-services",
-			name: filepath.Join(dirs.StripRootDir(dirs.SnapMountDir), "some-snap/2"),
-		},
-=======
->>>>>>> 45438619
 	}
 	// start with an easier-to-read error if this fails:
 	c.Assert(s.fakeBackend.ops.Ops(), DeepEquals, expected.Ops())
@@ -4272,13 +4037,6 @@
 
 	expected := fakeOps{
 		{
-<<<<<<< HEAD
-			op:   "stop-snap-services",
-			name: filepath.Join(dirs.StripRootDir(dirs.SnapMountDir), "some-snap/2"),
-		},
-		{
-=======
->>>>>>> 45438619
 			op:   "remove-snap-aliases",
 			name: "some-snap",
 		},
@@ -4319,13 +4077,6 @@
 		{
 			op: "update-aliases",
 		},
-<<<<<<< HEAD
-		{
-			op:   "start-snap-services",
-			name: filepath.Join(dirs.StripRootDir(dirs.SnapMountDir), "some-snap/2"),
-		},
-=======
->>>>>>> 45438619
 	}
 
 	// ensure all our tasks ran
@@ -4418,13 +4169,6 @@
 		{
 			op: "update-aliases",
 		},
-<<<<<<< HEAD
-		{
-			op:   "start-snap-services",
-			name: filepath.Join(dirs.StripRootDir(dirs.SnapMountDir), "some-snap/7"),
-		},
-=======
->>>>>>> 45438619
 	}
 	// start with an easier-to-read error if this fails:
 	c.Assert(s.fakeBackend.ops.Ops(), DeepEquals, expected.Ops())
@@ -4472,13 +4216,6 @@
 
 	expected := fakeOps{
 		{
-<<<<<<< HEAD
-			op:   "stop-snap-services",
-			name: filepath.Join(dirs.StripRootDir(dirs.SnapMountDir), "some-snap/7"),
-		},
-		{
-=======
->>>>>>> 45438619
 			op:   "remove-snap-aliases",
 			name: "some-snap",
 		},
@@ -5896,13 +5633,6 @@
 	s.state.Lock()
 	expected := fakeOps{
 		{
-<<<<<<< HEAD
-			op:   "stop-snap-services",
-			name: filepath.Join(dirs.StripRootDir(dirs.SnapMountDir), "some-snap/11"),
-		},
-		{
-=======
->>>>>>> 45438619
 			op:   "remove-snap-aliases",
 			name: "some-snap",
 		},
@@ -5937,13 +5667,6 @@
 			op: "update-aliases",
 		},
 		{
-<<<<<<< HEAD
-			op:   "start-snap-services",
-			name: filepath.Join(dirs.StripRootDir(dirs.SnapMountDir), "some-snap/7"),
-		},
-		{
-=======
->>>>>>> 45438619
 			op:    "cleanup-trash",
 			name:  "some-snap",
 			revno: snap.R(7),
@@ -6420,24 +6143,10 @@
 			op: "update-aliases",
 		},
 		{
-<<<<<<< HEAD
-			op:   "start-snap-services",
-			name: filepath.Join(dirs.StripRootDir(dirs.SnapMountDir), "core/11"),
-		},
-		{
-=======
->>>>>>> 45438619
 			op:   "transition-ubuntu-core:Doing",
 			name: "ubuntu-core",
 		},
 		{
-<<<<<<< HEAD
-			op:   "stop-snap-services",
-			name: filepath.Join(dirs.StripRootDir(dirs.SnapMountDir), "ubuntu-core/1"),
-		},
-		{
-=======
->>>>>>> 45438619
 			op:   "remove-snap-aliases",
 			name: "ubuntu-core",
 		},
@@ -6525,13 +6234,6 @@
 			name: "ubuntu-core",
 		},
 		{
-<<<<<<< HEAD
-			op:   "stop-snap-services",
-			name: filepath.Join(dirs.StripRootDir(dirs.SnapMountDir), "ubuntu-core/1"),
-		},
-		{
-=======
->>>>>>> 45438619
 			op:   "remove-snap-aliases",
 			name: "ubuntu-core",
 		},
