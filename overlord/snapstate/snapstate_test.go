// -*- Mode: Go; indent-tabs-mode: t -*-

/*
 * Copyright (C) 2016 Canonical Ltd
 *
 * This program is free software: you can redistribute it and/or modify
 * it under the terms of the GNU General Public License version 3 as
 * published by the Free Software Foundation.
 *
 * This program is distributed in the hope that it will be useful,
 * but WITHOUT ANY WARRANTY; without even the implied warranty of
 * MERCHANTABILITY or FITNESS FOR A PARTICULAR PURPOSE.  See the
 * GNU General Public License for more details.
 *
 * You should have received a copy of the GNU General Public License
 * along with this program.  If not, see <http://www.gnu.org/licenses/>.
 *
 */

package snapstate_test

import (
	"bytes"
	"encoding/json"
	"errors"
	"fmt"
	"io/ioutil"
	"os"
	"path/filepath"
	"sort"
	"testing"
	"time"

	. "gopkg.in/check.v1"

	"github.com/snapcore/snapd/dirs"
	"github.com/snapcore/snapd/interfaces"
	"github.com/snapcore/snapd/logger"
	"github.com/snapcore/snapd/osutil"
	"github.com/snapcore/snapd/overlord/auth"
	"github.com/snapcore/snapd/overlord/configstate/config"
	"github.com/snapcore/snapd/overlord/hookstate"
	"github.com/snapcore/snapd/overlord/snapstate"
	"github.com/snapcore/snapd/overlord/snapstate/backend"
	"github.com/snapcore/snapd/overlord/state"
	"github.com/snapcore/snapd/release"
	"github.com/snapcore/snapd/snap"
	"github.com/snapcore/snapd/snap/snaptest"
	"github.com/snapcore/snapd/store"
	"github.com/snapcore/snapd/testutil"
	"github.com/snapcore/snapd/timeutil"

	// So it registers Configure.
	_ "github.com/snapcore/snapd/overlord/configstate"
)

func TestSnapManager(t *testing.T) { TestingT(t) }

type snapmgrTestSuite struct {
	state   *state.State
	snapmgr *snapstate.SnapManager

	fakeBackend *fakeSnappyBackend
	fakeStore   *fakeStore

	user *auth.UserState

	reset func()
}

func (s *snapmgrTestSuite) settle() {
	// FIXME: use the real settle here
	for i := 0; i < 50; i++ {
		s.snapmgr.Ensure()
		s.snapmgr.Wait()
	}
}

var _ = Suite(&snapmgrTestSuite{})

func (s *snapmgrTestSuite) SetUpTest(c *C) {
	dirs.SnapCookieDir = c.MkDir()

	s.fakeBackend = &fakeSnappyBackend{}
	s.state = state.New(nil)
	s.fakeStore = &fakeStore{
		fakeCurrentProgress: 75,
		fakeTotalProgress:   100,
		fakeBackend:         s.fakeBackend,
		state:               s.state,
	}

	oldSetupInstallHook := snapstate.SetupInstallHook
<<<<<<< HEAD
	oldSetupRefreshHook := snapstate.SetupRefreshHook
	oldSetupRemoveHook := snapstate.SetupRemoveHook
	snapstate.SetupInstallHook = hookstate.SetupInstallHook
	snapstate.SetupRefreshHook = hookstate.SetupRefreshHook
=======
	oldSetupRemoveHook := snapstate.SetupRemoveHook
	snapstate.SetupInstallHook = hookstate.SetupInstallHook
>>>>>>> 13982147
	snapstate.SetupRemoveHook = hookstate.SetupRemoveHook

	var err error
	s.snapmgr, err = snapstate.Manager(s.state)
	c.Assert(err, IsNil)
	s.snapmgr.AddForeignTaskHandlers(s.fakeBackend)

	snapstate.SetSnapManagerBackend(s.snapmgr, s.fakeBackend)

	restore1 := snapstate.MockReadInfo(s.fakeBackend.ReadInfo)
	restore2 := snapstate.MockOpenSnapFile(s.fakeBackend.OpenSnapFile)

	s.reset = func() {
		snapstate.SetupInstallHook = oldSetupInstallHook
<<<<<<< HEAD
		snapstate.SetupRefreshHook = oldSetupRefreshHook
		snapstate.SetupRemoveHook = oldSetupRemoveHook

=======
		snapstate.SetupRemoveHook = oldSetupRemoveHook
>>>>>>> 13982147
		restore2()
		restore1()
		dirs.SetRootDir("/")
	}

	s.state.Lock()
	snapstate.ReplaceStore(s.state, s.fakeStore)
	s.user, err = auth.NewUser(s.state, "username", "email@test.com", "macaroon", []string{"discharge"})
	c.Assert(err, IsNil)
	s.state.Unlock()

	snapstate.AutoAliases = func(*state.State, *snap.Info) (map[string]string, error) {
		return nil, nil
	}
}

func (s *snapmgrTestSuite) TearDownTest(c *C) {
	snapstate.ValidateRefreshes = nil
	snapstate.AutoAliases = nil
	snapstate.CanAutoRefresh = nil
	s.reset()
}

func (s *snapmgrTestSuite) TestStore(c *C) {
	s.state.Lock()
	defer s.state.Unlock()

	sto := &store.Store{}
	snapstate.ReplaceStore(s.state, sto)
	store1 := snapstate.Store(s.state)
	c.Check(store1, Equals, sto)

	// cached
	store2 := snapstate.Store(s.state)
	c.Check(store2, Equals, sto)
}

const (
	unlinkBefore = 1 << iota
	cleanupAfter
	maybeCore
)

func taskKinds(tasks []*state.Task) []string {
	kinds := make([]string, len(tasks))
	for i, task := range tasks {
		kinds[i] = task.Kind()
	}
	return kinds
}

func verifyInstallTasks(c *C, opts, discards int, ts *state.TaskSet, st *state.State) {
	kinds := taskKinds(ts.Tasks())

	expected := []string{
		"download-snap",
		"validate-snap",
		"mount-snap",
	}
	if opts&unlinkBefore != 0 {
		expected = append(expected,
			"stop-snap-services",
			"remove-aliases",
			"unlink-current-snap",
		)
	}
	expected = append(expected,
		"copy-snap-data",
		"setup-profiles",
		"link-snap",
	)
	if opts&maybeCore != 0 {
		expected = append(expected, "setup-profiles")
	}
	expected = append(expected,
		"set-auto-aliases",
		"setup-aliases",
		"run-hook",
		"start-snap-services")
<<<<<<< HEAD

	c.Assert(ts.Tasks()[len(expected)-2].Summary(), Matches, `Run install hook of .*`)

=======
>>>>>>> 13982147
	for i := 0; i < discards; i++ {
		expected = append(expected,
			"clear-snap",
			"discard-snap",
		)
	}
	if opts&cleanupAfter != 0 {
		expected = append(expected,
			"cleanup",
		)
	}
	expected = append(expected,
		"run-hook",
	)

	c.Assert(kinds, DeepEquals, expected)
}

func verifyUpdateTasks(c *C, opts, discards int, ts *state.TaskSet, st *state.State) {
	kinds := taskKinds(ts.Tasks())

	expected := []string{
		"download-snap",
		"validate-snap",
		"mount-snap",
	}
	if opts&unlinkBefore != 0 {
		expected = append(expected,
			"stop-snap-services",
			"remove-aliases",
			"unlink-current-snap",
		)
	}
	expected = append(expected,
		"copy-snap-data",
		"setup-profiles",
		"link-snap",
	)
	if opts&maybeCore != 0 {
		expected = append(expected, "setup-profiles")
	}
	expected = append(expected,
		"set-auto-aliases",
		"setup-aliases",
<<<<<<< HEAD
		"run-hook",
		"start-snap-services")

	c.Assert(ts.Tasks()[len(expected)-2].Summary(), Matches, `Run refresh hook of .*`)

=======
		"start-snap-services")
>>>>>>> 13982147
	for i := 0; i < discards; i++ {
		expected = append(expected,
			"clear-snap",
			"discard-snap",
		)
	}
	if opts&cleanupAfter != 0 {
		expected = append(expected,
			"cleanup",
		)
	}
	expected = append(expected,
		"run-hook",
	)

	c.Assert(kinds, DeepEquals, expected)
}

func verifyRemoveTasks(c *C, ts *state.TaskSet) {
	c.Assert(taskKinds(ts.Tasks()), DeepEquals, []string{
		"stop-snap-services",
		"run-hook",
		"remove-aliases",
		"unlink-snap",
		"remove-profiles",
		"clear-snap",
		"discard-snap",
		"discard-conns",
	})
}

func (s *snapmgrTestSuite) TestGenerateCookies(c *C) {
	s.state.Lock()
	defer s.state.Unlock()

	// verify that GenerateCookies creates a cookie for a snap that's missing it.
	s.state.Set("snaps", map[string]*json.RawMessage{
		"some-snap":  nil,
		"other-snap": nil})

	// some-snap doesn't have cookie
	contexts := map[string]string{"other-snap": "123456"}
	s.state.Set("snap-cookies", contexts)

	s.snapmgr.GenerateCookies(s.state)

	err := s.state.Get("snap-cookies", &contexts)
	c.Assert(err, IsNil)
	c.Assert(contexts, HasLen, 2)

	cookieFile := filepath.Join(dirs.SnapCookieDir, "snap.some-snap")
	c.Assert(osutil.FileExists(cookieFile), Equals, true)
	data, err := ioutil.ReadFile(cookieFile)
	c.Assert(err, IsNil)
	c.Assert(contexts[string(data)], NotNil)
	c.Assert(contexts[string(data)], Equals, "some-snap")
}

func (s *snapmgrTestSuite) TestLastIndexFindsLast(c *C) {
	snapst := &snapstate.SnapState{Sequence: []*snap.SideInfo{
		{Revision: snap.R(7)},
		{Revision: snap.R(11)},
		{Revision: snap.R(11)},
	}}
	c.Check(snapst.LastIndex(snap.R(11)), Equals, 2)
}

func (s *snapmgrTestSuite) TestInstallDevModeConfinementFiltering(c *C) {
	s.state.Lock()
	defer s.state.Unlock()

	// if a snap is devmode, you can't install it without --devmode
	_, err := snapstate.Install(s.state, "some-snap", "channel-for-devmode", snap.R(0), s.user.ID, snapstate.Flags{})
	c.Assert(err, ErrorMatches, `.* requires devmode or confinement override`)

	// if a snap is devmode, you *can* install it with --devmode
	_, err = snapstate.Install(s.state, "some-snap", "channel-for-devmode", snap.R(0), s.user.ID, snapstate.Flags{DevMode: true})
	c.Assert(err, IsNil)

	// if a snap is *not* devmode, you can still install it with --devmode
	_, err = snapstate.Install(s.state, "some-snap", "channel-for-strict", snap.R(0), s.user.ID, snapstate.Flags{DevMode: true})
	c.Assert(err, IsNil)
}

func (s *snapmgrTestSuite) TestInstallClassicConfinementFiltering(c *C) {
	if !dirs.SupportsClassicConfinement() {
		return
	}

	s.state.Lock()
	defer s.state.Unlock()

	// if a snap is classic, you can't install it without --classic
	_, err := snapstate.Install(s.state, "some-snap", "channel-for-classic", snap.R(0), s.user.ID, snapstate.Flags{})
	c.Assert(err, ErrorMatches, `.* requires classic confinement`)

	// if a snap is classic, you *can* install it with --classic
	_, err = snapstate.Install(s.state, "some-snap", "channel-for-classic", snap.R(0), s.user.ID, snapstate.Flags{Classic: true})
	c.Assert(err, IsNil)

	// if a snap is *not* classic, you can still install it with --classic
	_, err = snapstate.Install(s.state, "some-snap", "channel-for-strict", snap.R(0), s.user.ID, snapstate.Flags{Classic: true})
	c.Assert(err, IsNil)
}

func (s *snapmgrTestSuite) TestInstallFailsWhenClassicSnapsAreNotSupported(c *C) {
	s.state.Lock()
	defer s.state.Unlock()

	reset := release.MockReleaseInfo(&release.OS{
		ID: "fedora",
	})
	defer func() { reset(); dirs.SetRootDir("/") }()

	dirs.SetRootDir("/")

	_, err := snapstate.Install(s.state, "some-snap", "channel-for-classic", snap.R(0), s.user.ID, snapstate.Flags{Classic: true})
	c.Assert(err, Not(IsNil))
	c.Assert(err, DeepEquals, fmt.Errorf("classic confinement is not yet supported on your distribution"))
}

func (s *snapmgrTestSuite) TestInstallTasks(c *C) {
	s.state.Lock()
	defer s.state.Unlock()

	ts, err := snapstate.Install(s.state, "some-snap", "some-channel", snap.R(0), 0, snapstate.Flags{})
	c.Assert(err, IsNil)

	verifyInstallTasks(c, 0, 0, ts, s.state)
	c.Assert(s.state.TaskCount(), Equals, len(ts.Tasks()))

	runHooks := tasksWithKind(ts, "run-hook")
	// one hook task for install, one for configure hook
	c.Assert(runHooks, HasLen, 2)
	c.Assert(runHooks[0].Summary(), Equals, `Run install hook of "some-snap" snap if present`)
	c.Assert(runHooks[1].Summary(), Equals, `Run configure hook of "some-snap" snap if present`)
}

func (s *snapmgrTestSuite) TestInstallHookNotRunForInstalledSnap(c *C) {
	s.state.Lock()
	defer s.state.Unlock()

	snapstate.Set(s.state, "some-snap", &snapstate.SnapState{
		Active: true,
		Sequence: []*snap.SideInfo{
			{RealName: "some-snap", Revision: snap.R(7)},
		},
		Current:  snap.R(7),
		SnapType: "app",
	})

	mockSnap := makeTestSnap(c, `name: some-snap
version: 1.0`)
	ts, err := snapstate.InstallPath(s.state, &snap.SideInfo{RealName: "some-snap", SnapID: "some-snap-id", Revision: snap.R(8)}, mockSnap, "", snapstate.Flags{})
	c.Assert(err, IsNil)

	runHooks := tasksWithKind(ts, "run-hook")
<<<<<<< HEAD
	// hook tasks for refresh and for configure hook
	c.Assert(runHooks, HasLen, 2)
	c.Assert(runHooks[0].Summary(), Equals, `Run refresh hook of "some-snap" snap if present`)
	c.Assert(runHooks[1].Summary(), Equals, `Run configure hook of "some-snap" snap if present`)
=======
	// no hook task for install, only for configure hook
	c.Assert(runHooks, HasLen, 1)
	c.Assert(runHooks[0].Summary(), Equals, `Run configure hook of "some-snap" snap if present`)
>>>>>>> 13982147
}

func (s *snapmgrTestSuite) TestCoreInstallTasks(c *C) {
	s.state.Lock()
	defer s.state.Unlock()

	ts, err := snapstate.Install(s.state, "some-core", "some-channel", snap.R(0), 0, snapstate.Flags{})
	c.Assert(err, IsNil)

	verifyInstallTasks(c, maybeCore, 0, ts, s.state)
	c.Assert(s.state.TaskCount(), Equals, len(ts.Tasks()))
	var phase2 *state.Task
	for _, t := range ts.Tasks() {
		if t.Kind() == "setup-profiles" {
			phase2 = t
		}
	}
	c.Assert(phase2, NotNil)
	var flag bool
	err = phase2.Get("core-phase-2", &flag)
	c.Assert(err, IsNil)
	c.Check(flag, Equals, true)
}

func (s *snapmgrTestSuite) testRevertTasks(flags snapstate.Flags, c *C) {
	s.state.Lock()
	defer s.state.Unlock()

	snapstate.Set(s.state, "some-snap", &snapstate.SnapState{
		Active: true,
		Sequence: []*snap.SideInfo{
			{RealName: "some-snap", Revision: snap.R(7)},
			{RealName: "some-snap", Revision: snap.R(11)},
		},
		Current:  snap.R(11),
		SnapType: "app",
	})

	ts, err := snapstate.Revert(s.state, "some-snap", flags)
	c.Assert(err, IsNil)

	c.Assert(s.state.TaskCount(), Equals, len(ts.Tasks()))
	c.Assert(taskKinds(ts.Tasks()), DeepEquals, []string{
		"prepare-snap",
		"stop-snap-services",
		"remove-aliases",
		"unlink-current-snap",
		"setup-profiles",
		"link-snap",
		"set-auto-aliases",
		"setup-aliases",
		"start-snap-services",
		"run-hook",
	})

	chg := s.state.NewChange("revert", "revert snap")
	chg.AddAll(ts)

	s.state.Unlock()
	defer s.snapmgr.Stop()
	s.settle()
	s.state.Lock()

	var snapst snapstate.SnapState
	err = snapstate.Get(s.state, "some-snap", &snapst)
	c.Assert(err, IsNil)
	c.Check(snapst.Flags, Equals, flags)
}

func (s *snapmgrTestSuite) TestRevertTasks(c *C) {
	s.testRevertTasks(snapstate.Flags{}, c)
}

func (s *snapmgrTestSuite) TestRevertTasksDevMode(c *C) {
	s.testRevertTasks(snapstate.Flags{DevMode: true}, c)
}

func (s *snapmgrTestSuite) TestRevertTasksJailMode(c *C) {
	s.testRevertTasks(snapstate.Flags{JailMode: true}, c)
}

func (s *snapmgrTestSuite) TestRevertTasksClassic(c *C) {
	if !dirs.SupportsClassicConfinement() {
		return
	}
	s.testRevertTasks(snapstate.Flags{Classic: true}, c)
}

func (s *snapmgrTestSuite) TestUpdateCreatesGCTasks(c *C) {
	s.state.Lock()
	defer s.state.Unlock()

	snapstate.Set(s.state, "some-snap", &snapstate.SnapState{
		Active: true,
		Sequence: []*snap.SideInfo{
			{RealName: "some-snap", SnapID: "some-snap-id", Revision: snap.R(1)},
			{RealName: "some-snap", SnapID: "some-snap-id", Revision: snap.R(2)},
			{RealName: "some-snap", SnapID: "some-snap-id", Revision: snap.R(3)},
			{RealName: "some-snap", SnapID: "some-snap-id", Revision: snap.R(4)},
		},
		Current:  snap.R(4),
		SnapType: "app",
	})

	ts, err := snapstate.Update(s.state, "some-snap", "", snap.R(0), 0, snapstate.Flags{})
	c.Assert(err, IsNil)

	verifyUpdateTasks(c, unlinkBefore|cleanupAfter, 2, ts, s.state)
	c.Assert(s.state.TaskCount(), Equals, len(ts.Tasks()))
}

func (s *snapmgrTestSuite) TestUpdateCreatesDiscardAfterCurrentTasks(c *C) {
	s.state.Lock()
	defer s.state.Unlock()

	snapstate.Set(s.state, "some-snap", &snapstate.SnapState{
		Active: true,
		Sequence: []*snap.SideInfo{
			{RealName: "some-snap", SnapID: "some-snap-id", Revision: snap.R(1)},
			{RealName: "some-snap", SnapID: "some-snap-id", Revision: snap.R(2)},
			{RealName: "some-snap", SnapID: "some-snap-id", Revision: snap.R(3)},
			{RealName: "some-snap", SnapID: "some-snap-id", Revision: snap.R(4)},
		},
		Current:  snap.R(1),
		SnapType: "app",
	})

	ts, err := snapstate.Update(s.state, "some-snap", "", snap.R(0), 0, snapstate.Flags{})
	c.Assert(err, IsNil)

	verifyUpdateTasks(c, unlinkBefore|cleanupAfter, 3, ts, s.state)
	c.Assert(s.state.TaskCount(), Equals, len(ts.Tasks()))
}

func (s *snapmgrTestSuite) TestUpdateMany(c *C) {
	s.state.Lock()
	defer s.state.Unlock()

	snapstate.Set(s.state, "some-snap", &snapstate.SnapState{
		Active: true,
		Sequence: []*snap.SideInfo{
			{RealName: "some-snap", SnapID: "some-snap-id", Revision: snap.R(1)},
			{RealName: "some-snap", SnapID: "some-snap-id", Revision: snap.R(2)},
			{RealName: "some-snap", SnapID: "some-snap-id", Revision: snap.R(3)},
			{RealName: "some-snap", SnapID: "some-snap-id", Revision: snap.R(4)},
		},
		Current:  snap.R(1),
		SnapType: "app",
	})

	updates, tts, err := snapstate.UpdateMany(s.state, nil, 0)
	c.Assert(err, IsNil)
	c.Assert(tts, HasLen, 1)
	c.Check(updates, DeepEquals, []string{"some-snap"})

	ts := tts[0]
	verifyUpdateTasks(c, unlinkBefore|cleanupAfter, 3, ts, s.state)
	c.Assert(s.state.TaskCount(), Equals, len(ts.Tasks()))
}

func (s *snapmgrTestSuite) TestUpdateManyDevModeConfinementFiltering(c *C) {
	s.state.Lock()
	defer s.state.Unlock()

	snapstate.Set(s.state, "some-snap", &snapstate.SnapState{
		Active:   true,
		Channel:  "channel-for-devmode",
		Sequence: []*snap.SideInfo{{RealName: "some-snap", SnapID: "some-snap-id", Revision: snap.R(7)}},
		Current:  snap.R(7),
		SnapType: "app",
	})

	// updated snap is devmode, updatemany doesn't update it
	_, tts, _ := snapstate.UpdateMany(s.state, []string{"some-snap"}, s.user.ID)
	// FIXME: UpdateMany will not error out in this case (daemon catches this case, with a weird error)
	c.Assert(tts, HasLen, 0)
}

func (s *snapmgrTestSuite) TestUpdateManyClassicConfinementFiltering(c *C) {
	if !dirs.SupportsClassicConfinement() {
		return
	}

	s.state.Lock()
	defer s.state.Unlock()

	snapstate.Set(s.state, "some-snap", &snapstate.SnapState{
		Active:   true,
		Channel:  "channel-for-classic",
		Sequence: []*snap.SideInfo{{RealName: "some-snap", SnapID: "some-snap-id", Revision: snap.R(7)}},
		Current:  snap.R(7),
		SnapType: "app",
	})

	// if a snap installed without --classic gets a classic update it isn't installed
	_, tts, _ := snapstate.UpdateMany(s.state, []string{"some-snap"}, s.user.ID)
	// FIXME: UpdateMany will not error out in this case (daemon catches this case, with a weird error)
	c.Assert(tts, HasLen, 0)
}

func (s *snapmgrTestSuite) TestUpdateManyClassic(c *C) {
	if !dirs.SupportsClassicConfinement() {
		return
	}

	s.state.Lock()
	defer s.state.Unlock()

	snapstate.Set(s.state, "some-snap", &snapstate.SnapState{
		Active:   true,
		Channel:  "channel-for-classic",
		Sequence: []*snap.SideInfo{{RealName: "some-snap", SnapID: "some-snap-id", Revision: snap.R(7)}},
		Current:  snap.R(7),
		SnapType: "app",
		Flags:    snapstate.Flags{Classic: true},
	})

	// snap installed with classic: refresh gets classic
	_, tts, err := snapstate.UpdateMany(s.state, []string{"some-snap"}, s.user.ID)
	c.Assert(err, IsNil)
	c.Assert(tts, HasLen, 1)
}

func (s *snapmgrTestSuite) TestUpdateManyDevMode(c *C) {
	s.state.Lock()
	defer s.state.Unlock()

	snapstate.Set(s.state, "some-snap", &snapstate.SnapState{
		Active: true,
		Flags:  snapstate.Flags{DevMode: true},
		Sequence: []*snap.SideInfo{
			{RealName: "some-snap", SnapID: "some-snap-id", Revision: snap.R(1)},
		},
		Current:  snap.R(1),
		SnapType: "app",
	})

	updates, _, err := snapstate.UpdateMany(s.state, []string{"some-snap"}, 0)
	c.Assert(err, IsNil)
	c.Check(updates, HasLen, 1)
}

func (s *snapmgrTestSuite) TestUpdateAllDevMode(c *C) {
	s.state.Lock()
	defer s.state.Unlock()

	snapstate.Set(s.state, "some-snap", &snapstate.SnapState{
		Active: true,
		Flags:  snapstate.Flags{DevMode: true},
		Sequence: []*snap.SideInfo{
			{RealName: "some-snap", SnapID: "some-snap-id", Revision: snap.R(1)},
		},
		Current:  snap.R(1),
		SnapType: "app",
	})

	updates, _, err := snapstate.UpdateMany(s.state, nil, 0)
	c.Assert(err, IsNil)
	c.Check(updates, HasLen, 0)
}

func (s *snapmgrTestSuite) TestUpdateManyValidateRefreshes(c *C) {
	s.state.Lock()
	defer s.state.Unlock()

	snapstate.Set(s.state, "some-snap", &snapstate.SnapState{
		Active: true,
		Sequence: []*snap.SideInfo{
			{RealName: "some-snap", SnapID: "some-snap-id", Revision: snap.R(1)},
		},
		Current:  snap.R(1),
		SnapType: "app",
	})

	validateCalled := false
	validateRefreshes := func(st *state.State, refreshes []*snap.Info, userID int) ([]*snap.Info, error) {
		validateCalled = true
		c.Check(refreshes, HasLen, 1)
		c.Check(refreshes[0].SnapID, Equals, "some-snap-id")
		c.Check(refreshes[0].Revision, Equals, snap.R(11))
		return refreshes, nil
	}
	// hook it up
	snapstate.ValidateRefreshes = validateRefreshes

	updates, tts, err := snapstate.UpdateMany(s.state, nil, 0)
	c.Assert(err, IsNil)
	c.Assert(tts, HasLen, 1)
	c.Check(updates, DeepEquals, []string{"some-snap"})
	verifyUpdateTasks(c, unlinkBefore|cleanupAfter, 0, tts[0], s.state)

	c.Check(validateCalled, Equals, true)
}

func (s *snapmgrTestSuite) TestUpdateManyValidateRefreshesUnhappy(c *C) {
	s.state.Lock()
	defer s.state.Unlock()

	snapstate.Set(s.state, "some-snap", &snapstate.SnapState{
		Active: true,
		Sequence: []*snap.SideInfo{
			{RealName: "some-snap", SnapID: "some-snap-id", Revision: snap.R(1)},
		},
		Current: snap.R(1),
	})

	validateErr := errors.New("refresh control error")
	validateRefreshes := func(st *state.State, refreshes []*snap.Info, userID int) ([]*snap.Info, error) {
		c.Check(refreshes, HasLen, 1)
		c.Check(refreshes[0].SnapID, Equals, "some-snap-id")
		c.Check(refreshes[0].Revision, Equals, snap.R(11))
		return nil, validateErr
	}
	// hook it up
	snapstate.ValidateRefreshes = validateRefreshes

	// refresh all => no error
	updates, tts, err := snapstate.UpdateMany(s.state, nil, 0)
	c.Assert(err, IsNil)
	c.Check(tts, HasLen, 0)
	c.Check(updates, HasLen, 0)

	// refresh some-snap => report error
	updates, tts, err = snapstate.UpdateMany(s.state, []string{"some-snap"}, 0)
	c.Assert(err, Equals, validateErr)
	c.Check(tts, HasLen, 0)
	c.Check(updates, HasLen, 0)

}

func (s *snapmgrTestSuite) TestRevertCreatesNoGCTasks(c *C) {
	s.state.Lock()
	defer s.state.Unlock()

	snapstate.Set(s.state, "some-snap", &snapstate.SnapState{
		Active:   true,
		SnapType: "app",
		Sequence: []*snap.SideInfo{
			{RealName: "some-snap", Revision: snap.R(1)},
			{RealName: "some-snap", Revision: snap.R(2)},
			{RealName: "some-snap", Revision: snap.R(3)},
			{RealName: "some-snap", Revision: snap.R(4)},
		},
		Current: snap.R(2),
	})

	ts, err := snapstate.RevertToRevision(s.state, "some-snap", snap.R(4), snapstate.Flags{})
	c.Assert(err, IsNil)

	// ensure that we do not run any form of garbage-collection
	c.Assert(s.state.TaskCount(), Equals, len(ts.Tasks()))
	c.Assert(taskKinds(ts.Tasks()), DeepEquals, []string{
		"prepare-snap",
		"stop-snap-services",
		"remove-aliases",
		"unlink-current-snap",
		"setup-profiles",
		"link-snap",
		"set-auto-aliases",
		"setup-aliases",
		"start-snap-services",
		"run-hook",
	})
}

func (s *snapmgrTestSuite) TestEnableTasks(c *C) {
	s.state.Lock()
	defer s.state.Unlock()

	snapstate.Set(s.state, "some-snap", &snapstate.SnapState{
		Sequence: []*snap.SideInfo{
			{RealName: "some-snap", Revision: snap.R(11)},
		},
		Current: snap.R(11),
		Active:  false,
	})

	ts, err := snapstate.Enable(s.state, "some-snap")
	c.Assert(err, IsNil)

	c.Assert(s.state.TaskCount(), Equals, len(ts.Tasks()))
	c.Assert(taskKinds(ts.Tasks()), DeepEquals, []string{
		"prepare-snap",
		"setup-profiles",
		"link-snap",
		"setup-aliases",
		"start-snap-services",
	})
}

func (s *snapmgrTestSuite) TestDisableTasks(c *C) {
	s.state.Lock()
	defer s.state.Unlock()

	snapstate.Set(s.state, "some-snap", &snapstate.SnapState{
		Sequence: []*snap.SideInfo{
			{RealName: "some-snap", Revision: snap.R(11)},
		},
		Current: snap.R(11),
		Active:  true,
	})

	ts, err := snapstate.Disable(s.state, "some-snap")
	c.Assert(err, IsNil)

	c.Assert(s.state.TaskCount(), Equals, len(ts.Tasks()))
	c.Assert(taskKinds(ts.Tasks()), DeepEquals, []string{
		"stop-snap-services",
		"remove-aliases",
		"unlink-snap",
		"remove-profiles",
	})
}

func (s *snapmgrTestSuite) TestEnableConflict(c *C) {
	s.state.Lock()
	defer s.state.Unlock()

	snapstate.Set(s.state, "some-snap", &snapstate.SnapState{
		Sequence: []*snap.SideInfo{
			{RealName: "some-snap", Revision: snap.R(11)},
		},
		Current: snap.R(11),
		Active:  false,
	})

	ts, err := snapstate.Enable(s.state, "some-snap")
	c.Assert(err, IsNil)
	// need a change to make the tasks visible
	s.state.NewChange("enable", "...").AddAll(ts)

	_, err = snapstate.Enable(s.state, "some-snap")
	c.Assert(err, ErrorMatches, `snap "some-snap" has changes in progress`)
}

func (s *snapmgrTestSuite) TestDisableConflict(c *C) {
	s.state.Lock()
	defer s.state.Unlock()

	snapstate.Set(s.state, "some-snap", &snapstate.SnapState{
		Sequence: []*snap.SideInfo{
			{RealName: "some-snap", Revision: snap.R(11)},
		},
		Current: snap.R(11),
		Active:  true,
	})

	ts, err := snapstate.Disable(s.state, "some-snap")
	c.Assert(err, IsNil)
	// need a change to make the tasks visible
	s.state.NewChange("install", "...").AddAll(ts)

	_, err = snapstate.Disable(s.state, "some-snap")
	c.Assert(err, ErrorMatches, `snap "some-snap" has changes in progress`)
}

func (s *snapmgrTestSuite) TestDoInstallChannelDefault(c *C) {
	s.state.Lock()
	defer s.state.Unlock()

	ts, err := snapstate.Install(s.state, "some-snap", "", snap.R(0), 0, snapstate.Flags{})
	c.Assert(err, IsNil)

	var snapsup snapstate.SnapSetup
	err = ts.Tasks()[0].Get("snap-setup", &snapsup)
	c.Assert(err, IsNil)

	c.Check(snapsup.Channel, Equals, "stable")
}

func (s *snapmgrTestSuite) TestInstallRevision(c *C) {
	s.state.Lock()
	defer s.state.Unlock()

	ts, err := snapstate.Install(s.state, "some-snap", "", snap.R(7), 0, snapstate.Flags{})
	c.Assert(err, IsNil)

	var snapsup snapstate.SnapSetup
	err = ts.Tasks()[0].Get("snap-setup", &snapsup)
	c.Assert(err, IsNil)

	c.Check(snapsup.Revision(), Equals, snap.R(7))
}

func (s *snapmgrTestSuite) TestInstallConflict(c *C) {
	s.state.Lock()
	defer s.state.Unlock()

	ts, err := snapstate.Install(s.state, "some-snap", "some-channel", snap.R(0), 0, snapstate.Flags{})
	c.Assert(err, IsNil)
	// need a change to make the tasks visible
	s.state.NewChange("install", "...").AddAll(ts)

	_, err = snapstate.Install(s.state, "some-snap", "some-channel", snap.R(0), 0, snapstate.Flags{})
	c.Assert(err, ErrorMatches, `snap "some-snap" has changes in progress`)
}

func (s *snapmgrTestSuite) TestInstallAliasConflict(c *C) {
	s.state.Lock()
	defer s.state.Unlock()

	snapstate.Set(s.state, "otherfoosnap", &snapstate.SnapState{
		Sequence: []*snap.SideInfo{
			{RealName: "otherfoosnap", Revision: snap.R(30)},
		},
		Current: snap.R(30),
		Active:  true,
		Aliases: map[string]*snapstate.AliasTarget{
			"foo.bar": {Manual: "bar"},
		},
	})

	_, err := snapstate.Install(s.state, "foo", "some-channel", snap.R(0), 0, snapstate.Flags{})
	c.Assert(err, ErrorMatches, `snap "foo" command namespace conflicts with alias "foo\.bar" for "otherfoosnap" snap`)
}

// A sneakyStore changes the state when called
type sneakyStore struct {
	*fakeStore
	state *state.State
}

func (s sneakyStore) SnapInfo(spec store.SnapSpec, user *auth.UserState) (*snap.Info, error) {
	s.state.Lock()
	snapstate.Set(s.state, "some-snap", &snapstate.SnapState{
		Active:   true,
		Channel:  "edge",
		Sequence: []*snap.SideInfo{{RealName: "some-snap", SnapID: "some-snap-id", Revision: snap.R(1)}},
		Current:  snap.R(1),
	})
	s.state.Unlock()
	return s.fakeStore.SnapInfo(spec, user)
}

func (s *snapmgrTestSuite) TestInstallStateConflict(c *C) {

	s.state.Lock()
	defer s.state.Unlock()

	snapstate.ReplaceStore(s.state, sneakyStore{fakeStore: s.fakeStore, state: s.state})

	_, err := snapstate.Install(s.state, "some-snap", "some-channel", snap.R(0), 0, snapstate.Flags{})
	c.Assert(err, ErrorMatches, `snap "some-snap" state changed during install preparations`)
}

func (s *snapmgrTestSuite) TestInstallPathConflict(c *C) {
	s.state.Lock()
	defer s.state.Unlock()

	ts, err := snapstate.Install(s.state, "some-snap", "some-channel", snap.R(0), 0, snapstate.Flags{})
	c.Assert(err, IsNil)
	// need a change to make the tasks visible
	s.state.NewChange("install", "...").AddAll(ts)

	mockSnap := makeTestSnap(c, "name: some-snap\nversion: 1.0")
	_, err = snapstate.InstallPath(s.state, &snap.SideInfo{RealName: "some-snap"}, mockSnap, "", snapstate.Flags{})
	c.Assert(err, ErrorMatches, `snap "some-snap" has changes in progress`)
}

func (s *snapmgrTestSuite) TestInstallPathMissingName(c *C) {
	s.state.Lock()
	defer s.state.Unlock()

	mockSnap := makeTestSnap(c, "name: some-snap\nversion: 1.0")
	_, err := snapstate.InstallPath(s.state, &snap.SideInfo{}, mockSnap, "", snapstate.Flags{})
	c.Assert(err, ErrorMatches, fmt.Sprintf(`internal error: snap name to install %q not provided`, mockSnap))
}

func (s *snapmgrTestSuite) TestInstallPathSnapIDRevisionUnset(c *C) {
	s.state.Lock()
	defer s.state.Unlock()

	mockSnap := makeTestSnap(c, "name: some-snap\nversion: 1.0")
	_, err := snapstate.InstallPath(s.state, &snap.SideInfo{RealName: "some-snap", SnapID: "snapididid"}, mockSnap, "", snapstate.Flags{})
	c.Assert(err, ErrorMatches, fmt.Sprintf(`internal error: snap id set to install %q but revision is unset`, mockSnap))
}

func (s *snapmgrTestSuite) TestUpdateTasksPropagatesErrors(c *C) {
	s.state.Lock()
	defer s.state.Unlock()

	snapstate.Set(s.state, "some-snap", &snapstate.SnapState{
		Active:   true,
		Channel:  "edge",
		Sequence: []*snap.SideInfo{{RealName: "some-snap", SnapID: "fakestore-please-error-on-refresh", Revision: snap.R(7)}},
		Current:  snap.R(7),
	})

	_, err := snapstate.Update(s.state, "some-snap", "some-channel", snap.R(0), s.user.ID, snapstate.Flags{})
	c.Assert(err, ErrorMatches, `failing as requested`)
}

func (s *snapmgrTestSuite) TestUpdateTasks(c *C) {
	s.state.Lock()
	defer s.state.Unlock()

	snapstate.Set(s.state, "some-snap", &snapstate.SnapState{
		Active:   true,
		Channel:  "edge",
		Sequence: []*snap.SideInfo{{RealName: "some-snap", SnapID: "some-snap-id", Revision: snap.R(7)}},
		Current:  snap.R(7),
		SnapType: "app",
	})

	validateCalled := false
	happyValidateRefreshes := func(st *state.State, refreshes []*snap.Info, userID int) ([]*snap.Info, error) {
		validateCalled = true
		return refreshes, nil
	}
	// hook it up
	snapstate.ValidateRefreshes = happyValidateRefreshes

	ts, err := snapstate.Update(s.state, "some-snap", "some-channel", snap.R(0), s.user.ID, snapstate.Flags{})
	c.Assert(err, IsNil)
	verifyUpdateTasks(c, unlinkBefore|cleanupAfter, 0, ts, s.state)
	c.Assert(s.state.TaskCount(), Equals, len(ts.Tasks()))

	runHooks := tasksWithKind(ts, "run-hook")
<<<<<<< HEAD
	// hook tasks for refresh and configure
	c.Assert(runHooks, HasLen, 2)
	c.Assert(runHooks[0].Summary(), Equals, `Run refresh hook of "some-snap" snap if present`)
	c.Assert(runHooks[1].Summary(), Equals, `Run configure hook of "some-snap" snap if present`)
=======
	// no 'install' hook task, only configure hook
	c.Assert(runHooks, HasLen, 1)
	c.Assert(runHooks[0].Summary(), Equals, `Run configure hook of "some-snap" snap if present`)
>>>>>>> 13982147

	c.Check(validateCalled, Equals, true)

	var snapsup snapstate.SnapSetup
	err = ts.Tasks()[0].Get("snap-setup", &snapsup)
	c.Assert(err, IsNil)

	c.Check(snapsup.Channel, Equals, "some-channel")
}

func (s *snapmgrTestSuite) TestUpdateTasksCoreSetsIgnoreOnConfigure(c *C) {
	s.state.Lock()
	defer s.state.Unlock()

	snapstate.Set(s.state, "core", &snapstate.SnapState{
		Active:   true,
		Channel:  "edge",
		Sequence: []*snap.SideInfo{{RealName: "core", SnapID: "core-snap-id", Revision: snap.R(7)}},
		Current:  snap.R(7),
		SnapType: "os",
	})

	oldConfigure := snapstate.Configure
	defer func() { snapstate.Configure = oldConfigure }()

	var configureFlags int
	snapstate.Configure = func(st *state.State, snapName string, patch map[string]interface{}, flags int) *state.TaskSet {
		configureFlags = flags
		return state.NewTaskSet()
	}

	_, err := snapstate.Update(s.state, "core", "some-channel", snap.R(0), s.user.ID, snapstate.Flags{})
	c.Assert(err, IsNil)

	// ensure the core snap sets the "ignore-hook-error" flag
	c.Check(configureFlags&snapstate.IgnoreHookError, Equals, 1)
}

func (s *snapmgrTestSuite) TestUpdateDevModeConfinementFiltering(c *C) {
	if !dirs.SupportsClassicConfinement() {
		return
	}

	s.state.Lock()
	defer s.state.Unlock()

	snapstate.Set(s.state, "some-snap", &snapstate.SnapState{
		Active:   true,
		Channel:  "channel-for-devmode",
		Sequence: []*snap.SideInfo{{RealName: "some-snap", SnapID: "some-snap-id", Revision: snap.R(7)}},
		Current:  snap.R(7),
		SnapType: "app",
	})

	// updated snap is devmode, refresh without --devmode, do nothing
	// TODO: better error message here
	_, err := snapstate.Update(s.state, "some-snap", "", snap.R(0), s.user.ID, snapstate.Flags{})
	c.Assert(err, ErrorMatches, `.* requires devmode or confinement override`)

	// updated snap is devmode, refresh with --devmode
	_, err = snapstate.Update(s.state, "some-snap", "", snap.R(0), s.user.ID, snapstate.Flags{DevMode: true})
	c.Assert(err, IsNil)
}

func (s *snapmgrTestSuite) TestUpdateClassicConfinementFiltering(c *C) {
	if !dirs.SupportsClassicConfinement() {
		return
	}

	s.state.Lock()
	defer s.state.Unlock()

	snapstate.Set(s.state, "some-snap", &snapstate.SnapState{
		Active:   true,
		Channel:  "channel-for-classic",
		Sequence: []*snap.SideInfo{{RealName: "some-snap", SnapID: "some-snap-id", Revision: snap.R(7)}},
		Current:  snap.R(7),
		SnapType: "app",
	})

	// updated snap is classic, refresh without --classic, do nothing
	// TODO: better error message here
	_, err := snapstate.Update(s.state, "some-snap", "", snap.R(0), s.user.ID, snapstate.Flags{})
	c.Assert(err, ErrorMatches, `.* requires classic confinement`)

	// updated snap is classic, refresh with --classic
	ts, err := snapstate.Update(s.state, "some-snap", "", snap.R(0), s.user.ID, snapstate.Flags{Classic: true})
	c.Assert(err, IsNil)

	chg := s.state.NewChange("refresh", "refresh snap")
	chg.AddAll(ts)

	s.state.Unlock()
	defer s.snapmgr.Stop()
	s.settle()
	s.state.Lock()

	// verify snap is in classic
	var snapst snapstate.SnapState
	err = snapstate.Get(s.state, "some-snap", &snapst)
	c.Assert(err, IsNil)
	c.Check(snapst.Classic, Equals, true)
}

func (s *snapmgrTestSuite) TestUpdateClassicFromClassic(c *C) {
	if !dirs.SupportsClassicConfinement() {
		return
	}

	s.state.Lock()
	defer s.state.Unlock()

	snapstate.Set(s.state, "some-snap", &snapstate.SnapState{
		Active:   true,
		Channel:  "channel-for-classic",
		Sequence: []*snap.SideInfo{{RealName: "some-snap", SnapID: "some-snap-id", Revision: snap.R(7)}},
		Current:  snap.R(7),
		SnapType: "app",
		Flags:    snapstate.Flags{Classic: true},
	})

	// snap installed with --classic, update needs classic, refresh with --classic works
	ts, err := snapstate.Update(s.state, "some-snap", "", snap.R(0), s.user.ID, snapstate.Flags{Classic: true})
	c.Assert(err, IsNil)
	c.Assert(ts.Tasks(), Not(HasLen), 0)
	snapsup, err := snapstate.TaskSnapSetup(ts.Tasks()[0])
	c.Assert(err, IsNil)
	c.Check(snapsup.Flags.Classic, Equals, true)

	// devmode overrides the snapsetup classic flag
	ts, err = snapstate.Update(s.state, "some-snap", "", snap.R(0), s.user.ID, snapstate.Flags{DevMode: true})
	c.Assert(err, IsNil)
	c.Assert(ts.Tasks(), Not(HasLen), 0)
	snapsup, err = snapstate.TaskSnapSetup(ts.Tasks()[0])
	c.Assert(err, IsNil)
	c.Check(snapsup.Flags.Classic, Equals, false)

	// jailmode overrides it too (you need to provide both)
	ts, err = snapstate.Update(s.state, "some-snap", "", snap.R(0), s.user.ID, snapstate.Flags{JailMode: true})
	c.Assert(err, IsNil)
	c.Assert(ts.Tasks(), Not(HasLen), 0)
	snapsup, err = snapstate.TaskSnapSetup(ts.Tasks()[0])
	c.Assert(err, IsNil)
	c.Check(snapsup.Flags.Classic, Equals, false)

	// jailmode and classic together gets you both
	ts, err = snapstate.Update(s.state, "some-snap", "", snap.R(0), s.user.ID, snapstate.Flags{JailMode: true, Classic: true})
	c.Assert(err, IsNil)
	c.Assert(ts.Tasks(), Not(HasLen), 0)
	snapsup, err = snapstate.TaskSnapSetup(ts.Tasks()[0])
	c.Assert(err, IsNil)
	c.Check(snapsup.Flags.Classic, Equals, true)

	// snap installed with --classic, update needs classic, refresh without --classic works
	ts, err = snapstate.Update(s.state, "some-snap", "", snap.R(0), s.user.ID, snapstate.Flags{})
	c.Assert(err, IsNil)
	c.Assert(ts.Tasks(), Not(HasLen), 0)
	snapsup, err = snapstate.TaskSnapSetup(ts.Tasks()[0])
	c.Assert(err, IsNil)
	c.Check(snapsup.Flags.Classic, Equals, true)

	chg := s.state.NewChange("refresh", "refresh snap")
	chg.AddAll(ts)

	s.state.Unlock()
	defer s.snapmgr.Stop()
	s.settle()
	s.state.Lock()

	// verify snap is in classic
	var snapst snapstate.SnapState
	err = snapstate.Get(s.state, "some-snap", &snapst)
	c.Assert(err, IsNil)
	c.Check(snapst.Classic, Equals, true)
}

func (s *snapmgrTestSuite) TestUpdateStrictFromClassic(c *C) {
	if !dirs.SupportsClassicConfinement() {
		return
	}

	s.state.Lock()
	defer s.state.Unlock()

	snapstate.Set(s.state, "some-snap", &snapstate.SnapState{
		Active:   true,
		Channel:  "channel",
		Sequence: []*snap.SideInfo{{RealName: "some-snap", SnapID: "some-snap-id", Revision: snap.R(7)}},
		Current:  snap.R(7),
		SnapType: "app",
		Flags:    snapstate.Flags{Classic: true},
	})

	// snap installed with --classic, update does not need classic, refresh works without --classic
	_, err := snapstate.Update(s.state, "some-snap", "", snap.R(0), s.user.ID, snapstate.Flags{})
	c.Assert(err, IsNil)

	// snap installed with --classic, update does not need classic, refresh works with --classic
	_, err = snapstate.Update(s.state, "some-snap", "", snap.R(0), s.user.ID, snapstate.Flags{Classic: true})
	c.Assert(err, IsNil)
}

func (s *snapmgrTestSuite) TestUpdateChannelFallback(c *C) {
	s.state.Lock()
	defer s.state.Unlock()

	snapstate.Set(s.state, "some-snap", &snapstate.SnapState{
		Active:   true,
		Channel:  "edge",
		Sequence: []*snap.SideInfo{{RealName: "some-snap", SnapID: "some-snap-id", Revision: snap.R(7)}},
		Current:  snap.R(7),
		SnapType: "app",
	})

	ts, err := snapstate.Update(s.state, "some-snap", "", snap.R(0), s.user.ID, snapstate.Flags{})
	c.Assert(err, IsNil)

	var snapsup snapstate.SnapSetup
	err = ts.Tasks()[0].Get("snap-setup", &snapsup)
	c.Assert(err, IsNil)

	c.Check(snapsup.Channel, Equals, "edge")
}

func (s *snapmgrTestSuite) TestUpdateConflict(c *C) {
	s.state.Lock()
	defer s.state.Unlock()

	snapstate.Set(s.state, "some-snap", &snapstate.SnapState{
		Active:   true,
		Sequence: []*snap.SideInfo{{RealName: "some-snap", SnapID: "some-snap-id", Revision: snap.R(7)}},
		Current:  snap.R(7),
		SnapType: "app",
	})

	ts, err := snapstate.Update(s.state, "some-snap", "some-channel", snap.R(0), s.user.ID, snapstate.Flags{})
	c.Assert(err, IsNil)
	// need a change to make the tasks visible
	s.state.NewChange("refresh", "...").AddAll(ts)

	_, err = snapstate.Update(s.state, "some-snap", "some-channel", snap.R(0), s.user.ID, snapstate.Flags{})
	c.Assert(err, ErrorMatches, `snap "some-snap" has changes in progress`)
}

func (s *snapmgrTestSuite) testChangeConflict(c *C, kind string) {
	s.state.Lock()
	defer s.state.Unlock()

	snapstate.Set(s.state, "producer", &snapstate.SnapState{
		Active:   true,
		Sequence: []*snap.SideInfo{{RealName: "producer", SnapID: "producer-id", Revision: snap.R(1)}},
		Current:  snap.R(1),
		SnapType: "app",
	})
	snapstate.Set(s.state, "consumer", &snapstate.SnapState{
		Active:   true,
		Sequence: []*snap.SideInfo{{RealName: "consumer", SnapID: "consumer-id", Revision: snap.R(1)}},
		Current:  snap.R(1),
		SnapType: "app",
	})

	chg := s.state.NewChange("another change", "...")
	t := s.state.NewTask(kind, "...")
	t.Set("slot", interfaces.SlotRef{Snap: "producer", Name: "slot"})
	t.Set("plug", interfaces.PlugRef{Snap: "consumer", Name: "plug"})
	chg.AddTask(t)

	_, err := snapstate.Update(s.state, "producer", "some-channel", snap.R(2), s.user.ID, snapstate.Flags{})
	c.Assert(err, ErrorMatches, `snap "producer" has changes in progress`)

	_, err = snapstate.Update(s.state, "consumer", "some-channel", snap.R(2), s.user.ID, snapstate.Flags{})
	c.Assert(err, ErrorMatches, `snap "consumer" has changes in progress`)
}

func (s *snapmgrTestSuite) TestUpdateConflictWithConnect(c *C) {
	s.testChangeConflict(c, "connect")
}

func (s *snapmgrTestSuite) TestUpdateConflictWithDisconnect(c *C) {
	s.testChangeConflict(c, "disconnect")
}

func (s *snapmgrTestSuite) TestRemoveTasks(c *C) {
	s.state.Lock()
	defer s.state.Unlock()

	snapstate.Set(s.state, "foo", &snapstate.SnapState{
		Active: true,
		Sequence: []*snap.SideInfo{
			{RealName: "foo", Revision: snap.R(11)},
		},
		Current: snap.R(11),
	})

	ts, err := snapstate.Remove(s.state, "foo", snap.R(0))
	c.Assert(err, IsNil)

	c.Assert(s.state.TaskCount(), Equals, len(ts.Tasks()))
	verifyRemoveTasks(c, ts)

	runHooks := tasksWithKind(ts, "run-hook")
	// hook task for 'remove'
	c.Assert(runHooks, HasLen, 1)
	c.Assert(runHooks[0].Summary(), Equals, `Run remove hook of "foo" snap if present`)
}

func (s *snapmgrTestSuite) TestRemoveHookNotExecutedIfNotLastRevison(c *C) {
	s.state.Lock()
	defer s.state.Unlock()

	snapstate.Set(s.state, "foo", &snapstate.SnapState{
		Active: true,
		Sequence: []*snap.SideInfo{
			{RealName: "foo", Revision: snap.R(11)},
			{RealName: "foo", Revision: snap.R(12)},
		},
		Current: snap.R(12),
	})

	ts, err := snapstate.Remove(s.state, "foo", snap.R(11))
	c.Assert(err, IsNil)

	runHooks := tasksWithKind(ts, "run-hook")
	// no 'remove' hook task
	c.Assert(runHooks, HasLen, 0)
}

func (s *snapmgrTestSuite) TestRemoveConflict(c *C) {
	s.state.Lock()
	defer s.state.Unlock()

	snapstate.Set(s.state, "some-snap", &snapstate.SnapState{
		Active:   true,
		Sequence: []*snap.SideInfo{{RealName: "some-snap", Revision: snap.R(11)}},
		Current:  snap.R(11),
	})

	ts, err := snapstate.Remove(s.state, "some-snap", snap.R(0))
	c.Assert(err, IsNil)
	// need a change to make the tasks visible
	s.state.NewChange("remove", "...").AddAll(ts)

	_, err = snapstate.Remove(s.state, "some-snap", snap.R(0))
	c.Assert(err, ErrorMatches, `snap "some-snap" has changes in progress`)
}

func (s *snapmgrTestSuite) TestInstallRunThrough(c *C) {
	s.state.Lock()
	defer s.state.Unlock()

	chg := s.state.NewChange("install", "install a snap")
	ts, err := snapstate.Install(s.state, "some-snap", "some-channel", snap.R(42), s.user.ID, snapstate.Flags{})
	c.Assert(err, IsNil)
	chg.AddAll(ts)

	s.state.Unlock()
	defer s.snapmgr.Stop()
	s.settle()
	s.state.Lock()

	// ensure all our tasks ran
	c.Assert(chg.Err(), IsNil)
	c.Assert(chg.IsReady(), Equals, true)
	c.Check(s.fakeStore.downloads, DeepEquals, []fakeDownload{{
		macaroon: s.user.StoreMacaroon,
		name:     "some-snap",
	}})
	expected := fakeOps{
		{
			op:    "storesvc-snap",
			name:  "some-snap",
			revno: snap.R(42),
		},
		{
			op:   "storesvc-download",
			name: "some-snap",
		},
		{
			op:    "validate-snap:Doing",
			name:  "some-snap",
			revno: snap.R(42),
		},
		{
			op:  "current",
			old: "<no-current>",
		},
		{
			op:   "open-snap-file",
			name: "/var/lib/snapd/snaps/some-snap_42.snap",
			sinfo: snap.SideInfo{
				RealName: "some-snap",
				Channel:  "some-channel",
				SnapID:   "snapIDsnapidsnapidsnapidsnapidsn",
				Revision: snap.R(42),
			},
		},
		{
			op:    "setup-snap",
			name:  "/var/lib/snapd/snaps/some-snap_42.snap",
			revno: snap.R(42),
		},
		{
			op:   "copy-data",
			name: filepath.Join(dirs.StripRootDir(dirs.SnapMountDir), "some-snap/42"),
			old:  "<no-old>",
		},
		{
			op:    "setup-profiles:Doing",
			name:  "some-snap",
			revno: snap.R(42),
		},
		{
			op: "candidate",
			sinfo: snap.SideInfo{
				RealName: "some-snap",
				Channel:  "some-channel",
				SnapID:   "snapIDsnapidsnapidsnapidsnapidsn",
				Revision: snap.R(42),
			},
		},
		{
			op:   "link-snap",
			name: filepath.Join(dirs.StripRootDir(dirs.SnapMountDir), "some-snap/42"),
		},
		{
			op: "update-aliases",
		},
		{
			op:    "cleanup-trash",
			name:  "some-snap",
			revno: snap.R(42),
		},
	}
	// start with an easier-to-read error if this fails:
	c.Assert(s.fakeBackend.ops.Ops(), DeepEquals, expected.Ops())
	c.Assert(s.fakeBackend.ops, DeepEquals, expected)

	// check progress
	ta := ts.Tasks()
	task := ta[0]
	_, cur, total := task.Progress()
	c.Assert(cur, Equals, s.fakeStore.fakeCurrentProgress)
	c.Assert(total, Equals, s.fakeStore.fakeTotalProgress)
	c.Check(task.Summary(), Equals, `Download snap "some-snap" (42) from channel "some-channel"`)

	// check link/start snap summary
	linkTask := ta[len(ta)-6]
	c.Check(linkTask.Summary(), Equals, `Make snap "some-snap" (42) available to the system`)
	startTask := ta[len(ta)-2]
	c.Check(startTask.Summary(), Equals, `Start snap "some-snap" (42) services`)

	// verify snap-setup in the task state
	var snapsup snapstate.SnapSetup
	err = task.Get("snap-setup", &snapsup)
	c.Assert(err, IsNil)
	c.Assert(snapsup, DeepEquals, snapstate.SnapSetup{
		Channel:  "some-channel",
		UserID:   s.user.ID,
		SnapPath: "/var/lib/snapd/snaps/some-snap_42.snap",
		DownloadInfo: &snap.DownloadInfo{
			DownloadURL: "https://some-server.com/some/path.snap",
		},
		SideInfo: snapsup.SideInfo,
	})
	c.Assert(snapsup.SideInfo, DeepEquals, &snap.SideInfo{
		RealName: "some-snap",
		Revision: snap.R(42),
		Channel:  "some-channel",
		SnapID:   "snapIDsnapidsnapidsnapidsnapidsn",
	})

	// verify snaps in the system state
	var snaps map[string]*snapstate.SnapState
	err = s.state.Get("snaps", &snaps)
	c.Assert(err, IsNil)

	snapst := snaps["some-snap"]
	c.Assert(snapst.Active, Equals, true)
	c.Assert(snapst.Channel, Equals, "some-channel")
	c.Assert(snapst.Sequence[0], DeepEquals, &snap.SideInfo{
		RealName: "some-snap",
		Channel:  "some-channel",
		SnapID:   "snapIDsnapidsnapidsnapidsnapidsn",
		Revision: snap.R(42),
	})
	c.Assert(snapst.Required, Equals, false)
}

func (s *snapmgrTestSuite) TestUpdateRunThrough(c *C) {
	// use services-snap here to make sure services would be stopped/started appropriately
	si := snap.SideInfo{
		RealName: "services-snap",
		Revision: snap.R(7),
		SnapID:   "services-snap-id",
	}

	s.state.Lock()
	defer s.state.Unlock()

	snapstate.Set(s.state, "services-snap", &snapstate.SnapState{
		Active:   true,
		Sequence: []*snap.SideInfo{&si},
		Current:  si.Revision,
		SnapType: "app",
	})

	chg := s.state.NewChange("refresh", "refresh a snap")
	ts, err := snapstate.Update(s.state, "services-snap", "some-channel", snap.R(0), s.user.ID, snapstate.Flags{})
	c.Assert(err, IsNil)
	chg.AddAll(ts)

	s.state.Unlock()
	defer s.snapmgr.Stop()
	s.settle()
	s.state.Lock()

	expected := fakeOps{
		{
			op: "storesvc-list-refresh",
			cand: store.RefreshCandidate{
				Channel:  "some-channel",
				SnapID:   "services-snap-id",
				Revision: snap.R(7),
				Epoch:    "0",
			},
			revno: snap.R(11),
		},
		{
			op:   "storesvc-download",
			name: "services-snap",
		},
		{
			op:    "validate-snap:Doing",
			name:  "services-snap",
			revno: snap.R(11),
		},
		{
			op:  "current",
			old: filepath.Join(dirs.StripRootDir(dirs.SnapMountDir), "services-snap/7"),
		},
		{
			op:   "open-snap-file",
			name: "/var/lib/snapd/snaps/services-snap_11.snap",
			sinfo: snap.SideInfo{
				RealName: "services-snap",
				SnapID:   "services-snap-id",
				Channel:  "some-channel",
				Revision: snap.R(11),
			},
		},
		{
			op:    "setup-snap",
			name:  "/var/lib/snapd/snaps/services-snap_11.snap",
			revno: snap.R(11),
		},
		{
			op:   "stop-snap-services",
			name: filepath.Join(dirs.StripRootDir(dirs.SnapMountDir), "services-snap/7"),
		},
		{
			op:   "remove-snap-aliases",
			name: "services-snap",
		},
		{
			op:   "unlink-snap",
			name: filepath.Join(dirs.StripRootDir(dirs.SnapMountDir), "services-snap/7"),
		},
		{
			op:   "copy-data",
			name: filepath.Join(dirs.StripRootDir(dirs.SnapMountDir), "services-snap/11"),
			old:  filepath.Join(dirs.StripRootDir(dirs.SnapMountDir), "services-snap/7"),
		},
		{
			op:    "setup-profiles:Doing",
			name:  "services-snap",
			revno: snap.R(11),
		},
		{
			op: "candidate",
			sinfo: snap.SideInfo{
				RealName: "services-snap",
				SnapID:   "services-snap-id",
				Channel:  "some-channel",
				Revision: snap.R(11),
			},
		},
		{
			op:   "link-snap",
			name: filepath.Join(dirs.StripRootDir(dirs.SnapMountDir), "services-snap/11"),
		},
		{
			op: "update-aliases",
		},
		{
			op:   "start-snap-services",
			name: filepath.Join(dirs.StripRootDir(dirs.SnapMountDir), "services-snap/11"),
		},
		{
			op:    "cleanup-trash",
			name:  "services-snap",
			revno: snap.R(11),
		},
	}

	// ensure all our tasks ran
	c.Check(s.fakeStore.downloads, DeepEquals, []fakeDownload{{
		macaroon: s.user.StoreMacaroon,
		name:     "services-snap",
	}})
	// start with an easier-to-read error if this fails:
	c.Assert(s.fakeBackend.ops.Ops(), DeepEquals, expected.Ops())
	c.Assert(s.fakeBackend.ops, DeepEquals, expected)

	// check progress
	task := ts.Tasks()[0]
	_, cur, total := task.Progress()
	c.Assert(cur, Equals, s.fakeStore.fakeCurrentProgress)
	c.Assert(total, Equals, s.fakeStore.fakeTotalProgress)

	// verify snapSetup info
	var snapsup snapstate.SnapSetup
	err = task.Get("snap-setup", &snapsup)
	c.Assert(err, IsNil)
	c.Assert(snapsup, DeepEquals, snapstate.SnapSetup{
		Channel: "some-channel",
		UserID:  s.user.ID,

		SnapPath: "/var/lib/snapd/snaps/services-snap_11.snap",
		DownloadInfo: &snap.DownloadInfo{
			DownloadURL: "https://some-server.com/some/path.snap",
		},
		SideInfo: snapsup.SideInfo,
	})
	c.Assert(snapsup.SideInfo, DeepEquals, &snap.SideInfo{
		RealName: "services-snap",
		Revision: snap.R(11),
		Channel:  "some-channel",
		SnapID:   "services-snap-id",
	})

	// check refresh hook
	task = ts.Tasks()[11]
	c.Assert(task.Kind(), Equals, "run-hook")
	c.Assert(task.Summary(), Matches, `Run refresh hook of "services-snap" snap if present`)

	// verify snaps in the system state
	var snapst snapstate.SnapState
	err = snapstate.Get(s.state, "services-snap", &snapst)
	c.Assert(err, IsNil)

	c.Assert(snapst.Active, Equals, true)
	c.Assert(snapst.Sequence, HasLen, 2)
	c.Assert(snapst.Sequence[0], DeepEquals, &snap.SideInfo{
		RealName: "services-snap",
		SnapID:   "services-snap-id",
		Channel:  "",
		Revision: snap.R(7),
	})
	c.Assert(snapst.Sequence[1], DeepEquals, &snap.SideInfo{
		RealName: "services-snap",
		Channel:  "some-channel",
		SnapID:   "services-snap-id",
		Revision: snap.R(11),
	})
}

func (s *snapmgrTestSuite) TestUpdateUndoRunThrough(c *C) {
	si := snap.SideInfo{
		RealName: "some-snap",
		SnapID:   "some-snap-id",
		Revision: snap.R(7),
	}

	s.state.Lock()
	defer s.state.Unlock()

	snapstate.Set(s.state, "some-snap", &snapstate.SnapState{
		Active:   true,
		Sequence: []*snap.SideInfo{&si},
		Current:  si.Revision,
		SnapType: "app",
	})

	chg := s.state.NewChange("install", "install a snap")
	ts, err := snapstate.Update(s.state, "some-snap", "some-channel", snap.R(0), s.user.ID, snapstate.Flags{})
	c.Assert(err, IsNil)
	chg.AddAll(ts)

	s.fakeBackend.linkSnapFailTrigger = filepath.Join(dirs.StripRootDir(dirs.SnapMountDir), "/some-snap/11")

	s.state.Unlock()
	defer s.snapmgr.Stop()
	s.settle()
	s.state.Lock()

	expected := fakeOps{
		{
			op: "storesvc-list-refresh",
			cand: store.RefreshCandidate{
				Channel:  "some-channel",
				SnapID:   "some-snap-id",
				Revision: snap.R(7),
				Epoch:    "",
			},
			revno: snap.R(11),
		},
		{
			op:   "storesvc-download",
			name: "some-snap",
		},
		{
			op:    "validate-snap:Doing",
			name:  "some-snap",
			revno: snap.R(11),
		},
		{
			op:  "current",
			old: filepath.Join(dirs.StripRootDir(dirs.SnapMountDir), "some-snap/7"),
		},
		{
			op:   "open-snap-file",
			name: "/var/lib/snapd/snaps/some-snap_11.snap",
			sinfo: snap.SideInfo{
				RealName: "some-snap",
				SnapID:   "some-snap-id",
				Channel:  "some-channel",
				Revision: snap.R(11),
			},
		},
		{
			op:    "setup-snap",
			name:  "/var/lib/snapd/snaps/some-snap_11.snap",
			revno: snap.R(11),
		},
		{
			op:   "remove-snap-aliases",
			name: "some-snap",
		},
		{
			op:   "unlink-snap",
			name: filepath.Join(dirs.StripRootDir(dirs.SnapMountDir), "some-snap/7"),
		},
		{
			op:   "copy-data",
			name: filepath.Join(dirs.StripRootDir(dirs.SnapMountDir), "some-snap/11"),
			old:  filepath.Join(dirs.StripRootDir(dirs.SnapMountDir), "some-snap/7"),
		},
		{
			op:    "setup-profiles:Doing",
			name:  "some-snap",
			revno: snap.R(11),
		},
		{
			op: "candidate",
			sinfo: snap.SideInfo{
				RealName: "some-snap",
				SnapID:   "some-snap-id",
				Channel:  "some-channel",
				Revision: snap.R(11),
			},
		},
		{
			op:   "link-snap.failed",
			name: filepath.Join(dirs.StripRootDir(dirs.SnapMountDir), "some-snap/11"),
		},
		{
			op:   "unlink-snap",
			name: filepath.Join(dirs.StripRootDir(dirs.SnapMountDir), "some-snap/11"),
		},
		{
			op:    "setup-profiles:Undoing",
			name:  "some-snap",
			revno: snap.R(11),
		},
		{
			op:   "undo-copy-snap-data",
			name: filepath.Join(dirs.StripRootDir(dirs.SnapMountDir), "some-snap/11"),
			old:  filepath.Join(dirs.StripRootDir(dirs.SnapMountDir), "some-snap/7"),
		},
		{
			op:   "link-snap",
			name: filepath.Join(dirs.StripRootDir(dirs.SnapMountDir), "some-snap/7"),
		},
		{
			op: "update-aliases",
		},
		{
			op:    "undo-setup-snap",
			name:  filepath.Join(dirs.StripRootDir(dirs.SnapMountDir), "some-snap/11"),
			stype: "app",
		},
	}

	// ensure all our tasks ran
	c.Check(s.fakeStore.downloads, DeepEquals, []fakeDownload{{
		macaroon: s.user.StoreMacaroon,
		name:     "some-snap",
	}})
	// start with an easier-to-read error if this fails:
	c.Assert(s.fakeBackend.ops.Ops(), DeepEquals, expected.Ops())
	c.Assert(s.fakeBackend.ops, DeepEquals, expected)

	// verify snaps in the system state
	var snapst snapstate.SnapState
	err = snapstate.Get(s.state, "some-snap", &snapst)
	c.Assert(err, IsNil)

	c.Assert(snapst.Active, Equals, true)
	c.Assert(snapst.Sequence, HasLen, 1)
	c.Assert(snapst.Sequence[0], DeepEquals, &snap.SideInfo{
		RealName: "some-snap",
		SnapID:   "some-snap-id",
		Channel:  "",
		Revision: snap.R(7),
	})
}

func (s *snapmgrTestSuite) TestUpdateTotalUndoRunThrough(c *C) {
	si := snap.SideInfo{
		RealName: "some-snap",
		SnapID:   "some-snap-id",
		Revision: snap.R(7),
	}

	s.state.Lock()
	defer s.state.Unlock()

	snapstate.Set(s.state, "some-snap", &snapstate.SnapState{
		Active:   true,
		Sequence: []*snap.SideInfo{&si},
		Channel:  "stable",
		Current:  si.Revision,
		SnapType: "app",
	})

	chg := s.state.NewChange("install", "install a snap")
	ts, err := snapstate.Update(s.state, "some-snap", "some-channel", snap.R(0), s.user.ID, snapstate.Flags{})
	c.Assert(err, IsNil)
	chg.AddAll(ts)

	tasks := ts.Tasks()
	last := tasks[len(tasks)-1]
	// sanity
	c.Assert(last.Lanes(), HasLen, 1)

	terr := s.state.NewTask("error-trigger", "provoking total undo")
	terr.WaitFor(last)
	terr.JoinLane(last.Lanes()[0])
	chg.AddTask(terr)

	s.state.Unlock()
	defer s.snapmgr.Stop()
	s.settle()
	s.state.Lock()

	expected := fakeOps{
		{
			op: "storesvc-list-refresh",
			cand: store.RefreshCandidate{
				Channel:  "some-channel",
				SnapID:   "some-snap-id",
				Revision: snap.R(7),
				Epoch:    "",
			},
			revno: snap.R(11),
		},
		{
			op:   "storesvc-download",
			name: "some-snap",
		},
		{
			op:    "validate-snap:Doing",
			name:  "some-snap",
			revno: snap.R(11),
		},
		{
			op:  "current",
			old: filepath.Join(dirs.StripRootDir(dirs.SnapMountDir), "some-snap/7"),
		},
		{
			op:   "open-snap-file",
			name: "/var/lib/snapd/snaps/some-snap_11.snap",
			sinfo: snap.SideInfo{
				RealName: "some-snap",
				SnapID:   "some-snap-id",
				Channel:  "some-channel",
				Revision: snap.R(11),
			},
		},
		{
			op:    "setup-snap",
			name:  "/var/lib/snapd/snaps/some-snap_11.snap",
			revno: snap.R(11),
		},
		{
			op:   "remove-snap-aliases",
			name: "some-snap",
		},
		{
			op:   "unlink-snap",
			name: filepath.Join(dirs.StripRootDir(dirs.SnapMountDir), "some-snap/7"),
		},
		{
			op:   "copy-data",
			name: filepath.Join(dirs.StripRootDir(dirs.SnapMountDir), "some-snap/11"),
			old:  filepath.Join(dirs.StripRootDir(dirs.SnapMountDir), "some-snap/7"),
		},
		{
			op:    "setup-profiles:Doing",
			name:  "some-snap",
			revno: snap.R(11),
		},
		{
			op: "candidate",
			sinfo: snap.SideInfo{
				RealName: "some-snap",
				SnapID:   "some-snap-id",
				Channel:  "some-channel",
				Revision: snap.R(11),
			},
		},
		{
			op:   "link-snap",
			name: filepath.Join(dirs.StripRootDir(dirs.SnapMountDir), "some-snap/11"),
		},
		{
			op: "update-aliases",
		},
		// undoing everything from here down...
		{
			op:   "remove-snap-aliases",
			name: "some-snap",
		},
		{
			op:   "unlink-snap",
			name: filepath.Join(dirs.StripRootDir(dirs.SnapMountDir), "some-snap/11"),
		},
		{
			op:    "setup-profiles:Undoing",
			name:  "some-snap",
			revno: snap.R(11),
		},
		{
			op:   "undo-copy-snap-data",
			name: filepath.Join(dirs.StripRootDir(dirs.SnapMountDir), "some-snap/11"),
			old:  filepath.Join(dirs.StripRootDir(dirs.SnapMountDir), "some-snap/7"),
		},
		{
			op:   "link-snap",
			name: filepath.Join(dirs.StripRootDir(dirs.SnapMountDir), "some-snap/7"),
		},
		{
			op: "update-aliases",
		},
		{
			op:    "undo-setup-snap",
			name:  filepath.Join(dirs.StripRootDir(dirs.SnapMountDir), "some-snap/11"),
			stype: "app",
		},
	}

	// ensure all our tasks ran
	c.Check(s.fakeStore.downloads, DeepEquals, []fakeDownload{{
		macaroon: s.user.StoreMacaroon,
		name:     "some-snap",
	}})
	// friendlier failure first
	c.Assert(s.fakeBackend.ops.Ops(), DeepEquals, expected.Ops())
	c.Assert(s.fakeBackend.ops, DeepEquals, expected)

	// verify snaps in the system state
	var snapst snapstate.SnapState
	err = snapstate.Get(s.state, "some-snap", &snapst)
	c.Assert(err, IsNil)

	c.Assert(snapst.Active, Equals, true)
	c.Assert(snapst.Channel, Equals, "stable")
	c.Assert(snapst.Sequence, HasLen, 1)
	c.Assert(snapst.Sequence[0], DeepEquals, &snap.SideInfo{
		RealName: "some-snap",
		SnapID:   "some-snap-id",
		Channel:  "",
		Revision: snap.R(7),
	})
}

func (s *snapmgrTestSuite) TestUpdateSameRevision(c *C) {
	si := snap.SideInfo{
		RealName: "some-snap",
		SnapID:   "some-snap-id",
		Revision: snap.R(7),
	}

	s.state.Lock()
	defer s.state.Unlock()

	snapstate.Set(s.state, "some-snap", &snapstate.SnapState{
		Active:   true,
		Sequence: []*snap.SideInfo{&si},
		Channel:  "channel-for-7",
		Current:  si.Revision,
	})

	_, err := snapstate.Update(s.state, "some-snap", "channel-for-7", snap.R(0), s.user.ID, snapstate.Flags{})
	c.Assert(err, Equals, store.ErrNoUpdateAvailable)
}

func (s *snapmgrTestSuite) TestUpdateSameRevisionSwitchesChannel(c *C) {
	si := snap.SideInfo{
		RealName: "some-snap",
		SnapID:   "some-snap-id",
		Revision: snap.R(7),
	}

	s.state.Lock()
	defer s.state.Unlock()

	snapstate.Set(s.state, "some-snap", &snapstate.SnapState{
		Active:   true,
		Sequence: []*snap.SideInfo{&si},
		Channel:  "other-chanenl",
		Current:  si.Revision,
	})

	ts, err := snapstate.Update(s.state, "some-snap", "channel-for-7", snap.R(0), s.user.ID, snapstate.Flags{})
	c.Assert(err, IsNil)
	c.Check(ts.Tasks(), HasLen, 1)
	c.Check(ts.Tasks()[0].Kind(), Equals, "switch-snap-channel")
}

func (s *snapmgrTestSuite) TestUpdateSameRevisionSwitchChannelRunThrough(c *C) {
	si := snap.SideInfo{
		RealName: "some-snap",
		SnapID:   "some-snap-id",
		Channel:  "other-channel",
		Revision: snap.R(7),
	}

	s.state.Lock()
	defer s.state.Unlock()

	snapstate.Set(s.state, "some-snap", &snapstate.SnapState{
		Active:   true,
		Sequence: []*snap.SideInfo{&si},
		Channel:  "other-channel",
		Current:  si.Revision,
	})

	ts, err := snapstate.Update(s.state, "some-snap", "channel-for-7", snap.R(0), s.user.ID, snapstate.Flags{})
	c.Assert(err, IsNil)
	chg := s.state.NewChange("refresh", "refresh a snap")
	chg.AddAll(ts)

	s.state.Unlock()
	defer s.snapmgr.Stop()
	s.settle()
	s.state.Lock()

	expected := fakeOps{
		// we just expect the "storesvc-list-refresh" op, we
		// don't have a fakeOp for switchChannel because it has
		// not a backend method, it just manipulates the state
		{
			op: "storesvc-list-refresh",
			cand: store.RefreshCandidate{
				Channel:  "channel-for-7",
				SnapID:   "some-snap-id",
				Revision: snap.R(7),
				Epoch:    "",
			},
		},
	}

	// start with an easier-to-read error if this fails:
	c.Assert(s.fakeBackend.ops.Ops(), DeepEquals, expected.Ops())
	c.Assert(s.fakeBackend.ops, DeepEquals, expected)

	// verify snapSetup info
	var snapsup snapstate.SnapSetup
	task := ts.Tasks()[0]
	err = task.Get("snap-setup", &snapsup)
	c.Assert(err, IsNil)
	c.Assert(snapsup, DeepEquals, snapstate.SnapSetup{
		Channel:  "channel-for-7",
		SideInfo: snapsup.SideInfo,
	})
	c.Assert(snapsup.SideInfo, DeepEquals, &snap.SideInfo{
		RealName: "some-snap",
		SnapID:   "some-snap-id",
		Revision: snap.R(7),
		Channel:  "channel-for-7",
	})

	// verify snaps in the system state
	var snapst snapstate.SnapState
	err = snapstate.Get(s.state, "some-snap", &snapst)
	c.Assert(err, IsNil)

	c.Assert(snapst.Active, Equals, true)
	c.Assert(snapst.Sequence, HasLen, 1)
	c.Assert(snapst.Sequence[0], DeepEquals, &snap.SideInfo{
		RealName: "some-snap",
		SnapID:   "some-snap-id",
		Channel:  "channel-for-7",
		Revision: snap.R(7),
	})
}

func (s *snapmgrTestSuite) TestUpdateValidateRefreshesSaysNo(c *C) {
	si := snap.SideInfo{
		RealName: "some-snap",
		SnapID:   "some-snap-id",
		Revision: snap.R(7),
	}

	s.state.Lock()
	defer s.state.Unlock()

	snapstate.Set(s.state, "some-snap", &snapstate.SnapState{
		Active:   true,
		Sequence: []*snap.SideInfo{&si},
		Current:  si.Revision,
	})

	validateErr := errors.New("refresh control error")
	validateRefreshes := func(st *state.State, refreshes []*snap.Info, userID int) ([]*snap.Info, error) {
		c.Check(refreshes, HasLen, 1)
		c.Check(refreshes[0].SnapID, Equals, "some-snap-id")
		c.Check(refreshes[0].Revision, Equals, snap.R(11))
		return nil, validateErr
	}
	// hook it up
	snapstate.ValidateRefreshes = validateRefreshes

	_, err := snapstate.Update(s.state, "some-snap", "stable", snap.R(0), s.user.ID, snapstate.Flags{})
	c.Assert(err, Equals, validateErr)
}

func (s *snapmgrTestSuite) TestUpdateValidateRefreshesSaysNoButIgnoreValidationIsSet(c *C) {
	si := snap.SideInfo{
		RealName: "some-snap",
		SnapID:   "some-snap-id",
		Revision: snap.R(7),
	}

	s.state.Lock()
	defer s.state.Unlock()

	snapstate.Set(s.state, "some-snap", &snapstate.SnapState{
		Active:   true,
		Sequence: []*snap.SideInfo{&si},
		Current:  si.Revision,
		SnapType: "app",
	})

	validateErr := errors.New("refresh control error")
	validateRefreshes := func(st *state.State, refreshes []*snap.Info, userID int) ([]*snap.Info, error) {
		return nil, validateErr
	}
	// hook it up
	snapstate.ValidateRefreshes = validateRefreshes

	flags := snapstate.Flags{JailMode: true, IgnoreValidation: true}
	ts, err := snapstate.Update(s.state, "some-snap", "stable", snap.R(0), s.user.ID, flags)
	c.Assert(err, IsNil)

	var snapsup snapstate.SnapSetup
	err = ts.Tasks()[0].Get("snap-setup", &snapsup)
	c.Assert(err, IsNil)
	c.Check(snapsup.Flags, DeepEquals, flags.ForSnapSetup())
}

func (s *snapmgrTestSuite) TestSingleUpdateBlockedRevision(c *C) {
	// single updates should *not* set the block list
	si7 := snap.SideInfo{
		RealName: "some-snap",
		SnapID:   "some-snap-id",
		Revision: snap.R(7),
	}
	si11 := snap.SideInfo{
		RealName: "some-snap",
		SnapID:   "some-snap-id",
		Revision: snap.R(11),
	}

	s.state.Lock()
	defer s.state.Unlock()

	snapstate.Set(s.state, "some-snap", &snapstate.SnapState{
		Active:   true,
		Sequence: []*snap.SideInfo{&si7, &si11},
		Current:  si7.Revision,
	})

	_, err := snapstate.Update(s.state, "some-snap", "some-channel", snap.R(0), s.user.ID, snapstate.Flags{})
	c.Assert(err, IsNil)

	c.Assert(s.fakeBackend.ops, HasLen, 1)
	c.Check(s.fakeBackend.ops[0], DeepEquals, fakeOp{
		op:    "storesvc-list-refresh",
		revno: snap.R(11),
		cand: store.RefreshCandidate{
			SnapID:   "some-snap-id",
			Revision: snap.R(7),
			Epoch:    "",
			Channel:  "some-channel",
		},
	})

}

func (s *snapmgrTestSuite) TestMultiUpdateBlockedRevision(c *C) {
	// multi-updates should *not* set the block list
	si7 := snap.SideInfo{
		RealName: "some-snap",
		SnapID:   "some-snap-id",
		Revision: snap.R(7),
	}
	si11 := snap.SideInfo{
		RealName: "some-snap",
		SnapID:   "some-snap-id",
		Revision: snap.R(11),
	}

	s.state.Lock()
	defer s.state.Unlock()

	snapstate.Set(s.state, "some-snap", &snapstate.SnapState{
		Active:   true,
		Sequence: []*snap.SideInfo{&si7, &si11},
		Current:  si7.Revision,
	})

	updates, _, err := snapstate.UpdateMany(s.state, []string{"some-snap"}, s.user.ID)
	c.Assert(err, IsNil)
	c.Check(updates, DeepEquals, []string{"some-snap"})

	c.Assert(s.fakeBackend.ops, HasLen, 1)
	c.Check(s.fakeBackend.ops[0], DeepEquals, fakeOp{
		op:    "storesvc-list-refresh",
		revno: snap.R(11),
		cand: store.RefreshCandidate{
			SnapID:   "some-snap-id",
			Revision: snap.R(7),
		},
	})

}

func (s *snapmgrTestSuite) TestAllUpdateBlockedRevision(c *C) {
	//  update-all *should* set the block list
	si7 := snap.SideInfo{
		RealName: "some-snap",
		SnapID:   "some-snap-id",
		Revision: snap.R(7),
	}
	si11 := snap.SideInfo{
		RealName: "some-snap",
		SnapID:   "some-snap-id",
		Revision: snap.R(11),
	}

	s.state.Lock()
	defer s.state.Unlock()

	snapstate.Set(s.state, "some-snap", &snapstate.SnapState{
		Active:   true,
		Sequence: []*snap.SideInfo{&si7, &si11},
		Current:  si7.Revision,
	})

	updates, _, err := snapstate.UpdateMany(s.state, nil, s.user.ID)
	c.Check(err, IsNil)
	c.Check(updates, HasLen, 0)

	c.Assert(s.fakeBackend.ops, HasLen, 1)
	c.Check(s.fakeBackend.ops[0], DeepEquals, fakeOp{
		op: "storesvc-list-refresh",
		cand: store.RefreshCandidate{
			SnapID:   "some-snap-id",
			Revision: snap.R(7),
			Block:    []snap.Revision{snap.R(11)},
		},
	})

}

var orthogonalAutoAliasesScenarios = []struct {
	aliasesBefore map[string][]string
	names         []string
	prune         []string
	update        bool
	new           bool
}{
	{nil, nil, nil, true, true},
	{nil, []string{"some-snap"}, nil, true, false},
	{nil, []string{"other-snap"}, nil, false, true},
	{map[string][]string{"some-snap": {"aliasA", "aliasC"}}, []string{"some-snap"}, nil, true, false},
	{map[string][]string{"other-snap": {"aliasB", "aliasC"}}, []string{"other-snap"}, []string{"other-snap"}, false, false},
	{map[string][]string{"other-snap": {"aliasB", "aliasC"}}, nil, []string{"other-snap"}, true, false},
	{map[string][]string{"other-snap": {"aliasB", "aliasC"}}, []string{"some-snap"}, nil, true, false},
	{map[string][]string{"other-snap": {"aliasC"}}, []string{"other-snap"}, []string{"other-snap"}, false, true},
	{map[string][]string{"other-snap": {"aliasC"}}, nil, []string{"other-snap"}, true, true},
	{map[string][]string{"other-snap": {"aliasC"}}, []string{"some-snap"}, nil, true, false},
	{map[string][]string{"some-snap": {"aliasB"}, "other-snap": {"aliasA"}}, []string{"some-snap"}, []string{"other-snap"}, true, false},
	{map[string][]string{"some-snap": {"aliasB"}, "other-snap": {"aliasA"}}, nil, []string{"other-snap", "some-snap"}, true, true},
	{map[string][]string{"some-snap": {"aliasB"}, "other-snap": {"aliasA"}}, []string{"other-snap"}, []string{"other-snap", "some-snap"}, false, true},
	{map[string][]string{"some-snap": {"aliasB"}}, nil, []string{"some-snap"}, true, true},
	{map[string][]string{"some-snap": {"aliasB"}}, []string{"other-snap"}, []string{"some-snap"}, false, true},
	{map[string][]string{"some-snap": {"aliasB"}}, []string{"some-snap"}, nil, true, false},
	{map[string][]string{"other-snap": {"aliasA"}}, nil, []string{"other-snap"}, true, true},
	{map[string][]string{"other-snap": {"aliasA"}}, []string{"other-snap"}, []string{"other-snap"}, false, true},
	{map[string][]string{"other-snap": {"aliasA"}}, []string{"some-snap"}, []string{"other-snap"}, true, false},
}

func (s *snapmgrTestSuite) TestUpdateManyAutoAliasesScenarios(c *C) {
	s.state.Lock()
	defer s.state.Unlock()

	snapstate.Set(s.state, "other-snap", &snapstate.SnapState{
		Active: true,
		Sequence: []*snap.SideInfo{
			{RealName: "other-snap", SnapID: "other-snap-id", Revision: snap.R(2)},
		},
		Current:  snap.R(2),
		SnapType: "app",
	})

	snapstate.AutoAliases = func(st *state.State, info *snap.Info) (map[string]string, error) {
		switch info.Name() {
		case "some-snap":
			return map[string]string{"aliasA": "cmdA"}, nil
		case "other-snap":
			return map[string]string{"aliasB": "cmdB"}, nil
		}
		return nil, nil
	}

	snapstate.Set(s.state, "some-snap", &snapstate.SnapState{
		Active: true,
		Sequence: []*snap.SideInfo{
			{RealName: "some-snap", SnapID: "some-snap-id", Revision: snap.R(4)},
		},
		Current:  snap.R(4),
		SnapType: "app",
	})

	expectedSet := func(aliases []string) map[string]bool {
		res := make(map[string]bool, len(aliases))
		for _, alias := range aliases {
			res[alias] = true
		}
		return res
	}

	for _, scenario := range orthogonalAutoAliasesScenarios {
		for _, snapName := range []string{"some-snap", "other-snap"} {
			var snapst snapstate.SnapState
			err := snapstate.Get(s.state, snapName, &snapst)
			c.Assert(err, IsNil)
			snapst.Aliases = nil
			snapst.AutoAliasesDisabled = false
			if autoAliases := scenario.aliasesBefore[snapName]; autoAliases != nil {
				targets := make(map[string]*snapstate.AliasTarget)
				for _, alias := range autoAliases {
					targets[alias] = &snapstate.AliasTarget{Auto: "cmd" + alias[len(alias)-1:]}
				}

				snapst.Aliases = targets
			}
			snapstate.Set(s.state, snapName, &snapst)
		}

		updates, tts, err := snapstate.UpdateMany(s.state, scenario.names, s.user.ID)
		c.Check(err, IsNil)

		_, dropped, err := snapstate.AutoAliasesDelta(s.state, []string{"some-snap", "other-snap"})
		c.Assert(err, IsNil)

		j := 0
		expectedUpdatesSet := make(map[string]bool)
		var expectedPruned map[string]map[string]bool
		var pruneTs *state.TaskSet
		if len(scenario.prune) != 0 {
			pruneTs = tts[0]
			j++
			taskAliases := make(map[string]map[string]bool)
			for _, aliasTask := range pruneTs.Tasks() {
				c.Check(aliasTask.Kind(), Equals, "prune-auto-aliases")
				var aliases []string
				err := aliasTask.Get("aliases", &aliases)
				c.Assert(err, IsNil)
				snapsup, err := snapstate.TaskSnapSetup(aliasTask)
				c.Assert(err, IsNil)
				taskAliases[snapsup.Name()] = expectedSet(aliases)
			}
			expectedPruned = make(map[string]map[string]bool)
			for _, snapName := range scenario.prune {
				expectedPruned[snapName] = expectedSet(dropped[snapName])
				if snapName == "other-snap" && !scenario.new && !scenario.update {
					expectedUpdatesSet["other-snap"] = true
				}
			}
			c.Check(taskAliases, DeepEquals, expectedPruned)
		}
		if scenario.update {
			updateTs := tts[j]
			j++
			expectedUpdatesSet["some-snap"] = true
			first := updateTs.Tasks()[0]
			c.Check(first.Kind(), Equals, "download-snap")
			wait := false
			if expectedPruned["other-snap"]["aliasA"] {
				wait = true
			} else if expectedPruned["some-snap"] != nil {
				wait = true
			}
			if wait {
				c.Check(first.WaitTasks(), DeepEquals, pruneTs.Tasks())
			} else {
				c.Check(first.WaitTasks(), HasLen, 0)
			}
		}
		if scenario.new {
			newTs := tts[j]
			j++
			expectedUpdatesSet["other-snap"] = true
			tasks := newTs.Tasks()
			c.Check(tasks, HasLen, 1)
			aliasTask := tasks[0]
			c.Check(aliasTask.Kind(), Equals, "refresh-aliases")

			wait := false
			if expectedPruned["some-snap"]["aliasB"] {
				wait = true
			} else if expectedPruned["other-snap"] != nil {
				wait = true
			}
			if wait {
				c.Check(aliasTask.WaitTasks(), DeepEquals, pruneTs.Tasks())
			} else {
				c.Check(aliasTask.WaitTasks(), HasLen, 0)
			}
		}
		c.Assert(j, Equals, len(tts), Commentf("%#v", scenario))

		// check reported updated names
		c.Check(len(updates) > 0, Equals, true)
		sort.Strings(updates)
		expectedUpdates := make([]string, 0, len(expectedUpdatesSet))
		for x := range expectedUpdatesSet {
			expectedUpdates = append(expectedUpdates, x)
		}
		sort.Strings(expectedUpdates)
		c.Check(updates, DeepEquals, expectedUpdates)
	}
}

func (s *snapmgrTestSuite) TestUpdateOneAutoAliasesScenarios(c *C) {
	s.state.Lock()
	defer s.state.Unlock()

	snapstate.Set(s.state, "other-snap", &snapstate.SnapState{
		Active: true,
		Sequence: []*snap.SideInfo{
			{RealName: "other-snap", SnapID: "other-snap-id", Revision: snap.R(2)},
		},
		Current:  snap.R(2),
		SnapType: "app",
	})

	snapstate.AutoAliases = func(st *state.State, info *snap.Info) (map[string]string, error) {
		switch info.Name() {
		case "some-snap":
			return map[string]string{"aliasA": "cmdA"}, nil
		case "other-snap":
			return map[string]string{"aliasB": "cmdB"}, nil
		}
		return nil, nil
	}

	snapstate.Set(s.state, "some-snap", &snapstate.SnapState{
		Active: true,
		Sequence: []*snap.SideInfo{
			{RealName: "some-snap", SnapID: "some-snap-id", Revision: snap.R(4)},
		},
		Current:  snap.R(4),
		SnapType: "app",
	})

	expectedSet := func(aliases []string) map[string]bool {
		res := make(map[string]bool, len(aliases))
		for _, alias := range aliases {
			res[alias] = true
		}
		return res
	}

	for _, scenario := range orthogonalAutoAliasesScenarios {
		if len(scenario.names) != 1 {
			continue
		}

		for _, snapName := range []string{"some-snap", "other-snap"} {
			var snapst snapstate.SnapState
			err := snapstate.Get(s.state, snapName, &snapst)
			c.Assert(err, IsNil)
			snapst.Aliases = nil
			snapst.AutoAliasesDisabled = false
			if autoAliases := scenario.aliasesBefore[snapName]; autoAliases != nil {
				targets := make(map[string]*snapstate.AliasTarget)
				for _, alias := range autoAliases {
					targets[alias] = &snapstate.AliasTarget{Auto: "cmd" + alias[len(alias)-1:]}
				}

				snapst.Aliases = targets
			}
			snapstate.Set(s.state, snapName, &snapst)
		}

		ts, err := snapstate.Update(s.state, scenario.names[0], "", snap.R(0), s.user.ID, snapstate.Flags{})
		c.Assert(err, IsNil)
		_, dropped, err := snapstate.AutoAliasesDelta(s.state, []string{"some-snap", "other-snap"})
		c.Assert(err, IsNil)

		j := 0
		tasks := ts.Tasks()
		var expectedPruned map[string]map[string]bool
		var pruneTasks []*state.Task
		if len(scenario.prune) != 0 {
			nprune := len(scenario.prune)
			pruneTasks = tasks[:nprune]
			j += nprune
			taskAliases := make(map[string]map[string]bool)
			for _, aliasTask := range pruneTasks {
				c.Check(aliasTask.Kind(), Equals, "prune-auto-aliases")
				var aliases []string
				err := aliasTask.Get("aliases", &aliases)
				c.Assert(err, IsNil)
				snapsup, err := snapstate.TaskSnapSetup(aliasTask)
				c.Assert(err, IsNil)
				taskAliases[snapsup.Name()] = expectedSet(aliases)
			}
			expectedPruned = make(map[string]map[string]bool)
			for _, snapName := range scenario.prune {
				expectedPruned[snapName] = expectedSet(dropped[snapName])
			}
			c.Check(taskAliases, DeepEquals, expectedPruned)
		}
		if scenario.update {
			first := tasks[j]
			j += 15
			c.Check(first.Kind(), Equals, "download-snap")
			wait := false
			if expectedPruned["other-snap"]["aliasA"] {
				wait = true
			} else if expectedPruned["some-snap"] != nil {
				wait = true
			}
			if wait {
				c.Check(first.WaitTasks(), DeepEquals, pruneTasks)
			} else {
				c.Check(first.WaitTasks(), HasLen, 0)
			}
		}
		if scenario.new {
			aliasTask := tasks[j]
			j++
			c.Check(aliasTask.Kind(), Equals, "refresh-aliases")
			wait := false
			if expectedPruned["some-snap"]["aliasB"] {
				wait = true
			} else if expectedPruned["other-snap"] != nil {
				wait = true
			}
			if wait {
				c.Check(aliasTask.WaitTasks(), DeepEquals, pruneTasks)
			} else {
				c.Check(aliasTask.WaitTasks(), HasLen, 0)
			}
		}
		c.Assert(len(tasks), Equals, j, Commentf("%#v", scenario))

		// conflict checks are triggered
		chg := s.state.NewChange("update", "...")
		chg.AddAll(ts)
		err = snapstate.CheckChangeConflict(s.state, scenario.names[0], nil, nil)
		c.Check(err, ErrorMatches, `.* has changes in progress`)
		chg.SetStatus(state.DoneStatus)
	}
}

func (s *snapmgrTestSuite) TestUpdateLocalSnapFails(c *C) {
	si := snap.SideInfo{
		RealName: "some-snap",
		Revision: snap.R(7),
	}

	s.state.Lock()
	defer s.state.Unlock()

	snapstate.Set(s.state, "some-snap", &snapstate.SnapState{
		Active:   true,
		Sequence: []*snap.SideInfo{&si},
		Current:  si.Revision,
	})

	_, err := snapstate.Update(s.state, "some-snap", "some-channel", snap.R(0), s.user.ID, snapstate.Flags{})
	c.Assert(err, Equals, store.ErrLocalSnap)
}

func (s *snapmgrTestSuite) TestUpdateDisabledUnsupported(c *C) {
	si := snap.SideInfo{
		RealName: "some-snap",
		SnapID:   "some-snap-id",
		Revision: snap.R(7),
	}

	s.state.Lock()
	defer s.state.Unlock()

	snapstate.Set(s.state, "some-snap", &snapstate.SnapState{
		Active:   false,
		Sequence: []*snap.SideInfo{&si},
		Current:  si.Revision,
	})

	_, err := snapstate.Update(s.state, "some-snap", "some-channel", snap.R(0), s.user.ID, snapstate.Flags{})
	c.Assert(err, ErrorMatches, `refreshing disabled snap "some-snap" not supported`)
}

func makeTestSnap(c *C, snapYamlContent string) (snapFilePath string) {
	return snaptest.MakeTestSnapWithFiles(c, snapYamlContent, nil)
}

func (s *snapmgrTestSuite) TestInstallFirstLocalRunThrough(c *C) {
	// use the real thing for this one
	snapstate.MockOpenSnapFile(backend.OpenSnapFile)

	s.state.Lock()
	defer s.state.Unlock()

	mockSnap := makeTestSnap(c, `name: mock
version: 1.0`)
	chg := s.state.NewChange("install", "install a local snap")
	ts, err := snapstate.InstallPath(s.state, &snap.SideInfo{RealName: "mock"}, mockSnap, "", snapstate.Flags{})
	c.Assert(err, IsNil)
	chg.AddAll(ts)

	s.state.Unlock()
	defer s.snapmgr.Stop()
	s.settle()
	s.state.Lock()

	expected := fakeOps{
		{
			// only local install was run, i.e. first actions are pseudo-action current
			op:  "current",
			old: "<no-current>",
		},
		{
			// and setup-snap
			op:    "setup-snap",
			name:  mockSnap,
			revno: snap.R("x1"),
		},
		{
			op:   "copy-data",
			name: filepath.Join(dirs.StripRootDir(dirs.SnapMountDir), "mock/x1"),
			old:  "<no-old>",
		},
		{
			op:    "setup-profiles:Doing",
			name:  "mock",
			revno: snap.R("x1"),
		},
		{
			op: "candidate",
			sinfo: snap.SideInfo{
				RealName: "mock",
				Revision: snap.R("x1"),
			},
		},
		{
			op:   "link-snap",
			name: filepath.Join(dirs.StripRootDir(dirs.SnapMountDir), "mock/x1"),
		},
		{
			op:    "setup-profiles:Doing", // core phase 2
			name:  "mock",
			revno: snap.R("x1"),
		},
		{
			op: "update-aliases",
		},
		{
			op:    "cleanup-trash",
			name:  "mock",
			revno: snap.R("x1"),
		},
	}

	c.Assert(s.fakeBackend.ops.Ops(), DeepEquals, expected.Ops())
	c.Check(s.fakeBackend.ops, DeepEquals, expected)

	// verify snapSetup info
	var snapsup snapstate.SnapSetup
	task := ts.Tasks()[0]
	err = task.Get("snap-setup", &snapsup)
	c.Assert(err, IsNil)
	c.Assert(snapsup, DeepEquals, snapstate.SnapSetup{
		SnapPath: mockSnap,
		SideInfo: snapsup.SideInfo,
	})
	c.Assert(snapsup.SideInfo, DeepEquals, &snap.SideInfo{
		RealName: "mock",
		Revision: snap.R(-1),
	})

	// verify snaps in the system state
	var snapst snapstate.SnapState
	err = snapstate.Get(s.state, "mock", &snapst)
	c.Assert(err, IsNil)

	c.Assert(snapst.Active, Equals, true)
	c.Assert(snapst.Sequence[0], DeepEquals, &snap.SideInfo{
		RealName: "mock",
		Channel:  "",
		Revision: snap.R(-1),
	})
	c.Assert(snapst.LocalRevision(), Equals, snap.R(-1))
}

func (s *snapmgrTestSuite) TestInstallSubsequentLocalRunThrough(c *C) {
	// use the real thing for this one
	snapstate.MockOpenSnapFile(backend.OpenSnapFile)

	s.state.Lock()
	defer s.state.Unlock()

	snapstate.Set(s.state, "mock", &snapstate.SnapState{
		Active: true,
		Sequence: []*snap.SideInfo{
			{RealName: "mock", Revision: snap.R(-2)},
		},
		Current: snap.R(-2),
	})

	mockSnap := makeTestSnap(c, `name: mock
version: 1.0`)
	chg := s.state.NewChange("install", "install a local snap")
	ts, err := snapstate.InstallPath(s.state, &snap.SideInfo{RealName: "mock"}, mockSnap, "", snapstate.Flags{})
	c.Assert(err, IsNil)
	chg.AddAll(ts)

	s.state.Unlock()
	defer s.snapmgr.Stop()
	s.settle()
	s.state.Lock()

	ops := s.fakeBackend.ops
	// ensure only local install was run, i.e. first action is pseudo-action current
	c.Assert(ops.Ops(), HasLen, 11)
	c.Check(ops[0].op, Equals, "current")
	c.Check(ops[0].old, Equals, filepath.Join(dirs.StripRootDir(dirs.SnapMountDir), "mock/x2"))
	// and setup-snap
	c.Check(ops[1].op, Equals, "setup-snap")
	c.Check(ops[1].name, Matches, `.*/mock_1.0_all.snap`)
	c.Check(ops[1].revno, Equals, snap.R("x3"))
	// and cleanup
	c.Check(ops[len(ops)-1], DeepEquals, fakeOp{
		op:    "cleanup-trash",
		name:  "mock",
		revno: snap.R("x3"),
	})

	c.Check(ops[3].op, Equals, "unlink-snap")
	c.Check(ops[3].name, Equals, filepath.Join(dirs.StripRootDir(dirs.SnapMountDir), "mock/x2"))

	c.Check(ops[4].op, Equals, "copy-data")
	c.Check(ops[4].name, Equals, filepath.Join(dirs.StripRootDir(dirs.SnapMountDir), "mock/x3"))
	c.Check(ops[4].old, Equals, filepath.Join(dirs.StripRootDir(dirs.SnapMountDir), "mock/x2"))

	c.Check(ops[5].op, Equals, "setup-profiles:Doing")
	c.Check(ops[5].name, Equals, "mock")
	c.Check(ops[5].revno, Equals, snap.R(-3))

	c.Check(ops[6].op, Equals, "candidate")
	c.Check(ops[6].sinfo, DeepEquals, snap.SideInfo{
		RealName: "mock",
		Revision: snap.R(-3),
	})
	c.Check(ops[7].op, Equals, "link-snap")
	c.Check(ops[7].name, Equals, filepath.Join(dirs.StripRootDir(dirs.SnapMountDir), "mock/x3"))
	c.Check(ops[8].op, Equals, "setup-profiles:Doing") // core phase 2

	// verify snapSetup info
	var snapsup snapstate.SnapSetup
	task := ts.Tasks()[0]
	err = task.Get("snap-setup", &snapsup)
	c.Assert(err, IsNil)
	c.Assert(snapsup, DeepEquals, snapstate.SnapSetup{
		SnapPath: mockSnap,
		SideInfo: snapsup.SideInfo,
	})
	c.Assert(snapsup.SideInfo, DeepEquals, &snap.SideInfo{
		RealName: "mock",
		Revision: snap.R(-3),
	})

	// verify snaps in the system state
	var snapst snapstate.SnapState
	err = snapstate.Get(s.state, "mock", &snapst)
	c.Assert(err, IsNil)

	c.Assert(snapst.Active, Equals, true)
	c.Assert(snapst.Sequence, HasLen, 2)
	c.Assert(snapst.CurrentSideInfo(), DeepEquals, &snap.SideInfo{
		RealName: "mock",
		Channel:  "",
		Revision: snap.R(-3),
	})
	c.Assert(snapst.LocalRevision(), Equals, snap.R(-3))
}

func (s *snapmgrTestSuite) TestInstallOldSubsequentLocalRunThrough(c *C) {
	// use the real thing for this one
	snapstate.MockOpenSnapFile(backend.OpenSnapFile)

	s.state.Lock()
	defer s.state.Unlock()

	snapstate.Set(s.state, "mock", &snapstate.SnapState{
		Active: true,
		Sequence: []*snap.SideInfo{
			{RealName: "mock", Revision: snap.R(100001)},
		},
		Current: snap.R(100001),
	})

	mockSnap := makeTestSnap(c, `name: mock
version: 1.0`)
	chg := s.state.NewChange("install", "install a local snap")
	ts, err := snapstate.InstallPath(s.state, &snap.SideInfo{RealName: "mock"}, mockSnap, "", snapstate.Flags{})
	c.Assert(err, IsNil)
	chg.AddAll(ts)

	s.state.Unlock()
	defer s.snapmgr.Stop()
	s.settle()
	s.state.Lock()

	expected := fakeOps{
		{
			// ensure only local install was run, i.e. first action is pseudo-action current
			op:  "current",
			old: filepath.Join(dirs.StripRootDir(dirs.SnapMountDir), "mock/100001"),
		},
		{
			// and setup-snap
			op:    "setup-snap",
			name:  mockSnap,
			revno: snap.R("x1"),
		},
		{
			op:   "remove-snap-aliases",
			name: "mock",
		},
		{
			op:   "unlink-snap",
			name: filepath.Join(dirs.StripRootDir(dirs.SnapMountDir), "mock/100001"),
		},
		{
			op:   "copy-data",
			name: filepath.Join(dirs.StripRootDir(dirs.SnapMountDir), "mock/x1"),
			old:  filepath.Join(dirs.StripRootDir(dirs.SnapMountDir), "mock/100001"),
		},
		{
			op:    "setup-profiles:Doing",
			name:  "mock",
			revno: snap.R("x1"),
		},
		{
			op: "candidate",
			sinfo: snap.SideInfo{
				RealName: "mock",
				Revision: snap.R("x1"),
			},
		},
		{
			op:   "link-snap",
			name: filepath.Join(dirs.StripRootDir(dirs.SnapMountDir), "mock/x1"),
		},
		{
			op:    "setup-profiles:Doing",
			name:  "mock",
			revno: snap.R("x1"),
		},
		{
			op: "update-aliases",
		},
		{
			// and cleanup
			op:    "cleanup-trash",
			name:  "mock",
			revno: snap.R("x1"),
		},
	}
	c.Assert(s.fakeBackend.ops.Ops(), DeepEquals, expected.Ops())
	c.Check(s.fakeBackend.ops, DeepEquals, expected)

	var snapst snapstate.SnapState
	err = snapstate.Get(s.state, "mock", &snapst)
	c.Assert(err, IsNil)

	c.Assert(snapst.Active, Equals, true)
	c.Assert(snapst.Sequence, HasLen, 2)
	c.Assert(snapst.CurrentSideInfo(), DeepEquals, &snap.SideInfo{
		RealName: "mock",
		Channel:  "",
		Revision: snap.R(-1),
	})
	c.Assert(snapst.LocalRevision(), Equals, snap.R(-1))
}

func (s *snapmgrTestSuite) TestInstallPathWithMetadataRunThrough(c *C) {
	// use the real thing for this one
	snapstate.MockOpenSnapFile(backend.OpenSnapFile)

	s.state.Lock()
	defer s.state.Unlock()

	someSnap := makeTestSnap(c, `name: orig-name
version: 1.0`)
	chg := s.state.NewChange("install", "install a local snap")

	si := &snap.SideInfo{
		RealName: "some-snap",
		SnapID:   "snapIDsnapidsnapidsnapidsnapidsn",
		Revision: snap.R(42),
	}
	ts, err := snapstate.InstallPath(s.state, si, someSnap, "", snapstate.Flags{Required: true})
	c.Assert(err, IsNil)
	chg.AddAll(ts)

	s.state.Unlock()
	defer s.snapmgr.Stop()
	s.settle()
	s.state.Lock()

	// ensure only local install was run, i.e. first actions are pseudo-action current
	c.Assert(s.fakeBackend.ops.Ops(), HasLen, 9)
	c.Check(s.fakeBackend.ops[0].op, Equals, "current")
	c.Check(s.fakeBackend.ops[0].old, Equals, "<no-current>")
	// and setup-snap
	c.Check(s.fakeBackend.ops[1].op, Equals, "setup-snap")
	c.Check(s.fakeBackend.ops[1].name, Matches, `.*/orig-name_1.0_all.snap`)
	c.Check(s.fakeBackend.ops[1].revno, Equals, snap.R(42))

	c.Check(s.fakeBackend.ops[4].op, Equals, "candidate")
	c.Check(s.fakeBackend.ops[4].sinfo, DeepEquals, *si)
	c.Check(s.fakeBackend.ops[5].op, Equals, "link-snap")
	c.Check(s.fakeBackend.ops[5].name, Equals, filepath.Join(dirs.StripRootDir(dirs.SnapMountDir), "some-snap/42"))

	// verify snapSetup info
	var snapsup snapstate.SnapSetup
	task := ts.Tasks()[0]
	err = task.Get("snap-setup", &snapsup)
	c.Assert(err, IsNil)
	c.Assert(snapsup, DeepEquals, snapstate.SnapSetup{
		SnapPath: someSnap,
		SideInfo: snapsup.SideInfo,
		Flags: snapstate.Flags{
			Required: true,
		},
	})
	c.Assert(snapsup.SideInfo, DeepEquals, si)

	// verify snaps in the system state
	var snapst snapstate.SnapState
	err = snapstate.Get(s.state, "some-snap", &snapst)
	c.Assert(err, IsNil)

	c.Assert(snapst.Active, Equals, true)
	c.Assert(snapst.Channel, Equals, "")
	c.Assert(snapst.Sequence[0], DeepEquals, si)
	c.Assert(snapst.LocalRevision().Unset(), Equals, true)
	c.Assert(snapst.Required, Equals, true)
}

func (s *snapmgrTestSuite) TestRemoveRunThrough(c *C) {
	si := snap.SideInfo{
		RealName: "some-snap",
		Revision: snap.R(7),
	}

	s.state.Lock()
	defer s.state.Unlock()

	snapstate.Set(s.state, "some-snap", &snapstate.SnapState{
		Active:   true,
		Sequence: []*snap.SideInfo{&si},
		Current:  si.Revision,
		SnapType: "app",
	})

	chg := s.state.NewChange("remove", "remove a snap")
	ts, err := snapstate.Remove(s.state, "some-snap", snap.R(0))
	c.Assert(err, IsNil)
	chg.AddAll(ts)

	s.state.Unlock()
	defer s.snapmgr.Stop()
	s.settle()
	s.state.Lock()

	expected := fakeOps{
		{
			op:   "remove-snap-aliases",
			name: "some-snap",
		},
		{
			op:   "unlink-snap",
			name: filepath.Join(dirs.StripRootDir(dirs.SnapMountDir), "some-snap/7"),
		},
		{
			op:    "remove-profiles:Doing",
			name:  "some-snap",
			revno: snap.R(7),
		},
		{
			op:   "remove-snap-data",
			name: filepath.Join(dirs.StripRootDir(dirs.SnapMountDir), "some-snap/7"),
		},
		{
			op:   "remove-snap-common-data",
			name: filepath.Join(dirs.StripRootDir(dirs.SnapMountDir), "some-snap/7"),
		},
		{
			op:    "remove-snap-files",
			name:  filepath.Join(dirs.StripRootDir(dirs.SnapMountDir), "some-snap/7"),
			stype: "app",
		},
		{
			op:   "discard-namespace",
			name: "some-snap",
		},
		{
			op:   "discard-conns:Doing",
			name: "some-snap",
		},
	}
	// start with an easier-to-read error if this fails:
	c.Check(len(s.fakeBackend.ops), Equals, len(expected))
	c.Assert(s.fakeBackend.ops.Ops(), DeepEquals, expected.Ops())
	c.Check(s.fakeBackend.ops, DeepEquals, expected)

	// verify snapSetup info
	tasks := ts.Tasks()
	for _, t := range tasks {
		if t.Kind() == "run-hook" {
			continue
		}
		snapsup, err := snapstate.TaskSnapSetup(t)
		c.Assert(err, IsNil)

		var expSnapSetup *snapstate.SnapSetup
		if t.Kind() == "discard-conns" {
			expSnapSetup = &snapstate.SnapSetup{
				SideInfo: &snap.SideInfo{
					RealName: "some-snap",
				},
			}
		} else {
			expSnapSetup = &snapstate.SnapSetup{
				SideInfo: &snap.SideInfo{
					RealName: "some-snap",
					Revision: snap.R(7),
				},
			}
		}
		c.Check(snapsup, DeepEquals, expSnapSetup, Commentf(t.Kind()))
	}

	// verify snaps in the system state
	var snapst snapstate.SnapState
	err = snapstate.Get(s.state, "some-snap", &snapst)
	c.Assert(err, Equals, state.ErrNoState)
}

func (s *snapmgrTestSuite) TestRemoveWithManyRevisionsRunThrough(c *C) {
	si3 := snap.SideInfo{
		RealName: "some-snap",
		Revision: snap.R(3),
	}

	si5 := snap.SideInfo{
		RealName: "some-snap",
		Revision: snap.R(5),
	}

	si7 := snap.SideInfo{
		RealName: "some-snap",
		Revision: snap.R(7),
	}

	s.state.Lock()
	defer s.state.Unlock()

	snapstate.Set(s.state, "some-snap", &snapstate.SnapState{
		Active:   true,
		Sequence: []*snap.SideInfo{&si5, &si3, &si7},
		Current:  si7.Revision,
		SnapType: "app",
	})

	chg := s.state.NewChange("remove", "remove a snap")
	ts, err := snapstate.Remove(s.state, "some-snap", snap.R(0))
	c.Assert(err, IsNil)
	chg.AddAll(ts)

	s.state.Unlock()
	defer s.snapmgr.Stop()
	s.settle()
	s.state.Lock()

	expected := fakeOps{
		{
			op:   "remove-snap-aliases",
			name: "some-snap",
		},
		{
			op:   "unlink-snap",
			name: filepath.Join(dirs.StripRootDir(dirs.SnapMountDir), "some-snap/7"),
		},
		{
			op:    "remove-profiles:Doing",
			name:  "some-snap",
			revno: snap.R(7),
		},
		{
			op:   "remove-snap-data",
			name: filepath.Join(dirs.StripRootDir(dirs.SnapMountDir), "some-snap/7"),
		},
		{
			op:    "remove-snap-files",
			name:  filepath.Join(dirs.StripRootDir(dirs.SnapMountDir), "some-snap/7"),
			stype: "app",
		},
		{
			op:   "remove-snap-data",
			name: filepath.Join(dirs.StripRootDir(dirs.SnapMountDir), "some-snap/3"),
		},
		{
			op:    "remove-snap-files",
			name:  filepath.Join(dirs.StripRootDir(dirs.SnapMountDir), "some-snap/3"),
			stype: "app",
		},
		{
			op:   "remove-snap-data",
			name: filepath.Join(dirs.StripRootDir(dirs.SnapMountDir), "some-snap/5"),
		},
		{
			op:   "remove-snap-common-data",
			name: filepath.Join(dirs.StripRootDir(dirs.SnapMountDir), "some-snap/5"),
		},
		{
			op:    "remove-snap-files",
			name:  filepath.Join(dirs.StripRootDir(dirs.SnapMountDir), "some-snap/5"),
			stype: "app",
		},
		{
			op:   "discard-namespace",
			name: "some-snap",
		},
		{
			op:   "discard-conns:Doing",
			name: "some-snap",
		},
	}
	// start with an easier-to-read error if this fails:
	c.Assert(s.fakeBackend.ops.Ops(), DeepEquals, expected.Ops())
	c.Assert(s.fakeBackend.ops, DeepEquals, expected)

	// verify snapSetup info
	tasks := ts.Tasks()
	revnos := []snap.Revision{{N: 7}, {N: 3}, {N: 5}}
	whichRevno := 0
	for _, t := range tasks {
		if t.Kind() == "run-hook" {
			continue
		}
		snapsup, err := snapstate.TaskSnapSetup(t)
		c.Assert(err, IsNil)

		var expSnapSetup *snapstate.SnapSetup
		if t.Kind() == "discard-conns" {
			expSnapSetup = &snapstate.SnapSetup{
				SideInfo: &snap.SideInfo{
					RealName: "some-snap",
				},
			}
		} else {
			expSnapSetup = &snapstate.SnapSetup{
				SideInfo: &snap.SideInfo{
					RealName: "some-snap",
					Revision: revnos[whichRevno],
				},
			}
		}

		c.Check(snapsup, DeepEquals, expSnapSetup, Commentf(t.Kind()))

		if t.Kind() == "discard-snap" {
			whichRevno++
		}
	}

	// verify snaps in the system state
	var snapst snapstate.SnapState
	err = snapstate.Get(s.state, "some-snap", &snapst)
	c.Assert(err, Equals, state.ErrNoState)
}

func (s *snapmgrTestSuite) TestRemoveOneRevisionRunThrough(c *C) {
	si3 := snap.SideInfo{
		RealName: "some-snap",
		Revision: snap.R(3),
	}

	si5 := snap.SideInfo{
		RealName: "some-snap",
		Revision: snap.R(5),
	}

	si7 := snap.SideInfo{
		RealName: "some-snap",
		Revision: snap.R(7),
	}

	s.state.Lock()
	defer s.state.Unlock()

	snapstate.Set(s.state, "some-snap", &snapstate.SnapState{
		Active:   true,
		Sequence: []*snap.SideInfo{&si5, &si3, &si7},
		Current:  si7.Revision,
		SnapType: "app",
	})

	chg := s.state.NewChange("remove", "remove a snap")
	ts, err := snapstate.Remove(s.state, "some-snap", snap.R(3))
	c.Assert(err, IsNil)
	chg.AddAll(ts)

	s.state.Unlock()
	defer s.snapmgr.Stop()
	s.settle()
	s.state.Lock()

	c.Check(len(s.fakeBackend.ops), Equals, 2)
	expected := fakeOps{
		{
			op:   "remove-snap-data",
			name: filepath.Join(dirs.StripRootDir(dirs.SnapMountDir), "some-snap/3"),
		},
		{
			op:    "remove-snap-files",
			name:  filepath.Join(dirs.StripRootDir(dirs.SnapMountDir), "some-snap/3"),
			stype: "app",
		},
	}
	// start with an easier-to-read error if this fails:
	c.Assert(s.fakeBackend.ops.Ops(), DeepEquals, expected.Ops())
	c.Assert(s.fakeBackend.ops, DeepEquals, expected)

	// verify snapSetup info
	tasks := ts.Tasks()
	for _, t := range tasks {
		snapsup, err := snapstate.TaskSnapSetup(t)
		c.Assert(err, IsNil)

		expSnapSetup := &snapstate.SnapSetup{
			SideInfo: &snap.SideInfo{
				RealName: "some-snap",
				Revision: snap.R(3),
			},
		}

		c.Check(snapsup, DeepEquals, expSnapSetup, Commentf(t.Kind()))
	}

	// verify snaps in the system state
	var snapst snapstate.SnapState
	err = snapstate.Get(s.state, "some-snap", &snapst)
	c.Assert(err, IsNil)
	c.Check(snapst.Sequence, HasLen, 2)
}

func (s *snapmgrTestSuite) TestRemoveLastRevisionRunThrough(c *C) {
	si := snap.SideInfo{
		RealName: "some-snap",
		Revision: snap.R(2),
	}

	s.state.Lock()
	defer s.state.Unlock()

	snapstate.Set(s.state, "some-snap", &snapstate.SnapState{
		Active:   false,
		Sequence: []*snap.SideInfo{&si},
		Current:  si.Revision,
		SnapType: "app",
	})

	chg := s.state.NewChange("remove", "remove a snap")
	ts, err := snapstate.Remove(s.state, "some-snap", snap.R(2))
	c.Assert(err, IsNil)
	chg.AddAll(ts)

	s.state.Unlock()
	defer s.snapmgr.Stop()
	s.settle()
	s.state.Lock()

	c.Check(len(s.fakeBackend.ops), Equals, 5)
	expected := fakeOps{
		{
			op:   "remove-snap-data",
			name: filepath.Join(dirs.StripRootDir(dirs.SnapMountDir), "some-snap/2"),
		},
		{
			op:   "remove-snap-common-data",
			name: filepath.Join(dirs.StripRootDir(dirs.SnapMountDir), "some-snap/2"),
		},
		{
			op:    "remove-snap-files",
			name:  filepath.Join(dirs.StripRootDir(dirs.SnapMountDir), "some-snap/2"),
			stype: "app",
		},
		{
			op:   "discard-namespace",
			name: "some-snap",
		},
		{
			op:   "discard-conns:Doing",
			name: "some-snap",
		},
	}
	// start with an easier-to-read error if this fails:
	c.Assert(s.fakeBackend.ops.Ops(), DeepEquals, expected.Ops())
	c.Assert(s.fakeBackend.ops, DeepEquals, expected)

	// verify snapSetup info
	tasks := ts.Tasks()
	for _, t := range tasks {
		if t.Kind() == "run-hook" {
			continue
		}
		snapsup, err := snapstate.TaskSnapSetup(t)
		c.Assert(err, IsNil)

		expSnapSetup := &snapstate.SnapSetup{
			SideInfo: &snap.SideInfo{
				RealName: "some-snap",
			},
		}
		if t.Kind() != "discard-conns" {
			expSnapSetup.SideInfo.Revision = snap.R(2)
		}

		c.Check(snapsup, DeepEquals, expSnapSetup, Commentf(t.Kind()))
	}

	// verify snaps in the system state
	var snapst snapstate.SnapState
	err = snapstate.Get(s.state, "some-snap", &snapst)
	c.Assert(err, Equals, state.ErrNoState)
}

func (s *snapmgrTestSuite) TestRemoveCurrentActiveRevisionRefused(c *C) {
	si := snap.SideInfo{
		RealName: "some-snap",
		Revision: snap.R(2),
	}

	s.state.Lock()
	defer s.state.Unlock()

	snapstate.Set(s.state, "some-snap", &snapstate.SnapState{
		Active:   true,
		Sequence: []*snap.SideInfo{&si},
		Current:  si.Revision,
		SnapType: "app",
	})

	_, err := snapstate.Remove(s.state, "some-snap", snap.R(2))

	c.Check(err, ErrorMatches, `cannot remove active revision 2 of snap "some-snap"`)
}

func (s *snapmgrTestSuite) TestRemoveCurrentRevisionOfSeveralRefused(c *C) {
	si := snap.SideInfo{
		RealName: "some-snap",
		Revision: snap.R(2),
	}

	s.state.Lock()
	defer s.state.Unlock()

	snapstate.Set(s.state, "some-snap", &snapstate.SnapState{
		Active:   true,
		Sequence: []*snap.SideInfo{&si, &si},
		Current:  si.Revision,
		SnapType: "app",
	})

	_, err := snapstate.Remove(s.state, "some-snap", snap.R(2))
	c.Assert(err, NotNil)
	c.Check(err.Error(), Equals, `cannot remove active revision 2 of snap "some-snap" (revert first?)`)
}

func (s *snapmgrTestSuite) TestRemoveMissingRevisionRefused(c *C) {
	si := snap.SideInfo{
		RealName: "some-snap",
		Revision: snap.R(2),
	}

	s.state.Lock()
	defer s.state.Unlock()

	snapstate.Set(s.state, "some-snap", &snapstate.SnapState{
		Active:   true,
		Sequence: []*snap.SideInfo{&si},
		Current:  si.Revision,
		SnapType: "app",
	})

	_, err := snapstate.Remove(s.state, "some-snap", snap.R(1))

	c.Check(err, ErrorMatches, `revision 1 of snap "some-snap" is not installed`)
}

func (s *snapmgrTestSuite) TestRemoveRefused(c *C) {
	si := snap.SideInfo{
		RealName: "gadget",
		Revision: snap.R(7),
	}

	s.state.Lock()
	defer s.state.Unlock()

	snapstate.Set(s.state, "gadget", &snapstate.SnapState{
		Active:   true,
		Sequence: []*snap.SideInfo{&si},
		Current:  si.Revision,
		SnapType: "app",
	})

	_, err := snapstate.Remove(s.state, "gadget", snap.R(0))

	c.Check(err, ErrorMatches, `snap "gadget" is not removable`)
}

func (s *snapmgrTestSuite) TestRemoveRefusedLastRevision(c *C) {
	si := snap.SideInfo{
		RealName: "gadget",
		Revision: snap.R(7),
	}

	s.state.Lock()
	defer s.state.Unlock()

	snapstate.Set(s.state, "gadget", &snapstate.SnapState{
		Active:   false,
		Sequence: []*snap.SideInfo{&si},
		Current:  si.Revision,
		SnapType: "app",
	})

	_, err := snapstate.Remove(s.state, "gadget", snap.R(7))

	c.Check(err, ErrorMatches, `snap "gadget" is not removable`)
}

func (s *snapmgrTestSuite) TestRemoveDeletesConfigOnLastRevision(c *C) {
	si := snap.SideInfo{
		RealName: "some-snap",
		Revision: snap.R(7),
	}

	s.state.Lock()
	defer s.state.Unlock()

	snapstate.Set(s.state, "some-snap", &snapstate.SnapState{
		Active:   true,
		Sequence: []*snap.SideInfo{&si},
		Current:  si.Revision,
		SnapType: "app",
	})

	snapstate.Set(s.state, "another-snap", &snapstate.SnapState{
		Active:   true,
		Sequence: []*snap.SideInfo{&si},
		Current:  si.Revision,
		SnapType: "app",
	})

	tr := config.NewTransaction(s.state)
	tr.Set("some-snap", "foo", "bar")
	tr.Commit()

	// a config for some other snap to verify its not accidentally destroyed
	tr = config.NewTransaction(s.state)
	tr.Set("another-snap", "bar", "baz")
	tr.Commit()

	var res string
	tr = config.NewTransaction(s.state)
	c.Assert(tr.Get("some-snap", "foo", &res), IsNil)
	c.Assert(tr.Get("another-snap", "bar", &res), IsNil)

	chg := s.state.NewChange("remove", "remove a snap")
	ts, err := snapstate.Remove(s.state, "some-snap", snap.R(0))
	c.Assert(err, IsNil)
	chg.AddAll(ts)

	s.state.Unlock()
	defer s.snapmgr.Stop()
	s.settle()
	s.state.Lock()

	// verify snaps in the system state
	var snapst snapstate.SnapState
	err = snapstate.Get(s.state, "some-snap", &snapst)
	c.Assert(err, Equals, state.ErrNoState)

	tr = config.NewTransaction(s.state)
	err = tr.Get("some-snap", "foo", &res)
	c.Assert(err, NotNil)
	c.Assert(err, ErrorMatches, `snap "some-snap" has no "foo" configuration option`)

	// and another snap has its config intact
	c.Assert(tr.Get("another-snap", "bar", &res), IsNil)
	c.Assert(res, Equals, "baz")
}

func (s *snapmgrTestSuite) TestRemoveDoesntDeleteConfigIfNotLastRevision(c *C) {
	si1 := snap.SideInfo{
		RealName: "some-snap",
		Revision: snap.R(7),
	}
	si2 := snap.SideInfo{
		RealName: "some-snap",
		Revision: snap.R(8),
	}

	s.state.Lock()
	defer s.state.Unlock()

	snapstate.Set(s.state, "some-snap", &snapstate.SnapState{
		Active:   true,
		Sequence: []*snap.SideInfo{&si1, &si2},
		Current:  si2.Revision,
		SnapType: "app",
	})

	tr := config.NewTransaction(s.state)
	tr.Set("some-snap", "foo", "bar")
	tr.Commit()

	var res string
	tr = config.NewTransaction(s.state)
	c.Assert(tr.Get("some-snap", "foo", &res), IsNil)

	chg := s.state.NewChange("remove", "remove a snap")
	ts, err := snapstate.Remove(s.state, "some-snap", si1.Revision)
	c.Assert(err, IsNil)
	chg.AddAll(ts)

	s.state.Unlock()
	defer s.snapmgr.Stop()
	s.settle()
	s.state.Lock()

	// verify snaps in the system state
	var snapst snapstate.SnapState
	err = snapstate.Get(s.state, "some-snap", &snapst)
	c.Assert(err, IsNil)

	tr = config.NewTransaction(s.state)
	c.Assert(tr.Get("some-snap", "foo", &res), IsNil)
	c.Assert(res, Equals, "bar")
}

func (s *snapmgrTestSuite) TestUpdateMakesConfigSnapshot(c *C) {
	s.state.Lock()
	defer s.state.Unlock()

	snapstate.Set(s.state, "some-snap", &snapstate.SnapState{
		Active: true,
		Sequence: []*snap.SideInfo{
			{RealName: "some-snap", SnapID: "some-snap-id", Revision: snap.R(1)},
		},
		Current:  snap.R(1),
		SnapType: "app",
	})

	tr := config.NewTransaction(s.state)
	tr.Set("some-snap", "foo", "bar")
	tr.Commit()

	var cfgs map[string]interface{}
	// we don't have config snapshots yet
	c.Assert(s.state.Get("revision-config", &cfgs), Equals, state.ErrNoState)

	chg := s.state.NewChange("update", "update a snap")
	ts, err := snapstate.Update(s.state, "some-snap", "some-channel", snap.R(2), s.user.ID, snapstate.Flags{})
	c.Assert(err, IsNil)
	chg.AddAll(ts)

	s.state.Unlock()
	defer s.snapmgr.Stop()
	s.settle()

	s.state.Lock()
	cfgs = nil
	// config copy of rev. 1 has been made
	c.Assert(s.state.Get("revision-config", &cfgs), IsNil)
	c.Assert(cfgs["some-snap"], DeepEquals, map[string]interface{}{
		"1": map[string]interface{}{
			"foo": "bar",
		},
	})
}

func (s *snapmgrTestSuite) TestRevertRestoresConfigSnapshot(c *C) {
	s.state.Lock()
	defer s.state.Unlock()

	snapstate.Set(s.state, "some-snap", &snapstate.SnapState{
		Active: true,
		Sequence: []*snap.SideInfo{
			{RealName: "some-snap", SnapID: "some-snap-id", Revision: snap.R(1)},
			{RealName: "some-snap", Revision: snap.R(2)},
		},
		Current:  snap.R(2),
		SnapType: "app",
	})

	// set configuration for current snap
	tr := config.NewTransaction(s.state)
	tr.Set("some-snap", "foo", "100")
	tr.Commit()

	// make config snapshot for rev.1
	config.SaveRevisionConfig(s.state, "some-snap", snap.R(1))

	// modify for rev. 2
	tr = config.NewTransaction(s.state)
	tr.Set("some-snap", "foo", "200")
	tr.Commit()

	chg := s.state.NewChange("revert", "revert snap")
	ts, err := snapstate.Revert(s.state, "some-snap", snapstate.Flags{})
	c.Assert(err, IsNil)
	chg.AddAll(ts)

	s.state.Unlock()
	defer s.snapmgr.Stop()
	s.settle()

	s.state.Lock()
	// config snapshot of rev. 2 has been made by 'revert'
	var cfgs map[string]interface{}
	c.Assert(s.state.Get("revision-config", &cfgs), IsNil)
	c.Assert(cfgs["some-snap"], DeepEquals, map[string]interface{}{
		"1": map[string]interface{}{"foo": "100"},
		"2": map[string]interface{}{"foo": "200"},
	})

	// current snap configuration has been restored from rev. 1 config snapshot
	tr = config.NewTransaction(s.state)
	var res string
	c.Assert(tr.Get("some-snap", "foo", &res), IsNil)
	c.Assert(res, Equals, "100")
}

func (s *snapmgrTestSuite) TestUpdateDoesGC(c *C) {
	s.state.Lock()
	defer s.state.Unlock()

	snapstate.Set(s.state, "some-snap", &snapstate.SnapState{
		Active: true,
		Sequence: []*snap.SideInfo{
			{RealName: "some-snap", SnapID: "some-snap-id", Revision: snap.R(1)},
			{RealName: "some-snap", SnapID: "some-snap-id", Revision: snap.R(2)},
			{RealName: "some-snap", SnapID: "some-snap-id", Revision: snap.R(3)},
			{RealName: "some-snap", SnapID: "some-snap-id", Revision: snap.R(4)},
		},
		Current:  snap.R(4),
		SnapType: "app",
	})

	chg := s.state.NewChange("update", "update a snap")
	ts, err := snapstate.Update(s.state, "some-snap", "some-channel", snap.R(0), s.user.ID, snapstate.Flags{})
	c.Assert(err, IsNil)
	chg.AddAll(ts)

	s.state.Unlock()
	defer s.snapmgr.Stop()
	s.settle()
	s.state.Lock()

	// ensure garbage collection runs as the last tasks
	expectedTail := fakeOps{
		{
			op:   "link-snap",
			name: filepath.Join(dirs.StripRootDir(dirs.SnapMountDir), "some-snap/11"),
		},
		{
			op: "update-aliases",
		},
		{
			op:   "remove-snap-data",
			name: filepath.Join(dirs.StripRootDir(dirs.SnapMountDir), "some-snap/1"),
		},
		{
			op:    "remove-snap-files",
			name:  filepath.Join(dirs.StripRootDir(dirs.SnapMountDir), "some-snap/1"),
			stype: "app",
		},
		{
			op:   "remove-snap-data",
			name: filepath.Join(dirs.StripRootDir(dirs.SnapMountDir), "some-snap/2"),
		},
		{
			op:    "remove-snap-files",
			name:  filepath.Join(dirs.StripRootDir(dirs.SnapMountDir), "some-snap/2"),
			stype: "app",
		},
		{
			op:    "cleanup-trash",
			name:  "some-snap",
			revno: snap.R(11),
		},
	}

	opsTail := s.fakeBackend.ops[len(s.fakeBackend.ops)-len(expectedTail):]
	c.Assert(opsTail.Ops(), DeepEquals, expectedTail.Ops())
	c.Check(opsTail, DeepEquals, expectedTail)
}

func (s *snapmgrTestSuite) TestRevertNoRevertAgain(c *C) {
	siNew := snap.SideInfo{
		RealName: "some-snap",
		Revision: snap.R(77),
	}

	si := snap.SideInfo{
		RealName: "some-snap",
		Revision: snap.R(7),
	}

	s.state.Lock()
	defer s.state.Unlock()

	snapstate.Set(s.state, "some-snap", &snapstate.SnapState{
		Active:   true,
		Sequence: []*snap.SideInfo{&si, &siNew},
		Current:  snap.R(7),
	})

	ts, err := snapstate.Revert(s.state, "some-snap", snapstate.Flags{})
	c.Assert(err, ErrorMatches, "no revision to revert to")
	c.Assert(ts, IsNil)
}

func (s *snapmgrTestSuite) TestRevertNothingToRevertTo(c *C) {
	si := snap.SideInfo{
		RealName: "some-snap",
		Revision: snap.R(7),
	}

	s.state.Lock()
	defer s.state.Unlock()

	snapstate.Set(s.state, "some-snap", &snapstate.SnapState{
		Active:   true,
		Sequence: []*snap.SideInfo{&si},
		Current:  si.Revision,
	})

	ts, err := snapstate.Revert(s.state, "some-snap", snapstate.Flags{})
	c.Assert(err, ErrorMatches, "no revision to revert to")
	c.Assert(ts, IsNil)
}

func (s *snapmgrTestSuite) TestRevertToRevisionNoValidVersion(c *C) {
	si := snap.SideInfo{
		RealName: "some-snap",
		Revision: snap.R(7),
	}
	si2 := snap.SideInfo{
		RealName: "some-snap",
		Revision: snap.R(77),
	}

	s.state.Lock()
	defer s.state.Unlock()

	snapstate.Set(s.state, "some-snap", &snapstate.SnapState{
		Active:   true,
		Sequence: []*snap.SideInfo{&si, &si2},
		Current:  snap.R(77),
	})

	ts, err := snapstate.RevertToRevision(s.state, "some-snap", snap.R("99"), snapstate.Flags{})
	c.Assert(err, ErrorMatches, `cannot find revision 99 for snap "some-snap"`)
	c.Assert(ts, IsNil)
}

func (s *snapmgrTestSuite) TestRevertToRevisionAlreadyCurrent(c *C) {
	si := snap.SideInfo{
		RealName: "some-snap",
		Revision: snap.R(7),
	}
	si2 := snap.SideInfo{
		RealName: "some-snap",
		Revision: snap.R(77),
	}

	s.state.Lock()
	defer s.state.Unlock()

	snapstate.Set(s.state, "some-snap", &snapstate.SnapState{
		Active:   true,
		Sequence: []*snap.SideInfo{&si, &si2},
		Current:  snap.R(77),
	})

	ts, err := snapstate.RevertToRevision(s.state, "some-snap", snap.R("77"), snapstate.Flags{})
	c.Assert(err, ErrorMatches, `already on requested revision`)
	c.Assert(ts, IsNil)
}

func (s *snapmgrTestSuite) TestRevertRunThrough(c *C) {
	si := snap.SideInfo{
		RealName: "some-snap",
		Revision: snap.R(7),
	}
	siOld := snap.SideInfo{
		RealName: "some-snap",
		Revision: snap.R(2),
	}

	s.state.Lock()
	defer s.state.Unlock()

	snapstate.Set(s.state, "some-snap", &snapstate.SnapState{
		Active:   true,
		SnapType: "app",
		Sequence: []*snap.SideInfo{&siOld, &si},
		Current:  si.Revision,
	})

	chg := s.state.NewChange("revert", "revert a snap backwards")
	ts, err := snapstate.Revert(s.state, "some-snap", snapstate.Flags{})
	c.Assert(err, IsNil)
	chg.AddAll(ts)

	s.state.Unlock()
	defer s.snapmgr.Stop()
	s.settle()
	s.state.Lock()

	expected := fakeOps{
		{
			op:   "remove-snap-aliases",
			name: "some-snap",
		},
		{
			op:   "unlink-snap",
			name: filepath.Join(dirs.StripRootDir(dirs.SnapMountDir), "some-snap/7"),
		},
		{
			op:    "setup-profiles:Doing",
			name:  "some-snap",
			revno: snap.R(2),
		},
		{
			op: "candidate",
			sinfo: snap.SideInfo{
				RealName: "some-snap",
				Revision: snap.R(2),
			},
		},
		{
			op:   "link-snap",
			name: filepath.Join(dirs.StripRootDir(dirs.SnapMountDir), "some-snap/2"),
		},
		{
			op: "update-aliases",
		},
	}
	// start with an easier-to-read error if this fails:
	c.Assert(s.fakeBackend.ops.Ops(), DeepEquals, expected.Ops())
	c.Assert(s.fakeBackend.ops, DeepEquals, expected)

	// verify that the R(2) version is active now and R(7) is still there
	var snapst snapstate.SnapState
	err = snapstate.Get(s.state, "some-snap", &snapst)
	c.Assert(err, IsNil)

	c.Assert(snapst.Active, Equals, true)
	c.Assert(snapst.Current, Equals, snap.R(2))
	c.Assert(snapst.Sequence, HasLen, 2)
	c.Assert(snapst.Sequence[0], DeepEquals, &snap.SideInfo{
		RealName: "some-snap",
		Channel:  "",
		Revision: snap.R(2),
	})
	c.Assert(snapst.Sequence[1], DeepEquals, &snap.SideInfo{
		RealName: "some-snap",
		Channel:  "",
		Revision: snap.R(7),
	})
	c.Assert(snapst.Block(), DeepEquals, []snap.Revision{snap.R(7)})
}

func (s *snapmgrTestSuite) TestRevertWithLocalRevisionRunThrough(c *C) {
	si := snap.SideInfo{
		RealName: "some-snap",
		Revision: snap.R(-7),
	}
	siOld := snap.SideInfo{
		RealName: "some-snap",
		Revision: snap.R(-2),
	}

	s.state.Lock()
	defer s.state.Unlock()

	snapstate.Set(s.state, "some-snap", &snapstate.SnapState{
		Active:   true,
		SnapType: "app",
		Sequence: []*snap.SideInfo{&siOld, &si},
		Current:  si.Revision,
	})

	chg := s.state.NewChange("revert", "revert a snap backwards")
	ts, err := snapstate.Revert(s.state, "some-snap", snapstate.Flags{})
	c.Assert(err, IsNil)
	chg.AddAll(ts)

	s.state.Unlock()
	defer s.snapmgr.Stop()
	s.settle()
	s.state.Lock()

	c.Assert(s.fakeBackend.ops.Ops(), HasLen, 6)

	// verify that LocalRevision is still -7
	var snapst snapstate.SnapState
	err = snapstate.Get(s.state, "some-snap", &snapst)
	c.Assert(err, IsNil)

	c.Assert(snapst.LocalRevision(), Equals, snap.R(-7))
}

func (s *snapmgrTestSuite) TestRevertToRevisionNewVersion(c *C) {
	siNew := snap.SideInfo{
		RealName: "some-snap",
		Revision: snap.R(7),
		SnapID:   "october",
	}

	si := snap.SideInfo{
		RealName: "some-snap",
		Revision: snap.R(2),
		SnapID:   "october",
	}

	s.state.Lock()
	defer s.state.Unlock()

	snapstate.Set(s.state, "some-snap", &snapstate.SnapState{
		Active:   true,
		SnapType: "app",
		Sequence: []*snap.SideInfo{&si, &siNew},
		Current:  snap.R(2),
		Channel:  "edge",
	})

	chg := s.state.NewChange("revert", "revert a snap forward")
	ts, err := snapstate.RevertToRevision(s.state, "some-snap", snap.R(7), snapstate.Flags{})
	c.Assert(err, IsNil)
	chg.AddAll(ts)

	s.state.Unlock()
	defer s.snapmgr.Stop()
	s.settle()
	s.state.Lock()

	expected := fakeOps{
		{
			op:   "remove-snap-aliases",
			name: "some-snap",
		},
		{
			op:   "unlink-snap",
			name: filepath.Join(dirs.StripRootDir(dirs.SnapMountDir), "some-snap/2"),
		},
		{
			op:    "setup-profiles:Doing",
			name:  "some-snap",
			revno: snap.R(7),
		},
		{
			op:    "candidate",
			sinfo: siNew,
		},
		{
			op:   "link-snap",
			name: filepath.Join(dirs.StripRootDir(dirs.SnapMountDir), "some-snap/7"),
		},
		{
			op: "update-aliases",
		},
	}
	// start with an easier-to-read error if this fails:
	c.Assert(s.fakeBackend.ops.Ops(), DeepEquals, expected.Ops())
	c.Assert(s.fakeBackend.ops, DeepEquals, expected)

	// verify that the R(7) version is active now
	var snapst snapstate.SnapState
	err = snapstate.Get(s.state, "some-snap", &snapst)
	c.Assert(err, IsNil)

	c.Check(snapst.Active, Equals, true)
	c.Check(snapst.Current, Equals, snap.R(7))
	c.Check(snapst.Sequence, HasLen, 2)
	c.Check(snapst.Channel, Equals, "edge")
	c.Check(snapst.CurrentSideInfo(), DeepEquals, &siNew)

	c.Check(snapst.Block(), HasLen, 0)
}

func (s *snapmgrTestSuite) TestRevertTotalUndoRunThrough(c *C) {
	si := snap.SideInfo{
		RealName: "some-snap",
		Revision: snap.R(1),
	}
	si2 := snap.SideInfo{
		RealName: "some-snap",
		Revision: snap.R(2),
	}

	s.state.Lock()
	defer s.state.Unlock()

	snapstate.Set(s.state, "some-snap", &snapstate.SnapState{
		Active:   true,
		SnapType: "app",
		Sequence: []*snap.SideInfo{&si, &si2},
		Current:  si2.Revision,
	})

	chg := s.state.NewChange("revert", "revert a snap")
	ts, err := snapstate.Revert(s.state, "some-snap", snapstate.Flags{})
	c.Assert(err, IsNil)
	chg.AddAll(ts)

	tasks := ts.Tasks()
	last := tasks[len(tasks)-1]

	terr := s.state.NewTask("error-trigger", "provoking total undo")
	terr.WaitFor(last)
	chg.AddTask(terr)

	s.state.Unlock()
	defer s.snapmgr.Stop()
	s.settle()
	s.state.Lock()

	expected := fakeOps{
		{
			op:   "remove-snap-aliases",
			name: "some-snap",
		},
		{
			op:   "unlink-snap",
			name: filepath.Join(dirs.StripRootDir(dirs.SnapMountDir), "some-snap/2"),
		},
		{
			op:    "setup-profiles:Doing",
			name:  "some-snap",
			revno: snap.R(1),
		},
		{
			op: "candidate",
			sinfo: snap.SideInfo{
				RealName: "some-snap",
				Revision: snap.R(1),
			},
		},
		{
			op:   "link-snap",
			name: filepath.Join(dirs.StripRootDir(dirs.SnapMountDir), "some-snap/1"),
		},
		{
			op: "update-aliases",
		},
		// undoing everything from here down...
		{
			op:   "remove-snap-aliases",
			name: "some-snap",
		},
		{
			op:   "unlink-snap",
			name: filepath.Join(dirs.StripRootDir(dirs.SnapMountDir), "some-snap/1"),
		},
		{
			op:    "setup-profiles:Undoing",
			name:  "some-snap",
			revno: snap.R(1),
		},
		{
			op:   "link-snap",
			name: filepath.Join(dirs.StripRootDir(dirs.SnapMountDir), "some-snap/2"),
		},
		{
			op: "update-aliases",
		},
	}
	// start with an easier-to-read error if this fails:
	c.Assert(s.fakeBackend.ops.Ops(), DeepEquals, expected.Ops())
	c.Check(s.fakeBackend.ops, DeepEquals, expected)

	// verify snaps in the system state
	var snapst snapstate.SnapState
	err = snapstate.Get(s.state, "some-snap", &snapst)
	c.Assert(err, IsNil)

	c.Assert(snapst.Active, Equals, true)
	c.Assert(snapst.Sequence, HasLen, 2)
	c.Assert(snapst.Current, Equals, si2.Revision)
}

func (s *snapmgrTestSuite) TestRevertUndoRunThrough(c *C) {
	si := snap.SideInfo{
		RealName: "some-snap",
		Revision: snap.R(1),
	}
	si2 := snap.SideInfo{
		RealName: "some-snap",
		Revision: snap.R(2),
	}

	s.state.Lock()
	defer s.state.Unlock()

	snapstate.Set(s.state, "some-snap", &snapstate.SnapState{
		Active:   true,
		SnapType: "app",
		Sequence: []*snap.SideInfo{&si, &si2},
		Current:  si2.Revision,
	})

	chg := s.state.NewChange("revert", "install a revert")
	ts, err := snapstate.Revert(s.state, "some-snap", snapstate.Flags{})
	c.Assert(err, IsNil)
	chg.AddAll(ts)

	s.fakeBackend.linkSnapFailTrigger = filepath.Join(dirs.StripRootDir(dirs.SnapMountDir), "some-snap/1")

	s.state.Unlock()
	defer s.snapmgr.Stop()
	s.settle()
	s.state.Lock()

	expected := fakeOps{
		{
			op:   "remove-snap-aliases",
			name: "some-snap",
		},
		{
			op:   "unlink-snap",
			name: filepath.Join(dirs.StripRootDir(dirs.SnapMountDir), "some-snap/2"),
		},
		{
			op:    "setup-profiles:Doing",
			name:  "some-snap",
			revno: snap.R(1),
		},
		{
			op: "candidate",
			sinfo: snap.SideInfo{
				RealName: "some-snap",
				Revision: snap.R(1),
			},
		},
		{
			op:   "link-snap.failed",
			name: filepath.Join(dirs.StripRootDir(dirs.SnapMountDir), "some-snap/1"),
		},
		// undo stuff here
		{
			op:   "unlink-snap",
			name: filepath.Join(dirs.StripRootDir(dirs.SnapMountDir), "some-snap/1"),
		},
		{
			op:    "setup-profiles:Undoing",
			name:  "some-snap",
			revno: snap.R(1),
		},
		{
			op:   "link-snap",
			name: filepath.Join(dirs.StripRootDir(dirs.SnapMountDir), "some-snap/2"),
		},
		{
			op: "update-aliases",
		},
	}

	// ensure all our tasks ran
	// start with an easier-to-read error if this fails:
	c.Assert(s.fakeBackend.ops.Ops(), DeepEquals, expected.Ops())
	c.Assert(s.fakeBackend.ops, DeepEquals, expected)

	// verify snaps in the system state
	var snapst snapstate.SnapState
	err = snapstate.Get(s.state, "some-snap", &snapst)
	c.Assert(err, IsNil)

	c.Assert(snapst.Active, Equals, true)
	c.Assert(snapst.Sequence, HasLen, 2)
	c.Assert(snapst.Current, Equals, snap.R(2))
}

func (s *snapmgrTestSuite) TestEnableDoesNotEnableAgain(c *C) {
	si := snap.SideInfo{
		RealName: "some-snap",
		Revision: snap.R(7),
	}

	s.state.Lock()
	defer s.state.Unlock()

	snapstate.Set(s.state, "some-snap", &snapstate.SnapState{
		Sequence: []*snap.SideInfo{&si},
		Current:  snap.R(7),
		Active:   true,
	})

	ts, err := snapstate.Enable(s.state, "some-snap")
	c.Assert(err, ErrorMatches, `snap "some-snap" already enabled`)
	c.Assert(ts, IsNil)
}

func (s *snapmgrTestSuite) TestEnableRunThrough(c *C) {
	si := snap.SideInfo{
		RealName: "some-snap",
		Revision: snap.R(7),
		Channel:  "edge",
		SnapID:   "foo",
	}

	s.state.Lock()
	defer s.state.Unlock()

	flags := snapstate.Flags{
		DevMode:  true,
		JailMode: true,
		Classic:  true,
		TryMode:  true,
		Required: true,
	}
	snapstate.Set(s.state, "some-snap", &snapstate.SnapState{
		Sequence:            []*snap.SideInfo{&si},
		Current:             si.Revision,
		Active:              false,
		Channel:             "edge",
		Flags:               flags,
		AliasesPending:      true,
		AutoAliasesDisabled: true,
	})

	chg := s.state.NewChange("enable", "enable a snap")
	ts, err := snapstate.Enable(s.state, "some-snap")
	c.Assert(err, IsNil)
	chg.AddAll(ts)

	s.state.Unlock()
	defer s.snapmgr.Stop()
	s.settle()
	s.state.Lock()

	expected := fakeOps{
		{
			op:    "setup-profiles:Doing",
			name:  "some-snap",
			revno: snap.R(7),
		},
		{
			op:    "candidate",
			sinfo: si,
		},
		{
			op:   "link-snap",
			name: filepath.Join(dirs.StripRootDir(dirs.SnapMountDir), "some-snap/7"),
		},
		{
			op: "update-aliases",
		},
	}
	// start with an easier-to-read error if this fails:
	c.Assert(s.fakeBackend.ops.Ops(), DeepEquals, expected.Ops())
	c.Assert(s.fakeBackend.ops, DeepEquals, expected)

	var snapst snapstate.SnapState
	err = snapstate.Get(s.state, "some-snap", &snapst)
	c.Assert(err, IsNil)
	c.Check(snapst.Flags, DeepEquals, flags)

	c.Assert(snapst.Active, Equals, true)
	c.Assert(snapst.AliasesPending, Equals, false)
	c.Assert(snapst.AutoAliasesDisabled, Equals, true)

	info, err := snapst.CurrentInfo()
	c.Assert(err, IsNil)
	c.Assert(info.Channel, Equals, "edge")
	c.Assert(info.SnapID, Equals, "foo")
}

func (s *snapmgrTestSuite) TestDisableRunThrough(c *C) {
	si := snap.SideInfo{
		RealName: "some-snap",
		Revision: snap.R(7),
	}

	s.state.Lock()
	defer s.state.Unlock()

	snapstate.Set(s.state, "some-snap", &snapstate.SnapState{
		Sequence: []*snap.SideInfo{&si},
		Current:  si.Revision,
		Active:   true,
	})

	chg := s.state.NewChange("disable", "disable a snap")
	ts, err := snapstate.Disable(s.state, "some-snap")
	c.Assert(err, IsNil)
	chg.AddAll(ts)

	s.state.Unlock()
	defer s.snapmgr.Stop()
	s.settle()
	s.state.Lock()

	expected := fakeOps{
		{
			op:   "remove-snap-aliases",
			name: "some-snap",
		},
		{
			op:   "unlink-snap",
			name: filepath.Join(dirs.StripRootDir(dirs.SnapMountDir), "some-snap/7"),
		},
		{
			op:    "remove-profiles:Doing",
			name:  "some-snap",
			revno: snap.R(7),
		},
	}
	// start with an easier-to-read error if this fails:
	c.Assert(s.fakeBackend.ops.Ops(), DeepEquals, expected.Ops())
	c.Assert(s.fakeBackend.ops, DeepEquals, expected)

	var snapst snapstate.SnapState
	err = snapstate.Get(s.state, "some-snap", &snapst)
	c.Assert(err, IsNil)

	c.Assert(snapst.Active, Equals, false)
	c.Assert(snapst.AliasesPending, Equals, true)
}

func (s *snapmgrTestSuite) TestDisableDoesNotEnableAgain(c *C) {
	si := snap.SideInfo{
		RealName: "some-snap",
		Revision: snap.R(7),
	}

	s.state.Lock()
	defer s.state.Unlock()

	snapstate.Set(s.state, "some-snap", &snapstate.SnapState{
		Sequence: []*snap.SideInfo{&si},
		Current:  snap.R(7),
		Active:   false,
	})

	ts, err := snapstate.Disable(s.state, "some-snap")
	c.Assert(err, ErrorMatches, `snap "some-snap" already disabled`)
	c.Assert(ts, IsNil)
}

func (s *snapmgrTestSuite) TestUndoMountSnapFailsInCopyData(c *C) {
	s.state.Lock()
	defer s.state.Unlock()

	chg := s.state.NewChange("install", "install a snap")
	ts, err := snapstate.Install(s.state, "some-snap", "some-channel", snap.R(0), s.user.ID, snapstate.Flags{})
	c.Assert(err, IsNil)
	chg.AddAll(ts)

	s.fakeBackend.copySnapDataFailTrigger = filepath.Join(dirs.StripRootDir(dirs.SnapMountDir), "some-snap/11")

	s.state.Unlock()
	defer s.snapmgr.Stop()
	s.settle()
	s.state.Lock()

	expected := fakeOps{
		{
			op:    "storesvc-snap",
			name:  "some-snap",
			revno: snap.R(11),
		},
		{
			op:   "storesvc-download",
			name: "some-snap",
		},
		{
			op:    "validate-snap:Doing",
			name:  "some-snap",
			revno: snap.R(11),
		},
		{
			op:  "current",
			old: "<no-current>",
		},
		{
			op:   "open-snap-file",
			name: "/var/lib/snapd/snaps/some-snap_11.snap",
			sinfo: snap.SideInfo{
				RealName: "some-snap",
				SnapID:   "snapIDsnapidsnapidsnapidsnapidsn",
				Channel:  "some-channel",
				Revision: snap.R(11),
			},
		},
		{
			op:    "setup-snap",
			name:  "/var/lib/snapd/snaps/some-snap_11.snap",
			revno: snap.R(11),
		},
		{
			op:   "copy-data.failed",
			name: filepath.Join(dirs.StripRootDir(dirs.SnapMountDir), "some-snap/11"),
			old:  "<no-old>",
		},
		{
			op:    "undo-setup-snap",
			name:  filepath.Join(dirs.StripRootDir(dirs.SnapMountDir), "some-snap/11"),
			stype: "app",
		},
	}
	// start with an easier-to-read error if this fails:
	c.Assert(s.fakeBackend.ops.Ops(), DeepEquals, expected.Ops())
	c.Assert(s.fakeBackend.ops, DeepEquals, expected)
}

func (s *snapmgrTestSuite) TestRefreshFailureCausesErrorReport(c *C) {
	var errSnap, errMsg, errSig string
	var errExtra map[string]string
	var n int
	restore := snapstate.MockErrtrackerReport(func(aSnap, aErrMsg, aDupSig string, extra map[string]string) (string, error) {
		errSnap = aSnap
		errMsg = aErrMsg
		errSig = aDupSig
		errExtra = extra
		n += 1
		return "oopsid", nil
	})
	defer restore()

	si := snap.SideInfo{
		RealName: "some-snap",
		SnapID:   "some-snap-id",
		Revision: snap.R(7),
	}

	s.state.Lock()
	defer s.state.Unlock()

	s.state.Set("ubuntu-core-transition-retry", 7)
	snapstate.Set(s.state, "some-snap", &snapstate.SnapState{
		Active:   true,
		Sequence: []*snap.SideInfo{&si},
		Current:  si.Revision,
		SnapType: "app",
	})

	chg := s.state.NewChange("install", "install a snap")
	ts, err := snapstate.Update(s.state, "some-snap", "some-channel", snap.R(0), s.user.ID, snapstate.Flags{})
	c.Assert(err, IsNil)
	chg.AddAll(ts)

	s.fakeBackend.linkSnapFailTrigger = filepath.Join(dirs.StripRootDir(dirs.SnapMountDir), "some-snap/11")

	s.state.Unlock()
	defer s.snapmgr.Stop()
	s.settle()
	s.state.Lock()

	// verify we generated a failure report
	c.Check(n, Equals, 1)
	c.Check(errSnap, Equals, "some-snap")
	c.Check(errExtra, DeepEquals, map[string]string{
		"UbuntuCoreTransitionCount": "7",
		"Channel":                   "some-channel",
		"Revision":                  "11",
	})
	c.Check(errMsg, Matches, `(?sm)change "install": "install a snap"
download-snap: Undoing
 snap-setup: "some-snap" \(11\) "some-channel"
validate-snap: Done
.*
link-snap: Error
 INFO unlink
 ERROR fail
set-auto-aliases: Hold
setup-aliases: Hold
run-hook: Hold
start-snap-services: Hold
cleanup: Hold
run-hook: Hold`)
	c.Check(errSig, Matches, `(?sm)snap-install:
download-snap: Undoing
 snap-setup: "some-snap"
validate-snap: Done
.*
link-snap: Error
 INFO unlink
 ERROR fail
set-auto-aliases: Hold
setup-aliases: Hold
run-hook: Hold
start-snap-services: Hold
cleanup: Hold
run-hook: Hold`)

	// run again with empty "ubuntu-core-transition-retry"
	s.state.Set("ubuntu-core-transition-retry", 0)
	chg = s.state.NewChange("install", "install a snap")
	ts, err = snapstate.Update(s.state, "some-snap", "some-channel", snap.R(0), s.user.ID, snapstate.Flags{})
	c.Assert(err, IsNil)
	chg.AddAll(ts)
	s.state.Unlock()
	defer s.snapmgr.Stop()
	s.settle()
	s.state.Lock()
	// verify that we excluded this field from the bugreport
	c.Check(n, Equals, 2)
	c.Check(errExtra, DeepEquals, map[string]string{
		"Channel":  "some-channel",
		"Revision": "11",
	})

}

func (s *snapmgrTestSuite) verifyRefreshLast(c *C) {
	var lastRefresh time.Time

	s.state.Get("last-refresh", &lastRefresh)
	c.Check(time.Now().Year(), Equals, lastRefresh.Year())
}

func makeTestRefreshConfig(st *state.State) {
	now := time.Now()
	st.Set("last-refresh", time.Date(2009, 8, 13, 8, 0, 5, 0, now.Location()))

	tr := config.NewTransaction(st)
	tr.Set("core", "refresh.schedule", fmt.Sprintf("00:00-23:59"))
	tr.Commit()
}

func (s *snapmgrTestSuite) TestEnsureRefreshRefusesWeekdaySchedules(c *C) {
	s.state.Lock()
	defer s.state.Unlock()
	snapstate.CanAutoRefresh = func(*state.State) (bool, error) { return true, nil }

	logbuf := bytes.NewBuffer(nil)
	l, err := logger.New(logbuf, logger.DefaultFlags)
	c.Assert(err, IsNil)
	logger.SetLogger(l)
	defer logger.SetLogger(logger.NullLogger)

	s.state.Set("last-refresh", time.Date(2009, 8, 13, 8, 0, 5, 0, time.UTC))
	tr := config.NewTransaction(s.state)
	tr.Set("core", "refresh.schedule", fmt.Sprintf("00:00-23:59/mon@12:00-14:00"))
	tr.Commit()

	// Ensure() also runs ensureRefreshes()
	s.state.Unlock()
	s.snapmgr.Ensure()
	s.state.Lock()

	c.Check(logbuf.String(), testutil.Contains, `cannot use refresh.schedule configuration: "mon@12:00-14:00" uses weekdays which is currently not supported`)
}

func (s *snapmgrTestSuite) TestEnsureRefreshesNoUpdate(c *C) {
	s.state.Lock()
	defer s.state.Unlock()
	snapstate.CanAutoRefresh = func(*state.State) (bool, error) { return true, nil }

	makeTestRefreshConfig(s.state)

	// Ensure() also runs ensureRefreshes()
	s.state.Unlock()
	s.snapmgr.Ensure()
	s.state.Lock()

	// nothing needs to be done, but last-refresh got updated
	c.Check(s.state.Changes(), HasLen, 0)
	s.verifyRefreshLast(c)

	// ensure the next-refresh time is reset and re-calculated
	c.Check(s.snapmgr.NextRefresh().IsZero(), Equals, true)
}

func (s *snapmgrTestSuite) TestEnsureRefreshesAlreadyRanInThisInterval(c *C) {
	s.state.Lock()
	defer s.state.Unlock()

	snapstate.CanAutoRefresh = func(*state.State) (bool, error) {
		return true, nil
	}
	nextRefresh := s.snapmgr.NextRefresh()
	c.Check(nextRefresh.IsZero(), Equals, true)

	now := time.Now()
	fakeLastRefresh := now.Add(-1 * time.Hour)
	s.state.Set("last-refresh", fakeLastRefresh)

	tr := config.NewTransaction(s.state)
	tr.Set("core", "refresh.schedule", fmt.Sprintf("00:00-%02d:%02d", now.Hour(), now.Minute()))
	tr.Commit()

	// Ensure() also runs ensureRefreshes()
	s.state.Unlock()
	s.snapmgr.Ensure()
	s.state.Lock()

	// nothing needs to be done and no refresh was run
	c.Check(s.state.Changes(), HasLen, 0)

	var refreshLast time.Time
	s.state.Get("last-refresh", &refreshLast)
	c.Check(refreshLast.Equal(fakeLastRefresh), Equals, true)

	// but a nextRefresh time got calculated
	nextRefresh = s.snapmgr.NextRefresh()
	c.Check(nextRefresh.IsZero(), Equals, false)

	// run ensure again to test that nextRefresh again to ensure that
	// nextRefresh is not calculated again if nothing changes
	s.state.Unlock()
	s.snapmgr.Ensure()
	s.state.Lock()
	c.Check(s.snapmgr.NextRefresh(), Equals, nextRefresh)
}

func (s *snapmgrTestSuite) TestEnsureRefreshesWithUpdate(c *C) {
	s.state.Lock()
	defer s.state.Unlock()
	snapstate.CanAutoRefresh = func(*state.State) (bool, error) { return true, nil }

	makeTestRefreshConfig(s.state)

	snapstate.Set(s.state, "some-snap", &snapstate.SnapState{
		Active: true,
		Sequence: []*snap.SideInfo{
			{RealName: "some-snap", SnapID: "some-snap-id", Revision: snap.R(1)},
		},
		Current:  snap.R(1),
		SnapType: "app",
	})

	// Ensure() also runs ensureRefreshes() and our test setup has an
	// update for the "some-snap" in our fake store
	s.state.Unlock()
	s.snapmgr.Ensure()
	s.state.Lock()

	// verify we have an auto-refresh change scheduled now
	c.Assert(s.state.Changes(), HasLen, 1)
	chg := s.state.Changes()[0]
	c.Check(chg.Kind(), Equals, "auto-refresh")
	c.Check(chg.IsReady(), Equals, false)
	s.verifyRefreshLast(c)
}

func (s *snapmgrTestSuite) TestEnsureRefreshesImmediateWithUpdate(c *C) {
	s.state.Lock()
	defer s.state.Unlock()
	snapstate.CanAutoRefresh = func(*state.State) (bool, error) { return true, nil }

	// lastRefresh is unset/zero => immediate refresh try

	snapstate.Set(s.state, "some-snap", &snapstate.SnapState{
		Active: true,
		Sequence: []*snap.SideInfo{
			{RealName: "some-snap", SnapID: "some-snap-id", Revision: snap.R(1)},
		},
		Current:  snap.R(1),
		SnapType: "app",
	})

	// Ensure() also runs ensureRefreshes() and our test setup has an
	// update for the "some-snap" in our fake store
	s.state.Unlock()
	s.snapmgr.Ensure()
	s.state.Lock()

	// verify we have an auto-refresh change scheduled now
	c.Assert(s.state.Changes(), HasLen, 1)
	chg := s.state.Changes()[0]
	c.Check(chg.Kind(), Equals, "auto-refresh")
	c.Check(chg.IsReady(), Equals, false)
	s.verifyRefreshLast(c)
}

func (s *snapmgrTestSuite) TestEnsureRefreshesWithUpdateError(c *C) {
	s.state.Lock()
	defer s.state.Unlock()
	snapstate.CanAutoRefresh = func(*state.State) (bool, error) { return true, nil }

	makeTestRefreshConfig(s.state)

	snapstate.Set(s.state, "some-snap", &snapstate.SnapState{
		Active: true,
		Sequence: []*snap.SideInfo{
			{RealName: "some-snap", SnapID: "some-snap-id", Revision: snap.R(1)},
		},
		Current:  snap.R(1),
		SnapType: "app",
	})

	// Ensure() also runs ensureRefreshes() and our test setup has an
	// update for the "some-snap" in our fake store
	s.state.Unlock()
	s.snapmgr.Ensure()
	s.state.Lock()

	c.Check(s.state.Changes(), HasLen, 1)
	chg := s.state.Changes()[0]
	terr := s.state.NewTask("error-trigger", "simulate an error")
	tasks := chg.Tasks()
	for _, t := range tasks[:len(tasks)-2] {
		terr.WaitFor(t)
	}
	chg.AddTask(terr)

	// run the changes
	s.state.Unlock()
	s.settle()
	s.state.Lock()

	s.verifyRefreshLast(c)
}

func (s *snapmgrTestSuite) TestEnsureRefreshesInFlight(c *C) {
	s.state.Lock()
	defer s.state.Unlock()
	snapstate.CanAutoRefresh = func(*state.State) (bool, error) { return true, nil }

	makeTestRefreshConfig(s.state)

	snapstate.Set(s.state, "some-snap", &snapstate.SnapState{
		Active: true,
		Sequence: []*snap.SideInfo{
			{RealName: "some-snap", SnapID: "some-snap-id", Revision: snap.R(1)},
		},
		Current:  snap.R(1),
		SnapType: "app",
	})

	// simulate an in-flight change
	chg := s.state.NewChange("auto-refresh", "...")
	chg.SetStatus(state.DoStatus)
	c.Check(s.state.Changes(), HasLen, 1)

	s.state.Unlock()
	s.snapmgr.Ensure()
	s.state.Lock()

	// verify no additional change got generated
	c.Check(s.state.Changes(), HasLen, 1)
}

func (s *snapmgrTestSuite) TestEnsureRefreshesWithUpdateStoreError(c *C) {
	s.state.Lock()
	defer s.state.Unlock()
	snapstate.CanAutoRefresh = func(*state.State) (bool, error) { return true, nil }

	s.state.Set("last-refresh", time.Time{})
	origAutoRefreshAssertions := snapstate.AutoRefreshAssertions
	defer func() { snapstate.AutoRefreshAssertions = origAutoRefreshAssertions }()

	// simulate failure in snapstate.AutoRefresh()
	autoRefreshAssertionsCalled := 0
	snapstate.AutoRefreshAssertions = func(st *state.State, userID int) error {
		autoRefreshAssertionsCalled++
		return fmt.Errorf("simulate store error")
	}

	// check that no change got created and that autoRefreshAssertins
	// got called once
	s.state.Unlock()
	s.snapmgr.Ensure()
	s.state.Lock()
	c.Check(s.state.Changes(), HasLen, 0)
	c.Check(autoRefreshAssertionsCalled, Equals, 1)

	// run Ensure() again and check that AutoRefresh() did not run
	// again because to test that lastRefreshAttempt backoff is working
	s.state.Unlock()
	s.snapmgr.Ensure()
	s.state.Lock()
	c.Check(s.state.Changes(), HasLen, 0)
	c.Check(autoRefreshAssertionsCalled, Equals, 1)
}

func (s *snapmgrTestSuite) TestDefaultRefreshScheduleParsing(c *C) {
	l, err := timeutil.ParseSchedule(snapstate.DefaultRefreshSchedule)
	c.Assert(err, IsNil)
	c.Assert(l, HasLen, 4)
}

type snapmgrQuerySuite struct {
	st *state.State
}

var _ = Suite(&snapmgrQuerySuite{})

func (s *snapmgrQuerySuite) SetUpTest(c *C) {
	st := state.New(nil)
	st.Lock()
	defer st.Unlock()

	s.st = st

	dirs.SetRootDir(c.MkDir())

	// Write a snap.yaml with fake name
	sideInfo11 := &snap.SideInfo{RealName: "name1", Revision: snap.R(11), EditedSummary: "s11"}
	sideInfo12 := &snap.SideInfo{RealName: "name1", Revision: snap.R(12), EditedSummary: "s12"}
	snaptest.MockSnap(c, `
name: name0
version: 1.1
description: |
    Lots of text`, "", sideInfo11)
	snaptest.MockSnap(c, `
name: name0
version: 1.2
description: |
    Lots of text`, "", sideInfo12)
	snapstate.Set(st, "name1", &snapstate.SnapState{
		Active:   true,
		Sequence: []*snap.SideInfo{sideInfo11, sideInfo12},
		Current:  sideInfo12.Revision,
		SnapType: "app",
	})

	// have also a snap being installed
	/*
		snapstate.Set(st, "installing", &snapstate.SnapState{
			Candidate: &snap.SideInfo{RealName: "installing", Revision: snap.R(1)},
		})
	*/
}

func (s *snapmgrQuerySuite) TearDownTest(c *C) {
	dirs.SetRootDir("")
}

func (s *snapmgrQuerySuite) TestInfo(c *C) {
	st := s.st
	st.Lock()
	defer st.Unlock()

	info, err := snapstate.Info(st, "name1", snap.R(11))
	c.Assert(err, IsNil)

	c.Check(info.Name(), Equals, "name1")
	c.Check(info.Revision, Equals, snap.R(11))
	c.Check(info.Summary(), Equals, "s11")
	c.Check(info.Version, Equals, "1.1")
	c.Check(info.Description(), Equals, "Lots of text")
}

func (s *snapmgrQuerySuite) TestSnapStateCurrentInfo(c *C) {
	st := s.st
	st.Lock()
	defer st.Unlock()

	var snapst snapstate.SnapState
	err := snapstate.Get(st, "name1", &snapst)
	c.Assert(err, IsNil)

	info, err := snapst.CurrentInfo()
	c.Assert(err, IsNil)

	c.Check(info.Name(), Equals, "name1")
	c.Check(info.Revision, Equals, snap.R(12))
	c.Check(info.Summary(), Equals, "s12")
	c.Check(info.Version, Equals, "1.2")
	c.Check(info.Description(), Equals, "Lots of text")
}

func (s *snapmgrQuerySuite) TestSnapStateCurrentInfoErrNoCurrent(c *C) {
	snapst := new(snapstate.SnapState)
	_, err := snapst.CurrentInfo()
	c.Assert(err, Equals, snapstate.ErrNoCurrent)

}

func (s *snapmgrQuerySuite) TestCurrentInfo(c *C) {
	st := s.st
	st.Lock()
	defer st.Unlock()

	info, err := snapstate.CurrentInfo(st, "name1")
	c.Assert(err, IsNil)

	c.Check(info.Name(), Equals, "name1")
	c.Check(info.Revision, Equals, snap.R(12))
}

func (s *snapmgrQuerySuite) TestCurrentInfoAbsent(c *C) {
	st := s.st
	st.Lock()
	defer st.Unlock()

	_, err := snapstate.CurrentInfo(st, "absent")
	c.Assert(err, ErrorMatches, `cannot find snap "absent"`)
}

func (s *snapmgrQuerySuite) TestActiveInfos(c *C) {
	st := s.st
	st.Lock()
	defer st.Unlock()

	infos, err := snapstate.ActiveInfos(st)
	c.Assert(err, IsNil)

	c.Check(infos, HasLen, 1)

	c.Check(infos[0].Name(), Equals, "name1")
	c.Check(infos[0].Revision, Equals, snap.R(12))
	c.Check(infos[0].Summary(), Equals, "s12")
	c.Check(infos[0].Version, Equals, "1.2")
	c.Check(infos[0].Description(), Equals, "Lots of text")
}

func (s *snapmgrQuerySuite) TestTypeInfo(c *C) {
	st := s.st
	st.Lock()
	defer st.Unlock()

	for _, x := range []struct {
		snapName string
		snapType snap.Type
		getInfo  func(*state.State) (*snap.Info, error)
	}{
		{
			snapName: "gadget",
			snapType: snap.TypeGadget,
			getInfo:  snapstate.GadgetInfo,
		},
		{
			snapName: "core",
			snapType: snap.TypeOS,
			getInfo:  snapstate.CoreInfo,
		},
		{
			snapName: "kernel",
			snapType: snap.TypeKernel,
			getInfo:  snapstate.KernelInfo,
		},
	} {
		_, err := x.getInfo(st)
		c.Assert(err, Equals, state.ErrNoState)

		sideInfo := &snap.SideInfo{
			RealName: x.snapName,
			Revision: snap.R(2),
		}
		snaptest.MockSnap(c, fmt.Sprintf("name: %q\ntype: %q\nversion: %q\n", x.snapName, x.snapType, x.snapName), "", sideInfo)
		snapstate.Set(st, x.snapName, &snapstate.SnapState{
			SnapType: string(x.snapType),
			Active:   true,
			Sequence: []*snap.SideInfo{sideInfo},
			Current:  sideInfo.Revision,
		})

		info, err := x.getInfo(st)
		c.Assert(err, IsNil)

		c.Check(info.Name(), Equals, x.snapName)
		c.Check(info.Revision, Equals, snap.R(2))
		c.Check(info.Version, Equals, x.snapName)
		c.Check(info.Type, Equals, x.snapType)
	}
}

func (s *snapmgrQuerySuite) TestTypeInfoCore(c *C) {
	st := s.st
	st.Lock()
	defer st.Unlock()

	for testNr, t := range []struct {
		expectedSnap string
		snapNames    []string
		errMatcher   string
	}{
		// nothing
		{"", []string{}, state.ErrNoState.Error()},
		// single
		{"core", []string{"core"}, ""},
		{"ubuntu-core", []string{"ubuntu-core"}, ""},
		{"hard-core", []string{"hard-core"}, ""},
		// unrolled loop to ensure we don't pass because
		// the order is randomly right
		{"core", []string{"core", "ubuntu-core"}, ""},
		{"core", []string{"core", "ubuntu-core"}, ""},
		{"core", []string{"core", "ubuntu-core"}, ""},
		{"core", []string{"core", "ubuntu-core"}, ""},
		{"core", []string{"core", "ubuntu-core"}, ""},
		{"core", []string{"core", "ubuntu-core"}, ""},
		{"core", []string{"core", "ubuntu-core"}, ""},
		{"core", []string{"core", "ubuntu-core"}, ""},
		// unknown combination
		{"", []string{"duo-core", "single-core"}, `unexpected cores.*`},
		// multi-core is not supported
		{"", []string{"core", "ubuntu-core", "multi-core"}, `unexpected number of cores, got 3`},
	} {
		// clear snapstate
		st.Set("snaps", map[string]*json.RawMessage{})

		for _, snapName := range t.snapNames {
			sideInfo := &snap.SideInfo{
				RealName: snapName,
				Revision: snap.R(1),
			}
			snaptest.MockSnap(c, fmt.Sprintf("name: %q\ntype: os\nversion: %q\n", snapName, snapName), "", sideInfo)
			snapstate.Set(st, snapName, &snapstate.SnapState{
				SnapType: string(snap.TypeOS),
				Active:   true,
				Sequence: []*snap.SideInfo{sideInfo},
				Current:  sideInfo.Revision,
			})
		}

		info, err := snapstate.CoreInfo(st)
		if t.errMatcher != "" {
			c.Assert(err, ErrorMatches, t.errMatcher)
		} else {
			c.Assert(info, NotNil)
			c.Check(info.Name(), Equals, t.expectedSnap, Commentf("(%d) test %q %v", testNr, t.expectedSnap, t.snapNames))
			c.Check(info.Type, Equals, snap.TypeOS)
		}
	}
}

func (s *snapmgrQuerySuite) TestPreviousSideInfo(c *C) {
	st := s.st
	st.Lock()
	defer st.Unlock()

	var snapst snapstate.SnapState
	err := snapstate.Get(st, "name1", &snapst)
	c.Assert(err, IsNil)
	c.Assert(snapst.CurrentSideInfo(), NotNil)
	c.Assert(snapst.CurrentSideInfo().Revision, Equals, snap.R(12))
	c.Assert(snapstate.PreviousSideInfo(&snapst), NotNil)
	c.Assert(snapstate.PreviousSideInfo(&snapst).Revision, Equals, snap.R(11))
}

func (s *snapmgrQuerySuite) TestPreviousSideInfoNoCurrent(c *C) {
	st := s.st
	st.Lock()
	defer st.Unlock()

	snapst := &snapstate.SnapState{}
	c.Assert(snapstate.PreviousSideInfo(snapst), IsNil)
}

func (s *snapmgrQuerySuite) TestAll(c *C) {
	st := s.st
	st.Lock()
	defer st.Unlock()

	snapStates, err := snapstate.All(st)
	c.Assert(err, IsNil)
	c.Assert(snapStates, HasLen, 1)

	snapst := snapStates["name1"]
	c.Assert(snapst, NotNil)

	c.Check(snapst.Active, Equals, true)
	c.Check(snapst.CurrentSideInfo(), NotNil)

	info12, err := snap.ReadInfo("name1", snapst.CurrentSideInfo())
	c.Assert(err, IsNil)

	c.Check(info12.Name(), Equals, "name1")
	c.Check(info12.Revision, Equals, snap.R(12))
	c.Check(info12.Summary(), Equals, "s12")
	c.Check(info12.Version, Equals, "1.2")
	c.Check(info12.Description(), Equals, "Lots of text")

	info11, err := snap.ReadInfo("name1", snapst.Sequence[0])
	c.Assert(err, IsNil)

	c.Check(info11.Name(), Equals, "name1")
	c.Check(info11.Revision, Equals, snap.R(11))
	c.Check(info11.Version, Equals, "1.1")
}

func (s *snapmgrQuerySuite) TestAllEmptyAndEmptyNormalisation(c *C) {
	st := state.New(nil)
	st.Lock()
	defer st.Unlock()

	snapStates, err := snapstate.All(st)
	c.Assert(err, IsNil)
	c.Check(snapStates, HasLen, 0)

	snapstate.Set(st, "foo", nil)

	snapStates, err = snapstate.All(st)
	c.Assert(err, IsNil)
	c.Check(snapStates, HasLen, 0)

	snapstate.Set(st, "foo", &snapstate.SnapState{})

	snapStates, err = snapstate.All(st)
	c.Assert(err, IsNil)
	c.Check(snapStates, HasLen, 0)
}

func (s *snapmgrTestSuite) TestTrySetsTryMode(c *C) {
	s.testTrySetsTryMode(snapstate.Flags{}, c)
}

func (s *snapmgrTestSuite) TestTrySetsTryModeDevMode(c *C) {
	s.testTrySetsTryMode(snapstate.Flags{DevMode: true}, c)
}
func (s *snapmgrTestSuite) TestTrySetsTryModeJailMode(c *C) {
	s.testTrySetsTryMode(snapstate.Flags{JailMode: true}, c)
}
func (s *snapmgrTestSuite) TestTrySetsTryModeClassic(c *C) {
	if !dirs.SupportsClassicConfinement() {
		return
	}
	s.testTrySetsTryMode(snapstate.Flags{Classic: true}, c)
}

func (s *snapmgrTestSuite) testTrySetsTryMode(flags snapstate.Flags, c *C) {
	s.state.Lock()
	defer s.state.Unlock()

	// make mock try dir
	tryYaml := filepath.Join(c.MkDir(), "meta", "snap.yaml")
	err := os.MkdirAll(filepath.Dir(tryYaml), 0755)
	c.Assert(err, IsNil)
	err = ioutil.WriteFile(tryYaml, []byte("name: foo\nversion: 1.0"), 0644)
	c.Assert(err, IsNil)

	chg := s.state.NewChange("try", "try snap")
	ts, err := snapstate.TryPath(s.state, "foo", filepath.Dir(filepath.Dir(tryYaml)), flags)
	c.Assert(err, IsNil)
	chg.AddAll(ts)

	s.state.Unlock()
	defer s.snapmgr.Stop()
	s.settle()
	s.state.Lock()

	// verify snap is in TryMode
	var snapst snapstate.SnapState
	err = snapstate.Get(s.state, "foo", &snapst)
	c.Assert(err, IsNil)

	flags.TryMode = true
	c.Check(snapst.Flags, DeepEquals, flags)

	c.Check(s.state.TaskCount(), Equals, len(ts.Tasks()))
	c.Check(taskKinds(ts.Tasks()), DeepEquals, []string{
		"prepare-snap",
		"mount-snap",
		"copy-snap-data",
		"setup-profiles",
		"link-snap",
		"setup-profiles",
		"set-auto-aliases",
		"setup-aliases",
		"run-hook",
		"start-snap-services",
		"run-hook",
	})

}

func (s *snapmgrTestSuite) TestTryUndoRemovesTryFlag(c *C) {
	if !dirs.SupportsClassicConfinement() {
		return
	}
	s.testTrySetsTryMode(snapstate.Flags{}, c)
}

func (s *snapmgrTestSuite) TestTryUndoRemovesTryFlagLeavesDevMode(c *C) {
	s.testTrySetsTryMode(snapstate.Flags{DevMode: true}, c)
}
func (s *snapmgrTestSuite) TestTryUndoRemovesTryFlagLeavesJailMode(c *C) {
	s.testTrySetsTryMode(snapstate.Flags{JailMode: true}, c)
}
func (s *snapmgrTestSuite) TestTryUndoRemovesTryFlagLeavesClassic(c *C) {
	if !dirs.SupportsClassicConfinement() {
		return
	}
	s.testTrySetsTryMode(snapstate.Flags{Classic: true}, c)
}

func (s *snapmgrTestSuite) testTryUndoRemovesTryFlag(flags snapstate.Flags, c *C) {
	s.state.Lock()
	defer s.state.Unlock()

	// simulate existing state for foo
	var snapst snapstate.SnapState
	snapst.Sequence = []*snap.SideInfo{
		{
			RealName: "foo",
			Revision: snap.R(23),
		},
	}
	snapst.Flags = flags
	snapst.Current = snap.R(23)
	snapstate.Set(s.state, "foo", &snapst)
	c.Check(snapst.TryMode, Equals, false)

	chg := s.state.NewChange("try", "try snap")
	ts, err := snapstate.TryPath(s.state, "foo", c.MkDir(), flags)
	c.Assert(err, IsNil)
	chg.AddAll(ts)

	last := ts.Tasks()[len(ts.Tasks())-1]
	terr := s.state.NewTask("error-trigger", "provoking total undo")
	terr.WaitFor(last)
	chg.AddTask(terr)

	s.state.Unlock()
	defer s.snapmgr.Stop()
	s.settle()
	s.state.Lock()

	// verify snap is not in try mode, the state got undone
	err = snapstate.Get(s.state, "foo", &snapst)
	c.Assert(err, IsNil)
	c.Check(snapst.Flags, DeepEquals, flags)
}

type snapStateSuite struct{}

var _ = Suite(&snapStateSuite{})

func (s *snapStateSuite) TestSnapStateDevMode(c *C) {
	snapst := &snapstate.SnapState{}
	c.Check(snapst.DevMode, Equals, false)
	snapst.Flags.DevMode = true
	c.Check(snapst.DevMode, Equals, true)
}

func (s *snapStateSuite) TestSnapStateType(c *C) {
	snapst := &snapstate.SnapState{}
	_, err := snapst.Type()
	c.Check(err, ErrorMatches, "snap type unset")

	snapst.SetType(snap.TypeKernel)
	typ, err := snapst.Type()
	c.Assert(err, IsNil)
	c.Check(typ, Equals, snap.TypeKernel)
}

func (s *snapStateSuite) TestCurrentSideInfoEmpty(c *C) {
	var snapst snapstate.SnapState
	c.Check(snapst.CurrentSideInfo(), IsNil)
	c.Check(snapst.Current.Unset(), Equals, true)
}

func (s *snapStateSuite) TestCurrentSideInfoSimple(c *C) {
	si1 := &snap.SideInfo{Revision: snap.R(1)}
	snapst := snapstate.SnapState{
		Sequence: []*snap.SideInfo{si1},
		Current:  snap.R(1),
	}
	c.Check(snapst.CurrentSideInfo(), DeepEquals, si1)
}

func (s *snapStateSuite) TestCurrentSideInfoInOrder(c *C) {
	si1 := &snap.SideInfo{Revision: snap.R(1)}
	si2 := &snap.SideInfo{Revision: snap.R(2)}
	snapst := snapstate.SnapState{
		Sequence: []*snap.SideInfo{si1, si2},
		Current:  snap.R(2),
	}
	c.Check(snapst.CurrentSideInfo(), DeepEquals, si2)
}

func (s *snapStateSuite) TestCurrentSideInfoOutOfOrder(c *C) {
	si1 := &snap.SideInfo{Revision: snap.R(1)}
	si2 := &snap.SideInfo{Revision: snap.R(2)}
	snapst := snapstate.SnapState{
		Sequence: []*snap.SideInfo{si1, si2},
		Current:  snap.R(1),
	}
	c.Check(snapst.CurrentSideInfo(), DeepEquals, si1)
}

func (s *snapStateSuite) TestCurrentSideInfoInconsistent(c *C) {
	snapst := snapstate.SnapState{
		Sequence: []*snap.SideInfo{
			{Revision: snap.R(1)},
		},
	}
	c.Check(func() { snapst.CurrentSideInfo() }, PanicMatches, `snapst.Current and snapst.Sequence out of sync:.*`)
}

func (s *snapStateSuite) TestCurrentSideInfoInconsistentWithCurrent(c *C) {
	snapst := snapstate.SnapState{Current: snap.R(17)}
	c.Check(func() { snapst.CurrentSideInfo() }, PanicMatches, `cannot find snapst.Current in the snapst.Sequence`)
}

type snapSetupSuite struct{}

var _ = Suite(&snapSetupSuite{})

type canRemoveSuite struct{}

var _ = Suite(&canRemoveSuite{})

func (s *canRemoveSuite) TestAppAreAlwaysOKToRemove(c *C) {
	info := &snap.Info{
		Type: snap.TypeApp,
	}
	info.RealName = "foo"

	c.Check(snapstate.CanRemove(info, &snapstate.SnapState{Active: true}, false), Equals, true)
	c.Check(snapstate.CanRemove(info, &snapstate.SnapState{Active: true}, true), Equals, true)
}

func (s *canRemoveSuite) TestLastGadgetsAreNotOK(c *C) {
	info := &snap.Info{
		Type: snap.TypeGadget,
	}
	info.RealName = "foo"

	c.Check(snapstate.CanRemove(info, &snapstate.SnapState{}, true), Equals, false)
}

func (s *canRemoveSuite) TestLastOSAndKernelAreNotOK(c *C) {
	os := &snap.Info{
		Type: snap.TypeOS,
	}
	os.RealName = "os"
	kernel := &snap.Info{
		Type: snap.TypeKernel,
	}
	kernel.RealName = "krnl"

	c.Check(snapstate.CanRemove(os, &snapstate.SnapState{}, true), Equals, false)

	c.Check(snapstate.CanRemove(kernel, &snapstate.SnapState{}, true), Equals, false)
}

func (s *canRemoveSuite) TestOneRevisionIsOK(c *C) {
	info := &snap.Info{
		Type: snap.TypeGadget,
	}
	info.RealName = "foo"

	c.Check(snapstate.CanRemove(info, &snapstate.SnapState{Active: true}, false), Equals, true)
}

func (s *canRemoveSuite) TestRequiredIsNotOK(c *C) {
	info := &snap.Info{
		Type: snap.TypeApp,
	}
	info.RealName = "foo"

	c.Check(snapstate.CanRemove(info, &snapstate.SnapState{Active: false, Flags: snapstate.Flags{Required: true}}, true), Equals, false)
	c.Check(snapstate.CanRemove(info, &snapstate.SnapState{Active: true, Flags: snapstate.Flags{Required: true}}, true), Equals, false)
	c.Check(snapstate.CanRemove(info, &snapstate.SnapState{Active: true, Flags: snapstate.Flags{Required: true}}, false), Equals, true)
}

func revs(seq []*snap.SideInfo) []int {
	revs := make([]int, len(seq))
	for i, si := range seq {
		revs[i] = si.Revision.N
	}

	return revs
}

type opSeqOpts struct {
	revert  bool
	fail    bool
	before  []int
	current int
	via     int
	after   []int
}

// build a SnapState with a revision sequence given by `before` and a
// current revision of `current`. Then refresh --revision via. Then
// check the revision sequence is as in `after`.
func (s *snapmgrTestSuite) testOpSequence(c *C, opts *opSeqOpts) (*snapstate.SnapState, *state.TaskSet) {
	s.state.Lock()
	defer s.state.Unlock()

	seq := make([]*snap.SideInfo, len(opts.before))
	for i, n := range opts.before {
		seq[i] = &snap.SideInfo{RealName: "some-snap", SnapID: "some-snap-id", Revision: snap.R(n)}
	}

	snapstate.Set(s.state, "some-snap", &snapstate.SnapState{
		Active:   true,
		Channel:  "edge",
		Sequence: seq,
		Current:  snap.R(opts.current),
		SnapType: "app",
	})

	var chg *state.Change
	var ts *state.TaskSet
	var err error
	if opts.revert {
		chg = s.state.NewChange("revert", "revert a snap")
		ts, err = snapstate.RevertToRevision(s.state, "some-snap", snap.R(opts.via), snapstate.Flags{})
	} else {
		chg = s.state.NewChange("refresh", "refresh a snap")
		ts, err = snapstate.Update(s.state, "some-snap", "", snap.R(opts.via), s.user.ID, snapstate.Flags{})
	}
	c.Assert(err, IsNil)
	if opts.fail {
		tasks := ts.Tasks()
		last := tasks[len(tasks)-1]
		terr := s.state.NewTask("error-trigger", "provoking total undo")
		terr.WaitFor(last)
		if len(last.Lanes()) > 0 {
			lanes := last.Lanes()
			// sanity
			c.Assert(lanes, HasLen, 1)
			terr.JoinLane(lanes[0])
		}
		chg.AddTask(terr)
	}
	chg.AddAll(ts)

	s.state.Unlock()
	defer s.snapmgr.Stop()
	s.settle()
	s.state.Lock()

	var snapst snapstate.SnapState
	err = snapstate.Get(s.state, "some-snap", &snapst)
	c.Assert(err, IsNil)
	c.Check(revs(snapst.Sequence), DeepEquals, opts.after)

	return &snapst, ts
}

func (s *snapmgrTestSuite) testUpdateSequence(c *C, opts *opSeqOpts) *state.TaskSet {
	opts.revert = false
	snapst, ts := s.testOpSequence(c, opts)
	// update always ends with current==seq[-1]==via:
	c.Check(snapst.Current.N, Equals, opts.after[len(opts.after)-1])
	c.Check(snapst.Current.N, Equals, opts.via)

	c.Check(s.fakeBackend.ops.Count("copy-data"), Equals, 1)
	c.Check(s.fakeBackend.ops.First("copy-data"), DeepEquals, &fakeOp{
		op:   "copy-data",
		name: fmt.Sprintf(filepath.Join(dirs.StripRootDir(dirs.SnapMountDir), "some-snap/%d"), opts.via),
		old:  fmt.Sprintf(filepath.Join(dirs.StripRootDir(dirs.SnapMountDir), "some-snap/%d"), opts.current),
	})

	return ts
}

func (s *snapmgrTestSuite) testUpdateFailureSequence(c *C, opts *opSeqOpts) *state.TaskSet {
	opts.revert = false
	opts.after = opts.before
	s.fakeBackend.linkSnapFailTrigger = fmt.Sprintf(filepath.Join(dirs.StripRootDir(dirs.SnapMountDir), "some-snap/%d"), opts.via)
	snapst, ts := s.testOpSequence(c, opts)
	// a failed update will always end with current unchanged
	c.Check(snapst.Current.N, Equals, opts.current)

	ops := s.fakeBackend.ops
	c.Check(ops.Count("copy-data"), Equals, 1)
	do := ops.First("copy-data")

	c.Check(ops.Count("undo-copy-snap-data"), Equals, 1)
	undo := ops.First("undo-copy-snap-data")

	do.op = undo.op
	c.Check(do, DeepEquals, undo) // i.e. they only differed in the op

	return ts
}

// testTotal*Failure fails *after* link-snap
func (s *snapmgrTestSuite) testTotalUpdateFailureSequence(c *C, opts *opSeqOpts) *state.TaskSet {
	opts.revert = false
	opts.fail = true
	snapst, ts := s.testOpSequence(c, opts)
	// a failed update will always end with current unchanged
	c.Check(snapst.Current.N, Equals, opts.current)

	ops := s.fakeBackend.ops
	c.Check(ops.Count("copy-data"), Equals, 1)
	do := ops.First("copy-data")

	c.Check(ops.Count("undo-copy-snap-data"), Equals, 1)
	undo := ops.First("undo-copy-snap-data")

	do.op = undo.op
	c.Check(do, DeepEquals, undo) // i.e. they only differed in the op

	return ts
}

func (s *snapmgrTestSuite) testRevertSequence(c *C, opts *opSeqOpts) *state.TaskSet {
	opts.revert = true
	opts.after = opts.before
	snapst, ts := s.testOpSequence(c, opts)
	// successful revert leaves current == via
	c.Check(snapst.Current.N, Equals, opts.via)

	c.Check(s.fakeBackend.ops.Count("copy-data"), Equals, 0)

	return ts
}

func (s *snapmgrTestSuite) testRevertFailureSequence(c *C, opts *opSeqOpts) *state.TaskSet {
	opts.revert = true
	opts.after = opts.before
	s.fakeBackend.linkSnapFailTrigger = fmt.Sprintf(filepath.Join(dirs.StripRootDir(dirs.SnapMountDir), "some-snap/%d"), opts.via)
	snapst, ts := s.testOpSequence(c, opts)
	// a failed revert will always end with current unchanged
	c.Check(snapst.Current.N, Equals, opts.current)

	c.Check(s.fakeBackend.ops.Count("copy-data"), Equals, 0)
	c.Check(s.fakeBackend.ops.Count("undo-copy-snap-data"), Equals, 0)

	return ts
}

func (s *snapmgrTestSuite) testTotalRevertFailureSequence(c *C, opts *opSeqOpts) *state.TaskSet {
	opts.revert = true
	opts.fail = true
	opts.after = opts.before
	snapst, ts := s.testOpSequence(c, opts)
	// a failed revert will always end with current unchanged
	c.Check(snapst.Current.N, Equals, opts.current)

	c.Check(s.fakeBackend.ops.Count("copy-data"), Equals, 0)
	c.Check(s.fakeBackend.ops.Count("undo-copy-snap-data"), Equals, 0)

	return ts
}

// *** sequence tests ***

// 1. a boring update
// 1a. ... that works
func (s *snapmgrTestSuite) TestSeqNormal(c *C) {
	s.testUpdateSequence(c, &opSeqOpts{before: []int{1, 2, 3}, current: 3, via: 4, after: []int{2, 3, 4}})
}

// 1b. that fails during link
func (s *snapmgrTestSuite) TestSeqNormalFailure(c *C) {
	s.testUpdateFailureSequence(c, &opSeqOpts{before: []int{1, 2, 3}, current: 3, via: 4})
}

// 1c. that fails after link
func (s *snapmgrTestSuite) TestSeqTotalNormalFailure(c *C) {
	// total updates are failures after sequence trimming => we lose a rev
	s.testTotalUpdateFailureSequence(c, &opSeqOpts{before: []int{1, 2, 3}, current: 3, via: 4, after: []int{2, 3}})
}

// 2. a boring revert
// 2a. that works
func (s *snapmgrTestSuite) TestSeqRevert(c *C) {
	s.testRevertSequence(c, &opSeqOpts{before: []int{1, 2, 3}, current: 3, via: 2})
}

// 2b. that fails during link
func (s *snapmgrTestSuite) TestSeqRevertFailure(c *C) {
	s.testRevertFailureSequence(c, &opSeqOpts{before: []int{1, 2, 3}, current: 3, via: 2})
}

// 2c. that fails after link
func (s *snapmgrTestSuite) TestSeqTotalRevertFailure(c *C) {
	s.testTotalRevertFailureSequence(c, &opSeqOpts{before: []int{1, 2, 3}, current: 3, via: 2})
}

// 3. a post-revert update
// 3a. that works
func (s *snapmgrTestSuite) TestSeqPostRevert(c *C) {
	s.testUpdateSequence(c, &opSeqOpts{before: []int{1, 2, 3}, current: 2, via: 4, after: []int{1, 2, 4}})
}

// 3b. that fails during link
func (s *snapmgrTestSuite) TestSeqPostRevertFailure(c *C) {
	s.testUpdateFailureSequence(c, &opSeqOpts{before: []int{1, 2, 3}, current: 2, via: 4})
}

// 3c. that fails after link
func (s *snapmgrTestSuite) TestSeqTotalPostRevertFailure(c *C) {
	// lose a rev here as well
	s.testTotalUpdateFailureSequence(c, &opSeqOpts{before: []int{1, 2, 3}, current: 2, via: 4, after: []int{1, 2}})
}

// 3d. manually requesting the one reverted away from
func (s *snapmgrTestSuite) TestSeqRefreshPostRevertSameRevno(c *C) {
	s.testUpdateSequence(c, &opSeqOpts{before: []int{1, 2, 3}, current: 2, via: 3, after: []int{1, 2, 3}})
}

// 4. a post-revert revert
// 4a. that works
func (s *snapmgrTestSuite) TestSeqRevertPostRevert(c *C) {
	s.testRevertSequence(c, &opSeqOpts{before: []int{1, 2, 3}, current: 2, via: 1})
}

// 4b. that fails during link
func (s *snapmgrTestSuite) TestSeqRevertPostRevertFailure(c *C) {
	s.testRevertFailureSequence(c, &opSeqOpts{before: []int{1, 2, 3}, current: 2, via: 1})
}

// 4c. that fails after link
func (s *snapmgrTestSuite) TestSeqTotalRevertPostRevertFailure(c *C) {
	s.testTotalRevertFailureSequence(c, &opSeqOpts{before: []int{1, 2, 3}, current: 2, via: 1})
}

// 5. an update that missed a rev
// 5a. that works
func (s *snapmgrTestSuite) TestSeqMissedOne(c *C) {
	s.testUpdateSequence(c, &opSeqOpts{before: []int{1, 2}, current: 2, via: 4, after: []int{1, 2, 4}})
}

// 5b. that fails during link
func (s *snapmgrTestSuite) TestSeqMissedOneFailure(c *C) {
	s.testUpdateFailureSequence(c, &opSeqOpts{before: []int{1, 2}, current: 2, via: 4})
}

// 5c. that fails after link
func (s *snapmgrTestSuite) TestSeqTotalMissedOneFailure(c *C) {
	// we don't lose a rev here because len(Seq) < 3 going in
	s.testTotalUpdateFailureSequence(c, &opSeqOpts{before: []int{1, 2}, current: 2, via: 4, after: []int{1, 2}})
}

// 6. an update that updates to a revision we already have ("ABA update")
// 6a. that works
func (s *snapmgrTestSuite) TestSeqABA(c *C) {
	s.testUpdateSequence(c, &opSeqOpts{before: []int{1, 2, 3}, current: 3, via: 2, after: []int{1, 3, 2}})
	c.Check(s.fakeBackend.ops[len(s.fakeBackend.ops)-1], DeepEquals, fakeOp{
		op:    "cleanup-trash",
		name:  "some-snap",
		revno: snap.R(2),
	})
}

// 6b. that fails during link
func (s *snapmgrTestSuite) TestSeqABAFailure(c *C) {
	s.testUpdateFailureSequence(c, &opSeqOpts{before: []int{1, 2, 3}, current: 3, via: 2})
	c.Check(s.fakeBackend.ops.First("cleanup-trash"), IsNil)
}

// 6c that fails after link
func (s *snapmgrTestSuite) TestSeqTotalABAFailure(c *C) {
	// we don't lose a rev here because ABA
	s.testTotalUpdateFailureSequence(c, &opSeqOpts{before: []int{1, 2, 3}, current: 3, via: 2, after: []int{1, 2, 3}})
	// XXX: TODO: NOTE!! WARNING!! etc
	//
	// if this happens in real life, things will be weird. revno 2 will
	// have data that has been copied from 3, instead of old 2's data,
	// because the failure occurred *after* nuking the trash. This can
	// happen when things are chained. Because of this, if it were to
	// *actually* happen the correct end sequence would be [1, 3] and not
	// [1, 2, 3]. IRL this scenario can happen if an update that works is
	// chained to an update that fails. Detecting this case is rather hard,
	// and the end result is not nice, and we want to move cleanup to a
	// separate handler & status that will cope with this better (so trash
	// gets nuked after all tasks succeeded).
}

func (s *snapmgrTestSuite) TestUpdateTasksWithOldCurrent(c *C) {
	s.state.Lock()
	defer s.state.Unlock()

	si1 := &snap.SideInfo{RealName: "some-snap", SnapID: "some-snap-id", Revision: snap.R(1)}
	si2 := &snap.SideInfo{RealName: "some-snap", SnapID: "some-snap-id", Revision: snap.R(2)}
	si3 := &snap.SideInfo{RealName: "some-snap", SnapID: "some-snap-id", Revision: snap.R(3)}
	si4 := &snap.SideInfo{RealName: "some-snap", SnapID: "some-snap-id", Revision: snap.R(4)}
	snapstate.Set(s.state, "some-snap", &snapstate.SnapState{
		Active:   true,
		Channel:  "edge",
		Sequence: []*snap.SideInfo{si1, si2, si3, si4},
		Current:  snap.R(2),
		SnapType: "app",
	})

	// run the update
	ts, err := snapstate.Update(s.state, "some-snap", "some-channel", snap.R(0), s.user.ID, snapstate.Flags{})
	c.Assert(err, IsNil)

	verifyUpdateTasks(c, unlinkBefore|cleanupAfter, 2, ts, s.state)

	// and ensure that it will remove the revisions after "current"
	// (si3, si4)
	var snapsup snapstate.SnapSetup
	tasks := ts.Tasks()

	i := len(tasks) - 6
	c.Check(tasks[i].Kind(), Equals, "clear-snap")
	err = tasks[i].Get("snap-setup", &snapsup)
	c.Assert(err, IsNil)
	c.Check(snapsup.Revision(), Equals, si3.Revision)

	i = len(tasks) - 4
	c.Check(tasks[i].Kind(), Equals, "clear-snap")
	err = tasks[i].Get("snap-setup", &snapsup)
	c.Assert(err, IsNil)
	c.Check(snapsup.Revision(), Equals, si4.Revision)
}

func (s *snapmgrTestSuite) TestUpdateCanDoBackwards(c *C) {
	si7 := snap.SideInfo{
		RealName: "some-snap",
		SnapID:   "some-snap-id",
		Revision: snap.R(7),
	}
	si11 := snap.SideInfo{
		RealName: "some-snap",
		SnapID:   "some-snap-id",
		Revision: snap.R(11),
	}

	s.state.Lock()
	defer s.state.Unlock()

	snapstate.Set(s.state, "some-snap", &snapstate.SnapState{
		Active:   true,
		Sequence: []*snap.SideInfo{&si7, &si11},
		Current:  si11.Revision,
		SnapType: "app",
	})

	chg := s.state.NewChange("refresh", "refresh a snap")
	ts, err := snapstate.Update(s.state, "some-snap", "", snap.R(7), s.user.ID, snapstate.Flags{})
	c.Assert(err, IsNil)
	chg.AddAll(ts)

	s.state.Unlock()
	defer s.snapmgr.Stop()
	s.settle()
	s.state.Lock()
	expected := fakeOps{
		{
			op:   "remove-snap-aliases",
			name: "some-snap",
		},
		{
			op:   "unlink-snap",
			name: filepath.Join(dirs.StripRootDir(dirs.SnapMountDir), "some-snap/11"),
		},
		{
			op:   "copy-data",
			name: filepath.Join(dirs.StripRootDir(dirs.SnapMountDir), "some-snap/7"),
			old:  filepath.Join(dirs.StripRootDir(dirs.SnapMountDir), "some-snap/11"),
		},
		{
			op:    "setup-profiles:Doing",
			name:  "some-snap",
			revno: snap.R(7),
		},
		{
			op: "candidate",
			sinfo: snap.SideInfo{
				RealName: "some-snap",
				SnapID:   "some-snap-id",
				Channel:  "",
				Revision: snap.R(7),
			},
		},
		{
			op:   "link-snap",
			name: filepath.Join(dirs.StripRootDir(dirs.SnapMountDir), "some-snap/7"),
		},
		{
			op: "update-aliases",
		},
		{
			op:    "cleanup-trash",
			name:  "some-snap",
			revno: snap.R(7),
		},
	}
	// start with an easier-to-read error if this fails:
	c.Assert(s.fakeBackend.ops.Ops(), DeepEquals, expected.Ops())
	c.Assert(s.fakeBackend.ops, DeepEquals, expected)
}

func (s *snapmgrTestSuite) TestSnapStateNoLocalRevision(c *C) {
	si7 := snap.SideInfo{
		RealName: "some-snap",
		Revision: snap.R(-7),
	}
	si11 := snap.SideInfo{
		RealName: "some-snap",
		Revision: snap.R(-11),
	}
	snapst := &snapstate.SnapState{
		Sequence: []*snap.SideInfo{&si7, &si11},
		Current:  si7.Revision,
	}
	c.Assert(snapst.LocalRevision(), Equals, snap.R(-11))
}

func (s *snapmgrTestSuite) TestSnapStateLocalRevision(c *C) {
	si7 := snap.SideInfo{
		RealName: "some-snap",
		Revision: snap.R(7),
	}
	snapst := &snapstate.SnapState{
		Sequence: []*snap.SideInfo{&si7},
		Current:  si7.Revision,
	}
	c.Assert(snapst.LocalRevision().Unset(), Equals, true)
}

func (s *snapmgrTestSuite) TestInstallMany(c *C) {
	s.state.Lock()
	defer s.state.Unlock()

	installed, tts, err := snapstate.InstallMany(s.state, []string{"one", "two"}, 0)
	c.Assert(err, IsNil)
	c.Assert(tts, HasLen, 2)
	c.Check(installed, DeepEquals, []string{"one", "two"})

	for _, ts := range tts {
		verifyInstallTasks(c, 0, 0, ts, s.state)
	}
}

func (s *snapmgrTestSuite) TestRemoveMany(c *C) {
	s.state.Lock()
	defer s.state.Unlock()

	snapstate.Set(s.state, "one", &snapstate.SnapState{
		Active: true,
		Sequence: []*snap.SideInfo{
			{RealName: "one", SnapID: "one-id", Revision: snap.R(1)},
		},
		Current: snap.R(1),
	})
	snapstate.Set(s.state, "two", &snapstate.SnapState{
		Active: true,
		Sequence: []*snap.SideInfo{
			{RealName: "two", SnapID: "two-id", Revision: snap.R(1)},
		},
		Current: snap.R(1),
	})

	removed, tts, err := snapstate.RemoveMany(s.state, []string{"one", "two"})
	c.Assert(err, IsNil)
	c.Assert(tts, HasLen, 2)
	c.Check(removed, DeepEquals, []string{"one", "two"})

	c.Assert(s.state.TaskCount(), Equals, 8*2)
	for _, ts := range tts {
		c.Assert(taskKinds(ts.Tasks()), DeepEquals, []string{
			"stop-snap-services",
			"run-hook",
			"remove-aliases",
			"unlink-snap",
			"remove-profiles",
			"clear-snap",
			"discard-snap",
			"discard-conns",
		})
	}
}

func tasksWithKind(ts *state.TaskSet, kind string) []*state.Task {
	var tasks []*state.Task
	for _, task := range ts.Tasks() {
		if task.Kind() == kind {
			tasks = append(tasks, task)
		}
	}
	return tasks
}

var gadgetYaml = `
defaults:
    some-snap-id:
        key: value

volumes:
    volume-id:
        bootloader: grub
`

func (s *snapmgrTestSuite) prepareGadget(c *C) {
	gadgetSideInfo := &snap.SideInfo{RealName: "the-gadget", SnapID: "the-gadget-id", Revision: snap.R(1)}
	gadgetInfo := snaptest.MockSnap(c, `
name: the-gadget
type: gadget
version: 1.0
`, "", gadgetSideInfo)

	err := ioutil.WriteFile(filepath.Join(gadgetInfo.MountDir(), "meta/gadget.yaml"), []byte(gadgetYaml), 0600)
	c.Assert(err, IsNil)

	snapstate.Set(s.state, "the-gadget", &snapstate.SnapState{
		Active:   true,
		Sequence: []*snap.SideInfo{&gadgetInfo.SideInfo},
		Current:  snap.R(1),
		SnapType: "gadget",
	})
}

func (s *snapmgrTestSuite) TestConfigDefaults(c *C) {
	r := release.MockOnClassic(false)
	defer r()
	dirs.SetRootDir(c.MkDir())
	defer dirs.SetRootDir("")

	// using MockSnap, we want to read the bits on disk
	snapstate.MockReadInfo(snap.ReadInfo)

	s.state.Lock()
	defer s.state.Unlock()

	s.prepareGadget(c)

	snapstate.Set(s.state, "some-snap", &snapstate.SnapState{
		Active: true,
		Sequence: []*snap.SideInfo{
			{RealName: "some-snap", Revision: snap.R(11), SnapID: "some-snap-id"},
		},
		Current:  snap.R(11),
		SnapType: "app",
	})

	defls, err := snapstate.ConfigDefaults(s.state, "some-snap")
	c.Assert(err, IsNil)
	c.Assert(defls, DeepEquals, map[string]interface{}{"key": "value"})

	snapstate.Set(s.state, "local-snap", &snapstate.SnapState{
		Active: true,
		Sequence: []*snap.SideInfo{
			{RealName: "local-snap", Revision: snap.R(5)},
		},
		Current:  snap.R(5),
		SnapType: "app",
	})
	_, err = snapstate.ConfigDefaults(s.state, "local-snap")
	c.Assert(err, Equals, state.ErrNoState)
}

func (s *snapmgrTestSuite) TestGadgetDefaultsAreNormalizedForConfigHook(c *C) {
	var mockGadgetSnapYaml = `
name: canonical-pc
type: gadget
`
	var mockGadgetYaml = []byte(`
defaults:
  other:
    foo:
      bar: baz
      num: 1.305

volumes:
    volume-id:
        bootloader: grub
`)

	// change root dir for this test, this can't be done in SetUpTest as it affects all other tests.
	dirs.SetRootDir(c.MkDir())
	defer dirs.SetRootDir("/")

	info := snaptest.MockSnap(c, mockGadgetSnapYaml, "SNAP", &snap.SideInfo{Revision: snap.R(2)})
	err := ioutil.WriteFile(filepath.Join(info.MountDir(), "meta", "gadget.yaml"), mockGadgetYaml, 0644)
	c.Assert(err, IsNil)

	gi, err := snap.ReadGadgetInfo(info, false)
	c.Assert(err, IsNil)
	c.Assert(gi, NotNil)

	snapName := "some-snap"
	hooksup := &hookstate.HookSetup{
		Snap:        snapName,
		Hook:        "configure",
		Optional:    true,
		IgnoreError: false,
		TrackError:  false,
	}

	var contextData map[string]interface{}
	contextData = map[string]interface{}{"patch": gi.Defaults}

	s.state.Lock()
	defer s.state.Unlock()
	c.Assert(hookstate.HookTask(s.state, "", hooksup, contextData), NotNil)
}

func (s *snapmgrTestSuite) TestGadgetDefaults(c *C) {
	r := release.MockOnClassic(false)
	defer r()
	dirs.SetRootDir(c.MkDir())
	defer dirs.SetRootDir("")

	// using MockSnap, we want to read the bits on disk
	snapstate.MockReadInfo(snap.ReadInfo)

	s.state.Lock()
	defer s.state.Unlock()

	s.prepareGadget(c)

	snapPath := makeTestSnap(c, "name: some-snap\nversion: 1.0")

	ts, err := snapstate.InstallPath(s.state, &snap.SideInfo{RealName: "some-snap", SnapID: "some-snap-id", Revision: snap.R(1)}, snapPath, "edge", snapstate.Flags{})
	c.Assert(err, IsNil)

	var m map[string]interface{}
	runHooks := tasksWithKind(ts, "run-hook")

	// two hooks expected - install and configure
	c.Assert(runHooks, HasLen, 2)
	c.Assert(runHooks[1].Kind(), Equals, "run-hook")
	err = runHooks[1].Get("hook-context", &m)
	c.Assert(err, IsNil)
	c.Assert(m, DeepEquals, map[string]interface{}{"use-defaults": true})
}

func (s *snapmgrTestSuite) TestInstallPathSkipConfigure(c *C) {
	r := release.MockOnClassic(false)
	defer r()
	dirs.SetRootDir(c.MkDir())
	defer dirs.SetRootDir("")

	// using MockSnap, we want to read the bits on disk
	snapstate.MockReadInfo(snap.ReadInfo)

	s.state.Lock()
	defer s.state.Unlock()

	s.prepareGadget(c)

	snapPath := makeTestSnap(c, "name: some-snap\nversion: 1.0")

	ts, err := snapstate.InstallPath(s.state, &snap.SideInfo{RealName: "some-snap", SnapID: "some-snap-id", Revision: snap.R(1)}, snapPath, "edge", snapstate.Flags{SkipConfigure: true})
	c.Assert(err, IsNil)

	snapsup, err := snapstate.TaskSnapSetup(ts.Tasks()[0])
	c.Assert(err, IsNil)
	// SkipConfigure is consumed and consulted when creating the taskset
	// but is not copied into SnapSetup
	c.Check(snapsup.Flags.SkipConfigure, Equals, false)
}

func (s *snapmgrTestSuite) TestGadgetDefaultsInstalled(c *C) {
	dirs.SetRootDir(c.MkDir())
	defer dirs.SetRootDir("")

	// using MockSnap, we want to read the bits on disk
	snapstate.MockReadInfo(snap.ReadInfo)

	s.state.Lock()
	defer s.state.Unlock()

	s.prepareGadget(c)

	snapstate.Set(s.state, "some-snap", &snapstate.SnapState{
		Active:   true,
		Sequence: []*snap.SideInfo{{RealName: "some-snap", SnapID: "some-snap-id", Revision: snap.R(1)}},
		Current:  snap.R(1),
		SnapType: "app",
	})

	snapPath := makeTestSnap(c, "name: some-snap\nversion: 1.0")

	ts, err := snapstate.InstallPath(s.state, &snap.SideInfo{RealName: "some-snap", SnapID: "some-snap-id", Revision: snap.R(2)}, snapPath, "edge", snapstate.Flags{})
	c.Assert(err, IsNil)

	var m map[string]interface{}
	runHooks := tasksWithKind(ts, "run-hook")

	c.Assert(runHooks[0].Kind(), Equals, "run-hook")
	err = runHooks[0].Get("hook-context", &m)
	c.Assert(err, Equals, state.ErrNoState)
}

func (s *snapmgrTestSuite) TestTransitionCoreTasksNoUbuntuCore(c *C) {
	s.state.Lock()
	defer s.state.Unlock()

	snapstate.Set(s.state, "core", &snapstate.SnapState{
		Active:   true,
		Sequence: []*snap.SideInfo{{RealName: "corecore", SnapID: "core-snap-id", Revision: snap.R(1)}},
		Current:  snap.R(1),
		SnapType: "os",
	})

	_, err := snapstate.TransitionCore(s.state, "ubuntu-core", "core")
	c.Assert(err, ErrorMatches, `cannot transition snap "ubuntu-core": not installed`)
}

func verifyTransitionConnectionsTasks(c *C, ts *state.TaskSet) {
	c.Check(taskKinds(ts.Tasks()), DeepEquals, []string{
		"transition-ubuntu-core",
	})

	transIf := ts.Tasks()[0]
	var oldName, newName string
	err := transIf.Get("old-name", &oldName)
	c.Assert(err, IsNil)
	c.Check(oldName, Equals, "ubuntu-core")

	err = transIf.Get("new-name", &newName)
	c.Assert(err, IsNil)
	c.Check(newName, Equals, "core")
}

func (s *snapmgrTestSuite) TestTransitionCoreTasks(c *C) {
	s.state.Lock()
	defer s.state.Unlock()

	snapstate.Set(s.state, "ubuntu-core", &snapstate.SnapState{
		Active:   true,
		Sequence: []*snap.SideInfo{{RealName: "ubuntu-core", SnapID: "ubuntu-core-snap-id", Revision: snap.R(1)}},
		Current:  snap.R(1),
		SnapType: "os",
	})

	tsl, err := snapstate.TransitionCore(s.state, "ubuntu-core", "core")
	c.Assert(err, IsNil)

	c.Assert(tsl, HasLen, 3)
	// 1. install core
	verifyInstallTasks(c, maybeCore, 0, tsl[0], s.state)
	// 2 transition-connections
	verifyTransitionConnectionsTasks(c, tsl[1])
	// 3 remove-ubuntu-core
	verifyRemoveTasks(c, tsl[2])
}

func (s *snapmgrTestSuite) TestTransitionCoreTasksWithUbuntuCoreAndCore(c *C) {
	s.state.Lock()
	defer s.state.Unlock()

	snapstate.Set(s.state, "ubuntu-core", &snapstate.SnapState{
		Active:   true,
		Sequence: []*snap.SideInfo{{RealName: "ubuntu-core", SnapID: "ubuntu-core-snap-id", Revision: snap.R(1)}},
		Current:  snap.R(1),
		SnapType: "os",
	})
	snapstate.Set(s.state, "core", &snapstate.SnapState{
		Active:   true,
		Sequence: []*snap.SideInfo{{RealName: "ubuntu-core", SnapID: "ubuntu-core-snap-id", Revision: snap.R(1)}},
		Current:  snap.R(1),
		SnapType: "os",
	})

	tsl, err := snapstate.TransitionCore(s.state, "ubuntu-core", "core")
	c.Assert(err, IsNil)

	c.Assert(tsl, HasLen, 2)
	// 1. transition connections
	verifyTransitionConnectionsTasks(c, tsl[0])
	// 2. remove ubuntu-core
	verifyRemoveTasks(c, tsl[1])
}

func (s *snapmgrTestSuite) TestTransitionCoreRunThrough(c *C) {
	s.state.Lock()
	defer s.state.Unlock()

	snapstate.Set(s.state, "ubuntu-core", &snapstate.SnapState{
		Active:   true,
		Sequence: []*snap.SideInfo{{RealName: "ubuntu-core", SnapID: "ubuntu-core-snap-id", Revision: snap.R(1)}},
		Current:  snap.R(1),
		SnapType: "os",
	})

	chg := s.state.NewChange("transition-ubuntu-core", "...")
	tsl, err := snapstate.TransitionCore(s.state, "ubuntu-core", "core")
	c.Assert(err, IsNil)
	for _, ts := range tsl {
		chg.AddAll(ts)
	}

	s.state.Unlock()
	defer s.snapmgr.Stop()
	s.settle()
	s.state.Lock()

	// ensure all our tasks ran
	c.Assert(chg.Err(), IsNil)
	c.Assert(chg.IsReady(), Equals, true)
	c.Check(s.fakeStore.downloads, DeepEquals, []fakeDownload{{
		name: "core",
		// the transition has no user associcated with it
		macaroon: "",
	}})
	expected := fakeOps{
		{
			op:    "storesvc-snap",
			name:  "core",
			revno: snap.R(11),
		},
		{
			op:   "storesvc-download",
			name: "core",
		},
		{
			op:    "validate-snap:Doing",
			name:  "core",
			revno: snap.R(11),
		},
		{
			op:  "current",
			old: "<no-current>",
		},
		{
			op:   "open-snap-file",
			name: "/var/lib/snapd/snaps/core_11.snap",
			sinfo: snap.SideInfo{
				RealName: "core",
				SnapID:   "snapIDsnapidsnapidsnapidsnapidsn",
				Revision: snap.R(11),
			},
		},
		{
			op:    "setup-snap",
			name:  "/var/lib/snapd/snaps/core_11.snap",
			revno: snap.R(11),
		},
		{
			op:   "copy-data",
			name: filepath.Join(dirs.StripRootDir(dirs.SnapMountDir), "core/11"),
			old:  "<no-old>",
		},
		{
			op:    "setup-profiles:Doing",
			name:  "core",
			revno: snap.R(11),
		},
		{
			op: "candidate",
			sinfo: snap.SideInfo{
				RealName: "core",
				SnapID:   "snapIDsnapidsnapidsnapidsnapidsn",
				Revision: snap.R(11),
			},
		},
		{
			op:   "link-snap",
			name: filepath.Join(dirs.StripRootDir(dirs.SnapMountDir), "core/11"),
		},
		{
			op:    "setup-profiles:Doing",
			name:  "core",
			revno: snap.R(11),
		},
		{
			op: "update-aliases",
		},
		{
			op:   "transition-ubuntu-core:Doing",
			name: "ubuntu-core",
		},
		{
			op:   "remove-snap-aliases",
			name: "ubuntu-core",
		},
		{
			op:   "unlink-snap",
			name: filepath.Join(dirs.StripRootDir(dirs.SnapMountDir), "ubuntu-core/1"),
		},
		{
			op:    "remove-profiles:Doing",
			name:  "ubuntu-core",
			revno: snap.R(1),
		},
		{
			op:   "remove-snap-data",
			name: filepath.Join(dirs.StripRootDir(dirs.SnapMountDir), "ubuntu-core/1"),
		},
		{
			op:   "remove-snap-common-data",
			name: filepath.Join(dirs.StripRootDir(dirs.SnapMountDir), "ubuntu-core/1"),
		},
		{
			op:    "remove-snap-files",
			name:  filepath.Join(dirs.StripRootDir(dirs.SnapMountDir), "ubuntu-core/1"),
			stype: "os",
		},
		{
			op:   "discard-namespace",
			name: "ubuntu-core",
		},
		{
			op:   "discard-conns:Doing",
			name: "ubuntu-core",
		},
		{
			op:    "cleanup-trash",
			name:  "core",
			revno: snap.R(11),
		},
	}
	// start with an easier-to-read error if this fails:
	c.Assert(s.fakeBackend.ops.Ops(), DeepEquals, expected.Ops())
	c.Assert(s.fakeBackend.ops, DeepEquals, expected)
}
func (s *snapmgrTestSuite) TestTransitionCoreRunThroughWithCore(c *C) {
	s.state.Lock()
	defer s.state.Unlock()

	snapstate.Set(s.state, "ubuntu-core", &snapstate.SnapState{
		Active:   true,
		Sequence: []*snap.SideInfo{{RealName: "ubuntu-core", SnapID: "ubuntu-core-snap-id", Revision: snap.R(1)}},
		Current:  snap.R(1),
		SnapType: "os",
	})
	snapstate.Set(s.state, "core", &snapstate.SnapState{
		Active:   true,
		Sequence: []*snap.SideInfo{{RealName: "core", SnapID: "core-snap-id", Revision: snap.R(1)}},
		Current:  snap.R(1),
		SnapType: "os",
	})

	chg := s.state.NewChange("transition-ubuntu-core", "...")
	tsl, err := snapstate.TransitionCore(s.state, "ubuntu-core", "core")
	c.Assert(err, IsNil)
	for _, ts := range tsl {
		chg.AddAll(ts)
	}

	s.state.Unlock()
	defer s.snapmgr.Stop()
	s.settle()
	s.state.Lock()

	// ensure all our tasks ran
	c.Assert(chg.Err(), IsNil)
	c.Assert(chg.IsReady(), Equals, true)
	c.Check(s.fakeStore.downloads, HasLen, 0)
	expected := fakeOps{
		{
			op:    "storesvc-snap",
			name:  "core",
			revno: snap.R(11),
		},
		{
			op:   "transition-ubuntu-core:Doing",
			name: "ubuntu-core",
		},
		{
			op:   "remove-snap-aliases",
			name: "ubuntu-core",
		},
		{
			op:   "unlink-snap",
			name: filepath.Join(dirs.StripRootDir(dirs.SnapMountDir), "ubuntu-core/1"),
		},
		{
			op:    "remove-profiles:Doing",
			name:  "ubuntu-core",
			revno: snap.R(1),
		},
		{
			op:   "remove-snap-data",
			name: filepath.Join(dirs.StripRootDir(dirs.SnapMountDir), "ubuntu-core/1"),
		},
		{
			op:   "remove-snap-common-data",
			name: filepath.Join(dirs.StripRootDir(dirs.SnapMountDir), "ubuntu-core/1"),
		},
		{
			op:    "remove-snap-files",
			name:  filepath.Join(dirs.StripRootDir(dirs.SnapMountDir), "ubuntu-core/1"),
			stype: "os",
		},
		{
			op:   "discard-namespace",
			name: "ubuntu-core",
		},
		{
			op:   "discard-conns:Doing",
			name: "ubuntu-core",
		},
	}
	// start with an easier-to-read error if this fails:
	c.Assert(s.fakeBackend.ops.Ops(), DeepEquals, expected.Ops())
	c.Assert(s.fakeBackend.ops, DeepEquals, expected)

}

func (s *snapmgrTestSuite) TestTransitionCoreStartsAutomatically(c *C) {
	s.state.Lock()
	defer s.state.Unlock()

	snapstate.Set(s.state, "ubuntu-core", &snapstate.SnapState{
		Active:   true,
		Sequence: []*snap.SideInfo{{RealName: "corecore", SnapID: "core-snap-id", Revision: snap.R(1)}},
		Current:  snap.R(1),
		SnapType: "os",
	})

	s.state.Unlock()
	defer s.snapmgr.Stop()
	s.settle()
	s.state.Lock()

	c.Check(s.state.Changes(), HasLen, 1)
	c.Check(s.state.Changes()[0].Kind(), Equals, "transition-ubuntu-core")
}

func (s *snapmgrTestSuite) TestTransitionCoreTimeLimitWorks(c *C) {
	s.state.Lock()
	defer s.state.Unlock()

	snapstate.Set(s.state, "ubuntu-core", &snapstate.SnapState{
		Active:   true,
		Sequence: []*snap.SideInfo{{RealName: "corecore", SnapID: "core-snap-id", Revision: snap.R(1)}},
		Current:  snap.R(1),
		SnapType: "os",
	})

	// tried 3h ago, no retry
	s.state.Set("ubuntu-core-transition-last-retry-time", time.Now().Add(-3*time.Hour))

	s.state.Unlock()
	defer s.snapmgr.Stop()
	s.settle()
	s.state.Lock()

	c.Check(s.state.Changes(), HasLen, 0)

	// tried 7h ago, retry
	s.state.Set("ubuntu-core-transition-last-retry-time", time.Now().Add(-7*time.Hour))

	s.state.Unlock()
	defer s.snapmgr.Stop()
	s.settle()
	s.state.Lock()
	c.Check(s.state.Changes(), HasLen, 1)

	var t time.Time
	s.state.Get("ubuntu-core-transition-last-retry-time", &t)
	c.Assert(time.Now().Sub(t) < 2*time.Minute, Equals, true)
}

func (s *snapmgrTestSuite) TestTransitionCoreNoOtherChanges(c *C) {
	s.state.Lock()
	defer s.state.Unlock()

	snapstate.Set(s.state, "ubuntu-core", &snapstate.SnapState{
		Active:   true,
		Sequence: []*snap.SideInfo{{RealName: "corecore", SnapID: "core-snap-id", Revision: snap.R(1)}},
		Current:  snap.R(1),
		SnapType: "os",
	})
	chg := s.state.NewChange("unrelated-change", "unfinished change blocks core transition")
	chg.SetStatus(state.DoStatus)

	s.state.Unlock()
	defer s.snapmgr.Stop()
	s.settle()
	s.state.Lock()

	c.Check(s.state.Changes(), HasLen, 1)
	c.Check(s.state.Changes()[0].Kind(), Equals, "unrelated-change")
}

func (s *snapmgrTestSuite) TestTransitionCoreBlocksOtherChanges(c *C) {
	s.state.Lock()
	defer s.state.Unlock()

	// if we have a ubuntu-core -> core transition
	chg := s.state.NewChange("transition-ubuntu-core", "...")
	chg.SetStatus(state.DoStatus)

	// other tasks block until the transition is done
	_, err := snapstate.Install(s.state, "some-snap", "stable", snap.R(0), s.user.ID, snapstate.Flags{})
	c.Check(err, ErrorMatches, "ubuntu-core to core transition in progress, no other changes allowed until this is done")

	// and when the transition is done, other tasks run
	chg.SetStatus(state.DoneStatus)
	ts, err := snapstate.Install(s.state, "some-snap", "stable", snap.R(0), s.user.ID, snapstate.Flags{})
	c.Check(err, IsNil)
	c.Check(ts, NotNil)
}

func (s *snapmgrTestSuite) TestForceDevModeCleanupRunsForUbuntuCore(c *C) {
	s.checkForceDevModeCleanupRuns(c, "ubuntu-core", true)
}

func (s *snapmgrTestSuite) TestForceDevModeCleanupRunsForCore(c *C) {
	s.checkForceDevModeCleanupRuns(c, "core", true)
}

func (s *snapmgrTestSuite) TestForceDevModeCleanupSkipsRando(c *C) {
	s.checkForceDevModeCleanupRuns(c, "rando", false)
}

func (s *snapmgrTestSuite) checkForceDevModeCleanupRuns(c *C, name string, shouldBeReset bool) {
	r := release.MockForcedDevmode(true)
	defer r()
	c.Assert(release.ReleaseInfo.ForceDevMode(), Equals, true)

	s.state.Lock()
	defer s.state.Unlock()

	snapstate.Set(s.state, name, &snapstate.SnapState{
		Active: true,
		Sequence: []*snap.SideInfo{{
			RealName: name,
			SnapID:   "id-id-id",
			Revision: snap.R(1)}},
		Current:  snap.R(1),
		SnapType: "os",
		Flags:    snapstate.Flags{DevMode: true},
	})

	var snapst1 snapstate.SnapState
	// sanity check
	snapstate.Get(s.state, name, &snapst1)
	c.Assert(snapst1.DevMode, Equals, true)

	s.state.Unlock()
	defer s.snapmgr.Stop()
	s.settle()
	s.state.Lock()

	var snapst2 snapstate.SnapState
	snapstate.Get(s.state, name, &snapst2)

	c.Check(snapst2.DevMode, Equals, !shouldBeReset)

	var n int
	s.state.Get("fix-forced-devmode", &n)
	c.Check(n, Equals, 1)
}

func (s *snapmgrTestSuite) TestForceDevModeCleanupRunsNoSnaps(c *C) {
	r := release.MockForcedDevmode(true)
	defer r()
	c.Assert(release.ReleaseInfo.ForceDevMode(), Equals, true)

	defer s.snapmgr.Stop()
	s.settle()
	s.state.Lock()
	defer s.state.Unlock()

	var n int
	s.state.Get("fix-forced-devmode", &n)
	c.Check(n, Equals, 1)
}

func (s *snapmgrTestSuite) TestForceDevModeCleanupSkipsNonForcedOS(c *C) {
	r := release.MockForcedDevmode(false)
	defer r()
	c.Assert(release.ReleaseInfo.ForceDevMode(), Equals, false)

	s.state.Lock()
	defer s.state.Unlock()

	snapstate.Set(s.state, "core", &snapstate.SnapState{
		Active: true,
		Sequence: []*snap.SideInfo{{
			RealName: "core",
			SnapID:   "id-id-id",
			Revision: snap.R(1)}},
		Current:  snap.R(1),
		SnapType: "os",
		Flags:    snapstate.Flags{DevMode: true},
	})

	var snapst1 snapstate.SnapState
	// sanity check
	snapstate.Get(s.state, "core", &snapst1)
	c.Assert(snapst1.DevMode, Equals, true)

	s.state.Unlock()
	defer s.snapmgr.Stop()
	s.settle()
	s.state.Lock()

	var snapst2 snapstate.SnapState
	snapstate.Get(s.state, "core", &snapst2)

	// no change
	c.Check(snapst2.DevMode, Equals, true)

	// not really run at all in fact
	var n int
	s.state.Get("fix-forced-devmode", &n)
	c.Check(n, Equals, 0)
}

func (s *snapmgrTestSuite) TestEnsureAliasesV2(c *C) {
	s.state.Lock()
	defer s.state.Unlock()

	snapstate.AutoAliases = func(st *state.State, info *snap.Info) (map[string]string, error) {
		switch info.Name() {
		case "alias-snap":
			return map[string]string{
				"alias1": "cmd1",
				"alias2": "cmd2",
			}, nil
		}
		return nil, nil
	}

	snapstate.Set(s.state, "alias-snap", &snapstate.SnapState{
		Sequence: []*snap.SideInfo{
			{RealName: "alias-snap", Revision: snap.R(11)},
		},
		Current: snap.R(11),
		Active:  true,
	})

	s.state.Set("aliases", map[string]map[string]string{
		"alias-snap": {
			"alias1": "auto",
		},
	})

	s.state.Unlock()
	err := s.snapmgr.Ensure()
	s.state.Lock()
	c.Assert(err, IsNil)

	var gone interface{}
	err = s.state.Get("aliases", &gone)
	c.Assert(err, Equals, state.ErrNoState)

	var snapst snapstate.SnapState
	err = snapstate.Get(s.state, "alias-snap", &snapst)
	c.Assert(err, IsNil)

	c.Check(snapst.AutoAliasesDisabled, Equals, false)
	c.Check(snapst.AliasesPending, Equals, false)
	c.Check(snapst.Aliases, DeepEquals, map[string]*snapstate.AliasTarget{
		"alias1": {Auto: "cmd1"},
		"alias2": {Auto: "cmd2"},
	})

	expected := fakeOps{
		{
			op:   "remove-snap-aliases",
			name: "alias-snap",
		},
		{
			op: "update-aliases",
			aliases: []*backend.Alias{
				{"alias1", "alias-snap.cmd1"},
				{"alias2", "alias-snap.cmd2"},
			},
		},
	}
	// start with an easier-to-read error if this fails:
	c.Assert(s.fakeBackend.ops.Ops(), DeepEquals, expected.Ops())
	c.Assert(s.fakeBackend.ops, DeepEquals, expected)
}

func (s *snapmgrTestSuite) TestEnsureAliasesV2SnapDisabled(c *C) {
	s.state.Lock()
	defer s.state.Unlock()

	snapstate.AutoAliases = func(st *state.State, info *snap.Info) (map[string]string, error) {
		switch info.Name() {
		case "alias-snap":
			return map[string]string{
				"alias1": "cmd1",
				"alias2": "cmd2",
			}, nil
		}
		return nil, nil
	}

	snapstate.Set(s.state, "alias-snap", &snapstate.SnapState{
		Sequence: []*snap.SideInfo{
			{RealName: "alias-snap", Revision: snap.R(11)},
		},
		Current: snap.R(11),
		Active:  false,
	})

	s.state.Set("aliases", map[string]map[string]string{
		"alias-snap": {
			"alias1": "auto",
		},
	})

	s.state.Unlock()
	err := s.snapmgr.Ensure()
	s.state.Lock()
	c.Assert(err, IsNil)

	var gone interface{}
	err = s.state.Get("aliases", &gone)
	c.Assert(err, Equals, state.ErrNoState)

	var snapst snapstate.SnapState
	err = snapstate.Get(s.state, "alias-snap", &snapst)
	c.Assert(err, IsNil)

	c.Check(snapst.AutoAliasesDisabled, Equals, false)
	c.Check(snapst.AliasesPending, Equals, true)
	c.Check(snapst.Aliases, DeepEquals, map[string]*snapstate.AliasTarget{
		"alias1": {Auto: "cmd1"},
		"alias2": {Auto: "cmd2"},
	})

	expected := fakeOps{
		{
			op:   "remove-snap-aliases",
			name: "alias-snap",
		},
	}
	// start with an easier-to-read error if this fails:
	c.Assert(s.fakeBackend.ops.Ops(), DeepEquals, expected.Ops())
	c.Assert(s.fakeBackend.ops, DeepEquals, expected)
}

func (s *snapmgrTestSuite) TestEnsureAliasesV2MarkAliasTasksInError(c *C) {
	s.state.Lock()
	defer s.state.Unlock()

	s.state.Set("aliases", map[string]map[string]string{
		"alias-snap": {
			"alias1": "auto",
		},
	})

	// pending old alias task
	t := s.state.NewTask("alias", "...")
	t.Set("aliases", map[string]string{})
	chg := s.state.NewChange("alias chg", "...")
	chg.AddTask(t)

	s.state.Unlock()
	err := s.snapmgr.Ensure()
	s.state.Lock()
	c.Assert(err, IsNil)

	c.Check(chg.Status(), Equals, state.ErrorStatus)
	c.Check(chg.IsReady(), Equals, true)
	c.Check(t.Status(), Equals, state.ErrorStatus)
}

type canDisableSuite struct{}

var _ = Suite(&canDisableSuite{})

func (s *canDisableSuite) TestCanDisable(c *C) {
	for _, tt := range []struct {
		typ        snap.Type
		canDisable bool
	}{
		{snap.TypeApp, true},
		{snap.TypeGadget, false},
		{snap.TypeKernel, false},
		{snap.TypeOS, false},
	} {
		info := &snap.Info{Type: tt.typ}
		c.Check(snapstate.CanDisable(info), Equals, tt.canDisable)
	}
}<|MERGE_RESOLUTION|>--- conflicted
+++ resolved
@@ -91,15 +91,10 @@
 	}
 
 	oldSetupInstallHook := snapstate.SetupInstallHook
-<<<<<<< HEAD
 	oldSetupRefreshHook := snapstate.SetupRefreshHook
 	oldSetupRemoveHook := snapstate.SetupRemoveHook
 	snapstate.SetupInstallHook = hookstate.SetupInstallHook
 	snapstate.SetupRefreshHook = hookstate.SetupRefreshHook
-=======
-	oldSetupRemoveHook := snapstate.SetupRemoveHook
-	snapstate.SetupInstallHook = hookstate.SetupInstallHook
->>>>>>> 13982147
 	snapstate.SetupRemoveHook = hookstate.SetupRemoveHook
 
 	var err error
@@ -114,13 +109,9 @@
 
 	s.reset = func() {
 		snapstate.SetupInstallHook = oldSetupInstallHook
-<<<<<<< HEAD
 		snapstate.SetupRefreshHook = oldSetupRefreshHook
 		snapstate.SetupRemoveHook = oldSetupRemoveHook
 
-=======
-		snapstate.SetupRemoveHook = oldSetupRemoveHook
->>>>>>> 13982147
 		restore2()
 		restore1()
 		dirs.SetRootDir("/")
@@ -200,12 +191,6 @@
 		"setup-aliases",
 		"run-hook",
 		"start-snap-services")
-<<<<<<< HEAD
-
-	c.Assert(ts.Tasks()[len(expected)-2].Summary(), Matches, `Run install hook of .*`)
-
-=======
->>>>>>> 13982147
 	for i := 0; i < discards; i++ {
 		expected = append(expected,
 			"clear-snap",
@@ -250,15 +235,10 @@
 	expected = append(expected,
 		"set-auto-aliases",
 		"setup-aliases",
-<<<<<<< HEAD
 		"run-hook",
 		"start-snap-services")
 
 	c.Assert(ts.Tasks()[len(expected)-2].Summary(), Matches, `Run refresh hook of .*`)
-
-=======
-		"start-snap-services")
->>>>>>> 13982147
 	for i := 0; i < discards; i++ {
 		expected = append(expected,
 			"clear-snap",
@@ -416,16 +396,10 @@
 	c.Assert(err, IsNil)
 
 	runHooks := tasksWithKind(ts, "run-hook")
-<<<<<<< HEAD
-	// hook tasks for refresh and for configure hook
+	// hook tasks for refresh and for configure hook only; no install hook
 	c.Assert(runHooks, HasLen, 2)
 	c.Assert(runHooks[0].Summary(), Equals, `Run refresh hook of "some-snap" snap if present`)
 	c.Assert(runHooks[1].Summary(), Equals, `Run configure hook of "some-snap" snap if present`)
-=======
-	// no hook task for install, only for configure hook
-	c.Assert(runHooks, HasLen, 1)
-	c.Assert(runHooks[0].Summary(), Equals, `Run configure hook of "some-snap" snap if present`)
->>>>>>> 13982147
 }
 
 func (s *snapmgrTestSuite) TestCoreInstallTasks(c *C) {
@@ -1044,16 +1018,10 @@
 	c.Assert(s.state.TaskCount(), Equals, len(ts.Tasks()))
 
 	runHooks := tasksWithKind(ts, "run-hook")
-<<<<<<< HEAD
-	// hook tasks for refresh and configure
+	// hook tasks for refresh and configure, no install hook
 	c.Assert(runHooks, HasLen, 2)
 	c.Assert(runHooks[0].Summary(), Equals, `Run refresh hook of "some-snap" snap if present`)
 	c.Assert(runHooks[1].Summary(), Equals, `Run configure hook of "some-snap" snap if present`)
-=======
-	// no 'install' hook task, only configure hook
-	c.Assert(runHooks, HasLen, 1)
-	c.Assert(runHooks[0].Summary(), Equals, `Run configure hook of "some-snap" snap if present`)
->>>>>>> 13982147
 
 	c.Check(validateCalled, Equals, true)
 
