--- conflicted
+++ resolved
@@ -111,7 +111,6 @@
 	s.state.Lock()
 
 	// ensure all our tasks ran
-<<<<<<< HEAD
 	c.Assert(s.fakeBackend.ops, HasLen, 6)
 	c.Assert(s.fakeBackend.ops, DeepEquals, []fakeOp{
 		fakeOp{
@@ -120,41 +119,25 @@
 			channel: "some-channel",
 		},
 		fakeOp{
-			op:        "check-snap",
-			name:      "downloaded-snap-path",
-			developer: "some-developer",
-		},
-		fakeOp{
-			op:        "setup-snap",
-			name:      "downloaded-snap-path",
-			developer: "some-developer",
-		},
-		fakeOp{
-			op:        "generate-security-profile",
-			name:      "some-inst-path",
-			developer: "some-developer",
-		},
-		fakeOp{
-			op:        "copy-data",
-			name:      "some-inst-path",
-			developer: "some-developer",
-		},
-		fakeOp{
-			op:        "finalize-snap",
-			name:      "some-inst-path",
-			developer: "some-developer",
-		},
-=======
-	c.Assert(s.fakeBackend.ops, HasLen, 2)
-	c.Check(s.fakeBackend.ops[0], DeepEquals, fakeOp{
-		op:      "download",
-		name:    "some-snap",
-		channel: "some-channel",
-	})
-	c.Check(s.fakeBackend.ops[1], DeepEquals, fakeOp{
-		op:   "install-local",
-		name: "downloaded-snap-path",
->>>>>>> 3e74bbd1
+			op:   "check-snap",
+			name: "downloaded-snap-path",
+		},
+		fakeOp{
+			op:   "setup-snap",
+			name: "downloaded-snap-path",
+		},
+		fakeOp{
+			op:   "generate-security-profile",
+			name: "some-inst-path",
+		},
+		fakeOp{
+			op:   "copy-data",
+			name: "some-inst-path",
+		},
+		fakeOp{
+			op:   "finalize-snap",
+			name: "some-inst-path",
+		},
 	})
 
 	// check progress
