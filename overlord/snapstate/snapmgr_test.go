--- conflicted
+++ resolved
@@ -138,27 +138,15 @@
 		},
 		fakeOp{
 			op:   "copy-data",
-<<<<<<< HEAD
-			name: "/snap/some-snap/1.0",
+			name: "/snap/some-snap/11",
 		},
 		fakeOp{
 			op:   "setup-snap-security",
-			name: "/snap/some-snap/1.0",
+			name: "/snap/some-snap/11",
 		},
 		fakeOp{
 			op:   "link-snap",
-			name: "/snap/some-snap/1.0",
-=======
-			name: "/snaps/some-snap/11",
-		},
-		fakeOp{
-			op:   "setup-snap-security",
-			name: "/snaps/some-snap/11",
-		},
-		fakeOp{
-			op:   "link-snap",
-			name: "/snaps/some-snap/11",
->>>>>>> f87e4207
+			name: "/snap/some-snap/11",
 		},
 	})
 
@@ -233,35 +221,19 @@
 	c.Assert(s.fakeBackend.ops, DeepEquals, []fakeOp{
 		fakeOp{
 			op:   "can-remove",
-<<<<<<< HEAD
-			name: "/snap/some-snap/1.64872",
+			name: "/snap/some-snap/7",
 		},
 		fakeOp{
 			op:   "unlink-snap",
-			name: "/snap/some-snap/1.64872",
+			name: "/snap/some-snap/7",
 		},
 		fakeOp{
 			op:   "remove-snap-security",
-			name: "/snap/some-snap/1.64872",
+			name: "/snap/some-snap/7",
 		},
 		fakeOp{
 			op:   "remove-snap-files",
-			name: "/snap/some-snap/1.64872",
-=======
-			name: "/snaps/some-snap/7",
-		},
-		fakeOp{
-			op:   "unlink-snap",
-			name: "/snaps/some-snap/7",
-		},
-		fakeOp{
-			op:   "remove-snap-security",
-			name: "/snaps/some-snap/7",
-		},
-		fakeOp{
-			op:   "remove-snap-files",
-			name: "/snaps/some-snap/7",
->>>>>>> f87e4207
+			name: "/snap/some-snap/7",
 		},
 		fakeOp{
 			op:    "remove-snap-data",
