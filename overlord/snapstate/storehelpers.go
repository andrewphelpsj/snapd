--- conflicted
+++ resolved
@@ -20,11 +20,8 @@
 package snapstate
 
 import (
-<<<<<<< HEAD
 	"fmt"
-=======
 	"sort"
->>>>>>> 1c1485f7
 
 	"github.com/snapcore/snapd/overlord/auth"
 	"github.com/snapcore/snapd/overlord/state"
@@ -40,17 +37,6 @@
 	return user.ID
 }
 
-<<<<<<< HEAD
-func snapNameToID(st *state.State, name string, user *auth.UserState) (string, error) {
-	theStore := Store(st)
-	st.Unlock()
-	info, err := theStore.SnapInfo(store.SnapSpec{Name: name}, user)
-	st.Lock()
-	return info.SnapID, err
-}
-
-func updateInfo(st *state.State, snapst *SnapState, channel string, ignoreValidation, amend bool, userID int) (*snap.Info, error) {
-=======
 func userIDForSnap(st *state.State, snapst *SnapState, fallbackUserID int) (int, error) {
 	userID := snapst.UserID
 	_, err := auth.User(st, userID)
@@ -96,8 +82,15 @@
 	return fallbackUser, nil
 }
 
+func snapNameToID(st *state.State, name string, user *auth.UserState) (string, error) {
+	theStore := Store(st)
+	st.Unlock()
+	info, err := theStore.SnapInfo(store.SnapSpec{Name: name}, user)
+	st.Lock()
+	return info.SnapID, err
+}
+
 func snapInfo(st *state.State, name, channel string, revision snap.Revision, userID int) (*snap.Info, error) {
->>>>>>> 1c1485f7
 	user, err := userFromUserID(st, userID)
 	if err != nil {
 		return nil, err
@@ -114,26 +107,10 @@
 	return snap, err
 }
 
-<<<<<<< HEAD
-	if curInfo.SnapID == "" { // covers also trymode
-		if !amend {
-			return nil, store.ErrLocalSnap
-		}
-
-		// in amend mode we need to move to the store rev
-		id, err := snapNameToID(st, curInfo.Name(), user)
-		if err != nil {
-			return nil, fmt.Errorf("cannot get snap ID for %q: %v", curInfo.Name(), err)
-		}
-		curInfo.SnapID = id
-		// set revision to "unknown"
-		curInfo.Revision = snap.R(0)
-=======
-func updateInfo(st *state.State, snapst *SnapState, channel string, ignoreValidation bool, userID int) (*snap.Info, error) {
-	curInfo, user, err := preUpdateInfo(st, snapst, userID)
+func updateInfo(st *state.State, snapst *SnapState, channel string, ignoreValidation, amend bool, userID int) (*snap.Info, error) {
+	curInfo, user, err := preUpdateInfo(st, snapst, amend, userID)
 	if err != nil {
 		return nil, err
->>>>>>> 1c1485f7
 	}
 
 	refreshCand := &store.RefreshCandidate{
@@ -153,7 +130,7 @@
 	return res, err
 }
 
-func preUpdateInfo(st *state.State, snapst *SnapState, userID int) (*snap.Info, *auth.UserState, error) {
+func preUpdateInfo(st *state.State, snapst *SnapState, amend bool, userID int) (*snap.Info, *auth.UserState, error) {
 	user, err := userFromUserID(st, snapst.UserID, userID)
 	if err != nil {
 		return nil, nil, err
@@ -165,14 +142,25 @@
 	}
 
 	if curInfo.SnapID == "" { // covers also trymode
-		return nil, nil, store.ErrLocalSnap
+		if !amend {
+			return nil, nil, store.ErrLocalSnap
+		}
+
+		// in amend mode we need to move to the store rev
+		id, err := snapNameToID(st, curInfo.Name(), user)
+		if err != nil {
+			return nil, nil, fmt.Errorf("cannot get snap ID for %q: %v", curInfo.Name(), err)
+		}
+		curInfo.SnapID = id
+		// set revision to "unknown"
+		curInfo.Revision = snap.R(0)
 	}
 
 	return curInfo, user, nil
 }
 
 func updateToRevisionInfo(st *state.State, snapst *SnapState, channel string, revision snap.Revision, userID int) (*snap.Info, error) {
-	curInfo, user, err := preUpdateInfo(st, snapst, userID)
+	curInfo, user, err := preUpdateInfo(st, snapst, false, userID)
 	if err != nil {
 		return nil, err
 	}
