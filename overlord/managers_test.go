--- conflicted
+++ resolved
@@ -3387,10 +3387,7 @@
 
 const (
 	noConfigure = 1 << iota
-<<<<<<< HEAD
-=======
 	isGadget
->>>>>>> b5eeabad
 )
 
 func validateInstallTasks(c *C, tasks []*state.Task, name, revno string, flags int) int {
@@ -4253,11 +4250,7 @@
 	i += validateDownloadCheckTasks(c, tasks[i:], "foo", "1", "stable")
 
 	// then all installs in sequential order
-<<<<<<< HEAD
-	i += validateRefreshTasks(c, tasks[i:], "pc-kernel", "2")
-=======
 	i += validateRefreshTasks(c, tasks[i:], "pc-kernel", "2", 0)
->>>>>>> b5eeabad
 	i += validateInstallTasks(c, tasks[i:], "foo", "1", 0)
 
 	// ensure that we only have the tasks we checked (plus the one
