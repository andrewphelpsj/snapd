// -*- Mode: Go; indent-tabs-mode: t -*-

/*
 * Copyright (C) 2016-2019 Canonical Ltd
 *
 * This program is free software: you can redistribute it and/or modify
 * it under the terms of the GNU General Public License version 3 as
 * published by the Free Software Foundation.
 *
 * This program is distributed in the hope that it will be useful,
 * but WITHOUT ANY WARRANTY; without even the implied warranty of
 * MERCHANTABILITY or FITNESS FOR A PARTICULAR PURPOSE.  See the
 * GNU General Public License for more details.
 *
 * You should have received a copy of the GNU General Public License
 * along with this program.  If not, see <http://www.gnu.org/licenses/>.
 *
 */

package overlord_test

// test the various managers and their operation together through overlord

import (
	"bytes"
	"context"
	"encoding/json"
	"errors"
	"fmt"
	"io"
	"io/ioutil"
	"net/http"
	"net/http/httptest"
	"net/url"
	"os"
	"path/filepath"
	"sort"
	"strings"
	"time"

	. "gopkg.in/check.v1"
	"gopkg.in/tomb.v2"
	"gopkg.in/yaml.v2"

	"github.com/snapcore/snapd/asserts"
	"github.com/snapcore/snapd/asserts/assertstest"
	"github.com/snapcore/snapd/asserts/sysdb"
	"github.com/snapcore/snapd/boot"
	"github.com/snapcore/snapd/boot/boottest"
	"github.com/snapcore/snapd/bootloader"
	"github.com/snapcore/snapd/bootloader/bootloadertest"
	"github.com/snapcore/snapd/client"
	"github.com/snapcore/snapd/dirs"
	"github.com/snapcore/snapd/gadget"
	"github.com/snapcore/snapd/interfaces"
	"github.com/snapcore/snapd/osutil"
	"github.com/snapcore/snapd/overlord"
	"github.com/snapcore/snapd/overlord/assertstate"
	"github.com/snapcore/snapd/overlord/assertstate/assertstatetest"
	"github.com/snapcore/snapd/overlord/auth"
	"github.com/snapcore/snapd/overlord/configstate/config"
	"github.com/snapcore/snapd/overlord/devicestate"
	"github.com/snapcore/snapd/overlord/devicestate/devicestatetest"
	"github.com/snapcore/snapd/overlord/hookstate"
	"github.com/snapcore/snapd/overlord/hookstate/ctlcmd"
	"github.com/snapcore/snapd/overlord/ifacestate"
	"github.com/snapcore/snapd/overlord/snapshotstate"
	"github.com/snapcore/snapd/overlord/snapstate"
	"github.com/snapcore/snapd/overlord/state"
	"github.com/snapcore/snapd/release"
	"github.com/snapcore/snapd/snap"
	"github.com/snapcore/snapd/snap/snapfile"
	"github.com/snapcore/snapd/snap/snaptest"
	"github.com/snapcore/snapd/store"
	"github.com/snapcore/snapd/systemd"
	"github.com/snapcore/snapd/testutil"
)

var (
	settleTimeout           = testutil.HostScaledTimeout(45 * time.Second)
	aggressiveSettleTimeout = testutil.HostScaledTimeout(50 * time.Millisecond)
	connectRetryTimeout     = testutil.HostScaledTimeout(70 * time.Millisecond)
)

type automaticSnapshotCall struct {
	InstanceName string
	SnapConfig   map[string]interface{}
	Usernames    []string
}

type baseMgrsSuite struct {
	testutil.BaseTest

	tempdir string

	storeSigning *assertstest.StoreStack
	brands       *assertstest.SigningAccounts

	devAcct *asserts.Account

	serveIDtoName map[string]string
	serveSnapPath map[string]string
	serveRevision map[string]string
	serveOldPaths map[string][]string
	serveOldRevs  map[string][]string

	hijackServeSnap func(http.ResponseWriter)

	checkDeviceAndAuthContext func(store.DeviceAndAuthContext)
	expectedSerial            string
	expectedStore             string
	sessionMacaroon           string

	o *overlord.Overlord

	failNextDownload string

	automaticSnapshots []automaticSnapshotCall
}

var (
	_ = Suite(&mgrsSuite{})
	_ = Suite(&storeCtxSetupSuite{})
)

var (
	brandPrivKey, _ = assertstest.GenerateKey(752)

	develPrivKey, _ = assertstest.GenerateKey(752)

	deviceKey, _ = assertstest.GenerateKey(752)
)

func verifyLastTasksetIsRerefresh(c *C, tts []*state.TaskSet) {
	ts := tts[len(tts)-1]
	c.Assert(ts.Tasks(), HasLen, 1)
	c.Check(ts.Tasks()[0].Kind(), Equals, "check-rerefresh")
}

func (s *baseMgrsSuite) SetUpTest(c *C) {
	s.BaseTest.SetUpTest(c)

	s.tempdir = c.MkDir()
	dirs.SetRootDir(s.tempdir)
	s.AddCleanup(func() { dirs.SetRootDir("") })

	// needed for system key generation
	s.AddCleanup(osutil.MockMountInfo(""))

	err := os.MkdirAll(filepath.Dir(dirs.SnapStateFile), 0755)
	c.Assert(err, IsNil)

	// needed by hooks
	s.AddCleanup(testutil.MockCommand(c, "snap", "").Restore)

	restoreCheckFreeSpace := snapstate.MockOsutilCheckFreeSpace(func(string, uint64) error { return nil })
	s.AddCleanup(restoreCheckFreeSpace)

	oldSetupInstallHook := snapstate.SetupInstallHook
	oldSetupRemoveHook := snapstate.SetupRemoveHook
	snapstate.SetupRemoveHook = hookstate.SetupRemoveHook
	snapstate.SetupInstallHook = hookstate.SetupInstallHook
	s.AddCleanup(func() {
		snapstate.SetupRemoveHook = oldSetupRemoveHook
		snapstate.SetupInstallHook = oldSetupInstallHook
	})

	s.automaticSnapshots = nil
	r := snapshotstate.MockBackendSave(func(_ context.Context, id uint64, si *snap.Info, cfg map[string]interface{}, usernames []string) (*client.Snapshot, error) {
		s.automaticSnapshots = append(s.automaticSnapshots, automaticSnapshotCall{InstanceName: si.InstanceName(), SnapConfig: cfg, Usernames: usernames})
		return nil, nil
	})
	s.AddCleanup(r)

	s.AddCleanup(ifacestate.MockConnectRetryTimeout(connectRetryTimeout))

	os.Setenv("SNAPPY_SQUASHFS_UNPACK_FOR_TESTS", "1")
	s.AddCleanup(func() { os.Unsetenv("SNAPPY_SQUASHFS_UNPACK_FOR_TESTS") })

	// create a fake systemd environment
	os.MkdirAll(filepath.Join(dirs.SnapServicesDir, "multi-user.target.wants"), 0755)

	r = systemd.MockSystemctl(func(cmd ...string) ([]byte, error) {
		return []byte("ActiveState=inactive\n"), nil
	})
	s.AddCleanup(r)

	s.storeSigning = assertstest.NewStoreStack("can0nical", nil)
	s.brands = assertstest.NewSigningAccounts(s.storeSigning)
	s.brands.Register("my-brand", brandPrivKey, map[string]interface{}{
		"validation": "verified",
	})
	s.AddCleanup(sysdb.InjectTrusted(s.storeSigning.Trusted))

	s.devAcct = assertstest.NewAccount(s.storeSigning, "devdevdev", map[string]interface{}{
		"account-id": "devdevdev",
	}, "")
	err = s.storeSigning.Add(s.devAcct)
	c.Assert(err, IsNil)

	s.serveIDtoName = make(map[string]string)
	s.serveSnapPath = make(map[string]string)
	s.serveRevision = make(map[string]string)
	s.serveOldPaths = make(map[string][]string)
	s.serveOldRevs = make(map[string][]string)
	s.hijackServeSnap = nil

	s.checkDeviceAndAuthContext = nil
	s.expectedSerial = ""
	s.expectedStore = ""
	s.sessionMacaroon = ""

	s.AddCleanup(ifacestate.MockSecurityBackends(nil))

	o, err := overlord.New(nil)
	c.Assert(err, IsNil)
	err = o.StartUp()
	c.Assert(err, IsNil)
	o.InterfaceManager().DisableUDevMonitor()
	s.o = o
	st := s.o.State()
	st.Lock()
	defer st.Unlock()
	st.Set("seeded", true)
	// registered
	err = assertstate.Add(st, sysdb.GenericClassicModel())
	c.Assert(err, IsNil)
	devicestatetest.SetDevice(st, &auth.DeviceState{
		Brand:  "generic",
		Model:  "generic-classic",
		Serial: "serialserial",
	})

	// add "core" snap declaration
	headers := map[string]interface{}{
		"series":       "16",
		"snap-name":    "core",
		"publisher-id": "can0nical",
		"timestamp":    time.Now().Format(time.RFC3339),
	}
	headers["snap-id"] = fakeSnapID(headers["snap-name"].(string))
	err = assertstate.Add(st, s.storeSigning.StoreAccountKey(""))
	c.Assert(err, IsNil)
	a, err := s.storeSigning.Sign(asserts.SnapDeclarationType, headers, nil, "")
	c.Assert(err, IsNil)
	err = assertstate.Add(st, a)
	c.Assert(err, IsNil)
	s.serveRevision["core"] = "1"
	s.serveIDtoName[fakeSnapID("core")] = "core"
	err = s.storeSigning.Add(a)
	c.Assert(err, IsNil)

	// add "snap1" snap declaration
	headers = map[string]interface{}{
		"series":       "16",
		"snap-name":    "snap1",
		"publisher-id": "can0nical",
		"timestamp":    time.Now().Format(time.RFC3339),
	}
	headers["snap-id"] = fakeSnapID(headers["snap-name"].(string))
	a2, err := s.storeSigning.Sign(asserts.SnapDeclarationType, headers, nil, "")
	c.Assert(err, IsNil)
	c.Assert(assertstate.Add(st, a2), IsNil)
	c.Assert(s.storeSigning.Add(a2), IsNil)

	// add "snap2" snap declaration
	headers = map[string]interface{}{
		"series":       "16",
		"snap-name":    "snap2",
		"publisher-id": "can0nical",
		"timestamp":    time.Now().Format(time.RFC3339),
	}
	headers["snap-id"] = fakeSnapID(headers["snap-name"].(string))
	a3, err := s.storeSigning.Sign(asserts.SnapDeclarationType, headers, nil, "")
	c.Assert(err, IsNil)
	c.Assert(assertstate.Add(st, a3), IsNil)
	c.Assert(s.storeSigning.Add(a3), IsNil)

	// add "some-snap" snap declaration
	headers = map[string]interface{}{
		"series":       "16",
		"snap-name":    "some-snap",
		"publisher-id": "can0nical",
		"timestamp":    time.Now().Format(time.RFC3339),
	}
	headers["snap-id"] = fakeSnapID(headers["snap-name"].(string))
	a4, err := s.storeSigning.Sign(asserts.SnapDeclarationType, headers, nil, "")
	c.Assert(err, IsNil)
	c.Assert(assertstate.Add(st, a4), IsNil)
	c.Assert(s.storeSigning.Add(a4), IsNil)

	// add "other-snap" snap declaration
	headers = map[string]interface{}{
		"series":       "16",
		"snap-name":    "other-snap",
		"publisher-id": "can0nical",
		"timestamp":    time.Now().Format(time.RFC3339),
	}
	headers["snap-id"] = fakeSnapID(headers["snap-name"].(string))
	a5, err := s.storeSigning.Sign(asserts.SnapDeclarationType, headers, nil, "")
	c.Assert(err, IsNil)
	c.Assert(assertstate.Add(st, a5), IsNil)
	c.Assert(s.storeSigning.Add(a5), IsNil)

	// add pc-kernel snap declaration
	headers = map[string]interface{}{
		"series":       "16",
		"snap-name":    "pc-kernel",
		"publisher-id": "can0nical",
		"timestamp":    time.Now().Format(time.RFC3339),
	}
	headers["snap-id"] = fakeSnapID(headers["snap-name"].(string))
	a6, err := s.storeSigning.Sign(asserts.SnapDeclarationType, headers, nil, "")
	c.Assert(err, IsNil)
	c.Assert(assertstate.Add(st, a6), IsNil)
	c.Assert(s.storeSigning.Add(a6), IsNil)

	// add pc snap declaration
	headers = map[string]interface{}{
		"series":       "16",
		"snap-name":    "pc",
		"publisher-id": "can0nical",
		"timestamp":    time.Now().Format(time.RFC3339),
	}
	headers["snap-id"] = fakeSnapID(headers["snap-name"].(string))
	a7, err := s.storeSigning.Sign(asserts.SnapDeclarationType, headers, nil, "")
	c.Assert(err, IsNil)
	c.Assert(assertstate.Add(st, a7), IsNil)
	c.Assert(s.storeSigning.Add(a7), IsNil)

	// add pi snap declaration
	headers = map[string]interface{}{
		"series":       "16",
		"snap-name":    "pi",
		"publisher-id": "can0nical",
		"timestamp":    time.Now().Format(time.RFC3339),
	}
	headers["snap-id"] = fakeSnapID(headers["snap-name"].(string))
	a8, err := s.storeSigning.Sign(asserts.SnapDeclarationType, headers, nil, "")
	c.Assert(err, IsNil)
	c.Assert(assertstate.Add(st, a8), IsNil)
	c.Assert(s.storeSigning.Add(a8), IsNil)

	// add core itself
	snapstate.Set(st, "core", &snapstate.SnapState{
		Active: true,
		Sequence: []*snap.SideInfo{
			{RealName: "core", SnapID: fakeSnapID("core"), Revision: snap.R(1)},
		},
		Current:  snap.R(1),
		SnapType: "os",
		Flags: snapstate.Flags{
			Required: true,
		},
	})

	// don't actually try to talk to the store on snapstate.Ensure
	// needs doing after the call to devicestate.Manager (which happens in overlord.New)
	snapstate.CanAutoRefresh = nil

	st.Set("refresh-privacy-key", "privacy-key")

	// For triggering errors
	erroringHandler := func(task *state.Task, _ *tomb.Tomb) error {
		return errors.New("error out")
	}
	s.o.TaskRunner().AddHandler("error-trigger", erroringHandler, nil)

	// setup cloud-init as restricted so that tests by default don't run the
	// full EnsureCloudInitRestricted logic in the devicestate mgr
	snapdCloudInitRestrictedFile := filepath.Join(dirs.GlobalRootDir, "etc/cloud/cloud.cfg.d/zzzz_snapd.cfg")
	err = os.MkdirAll(filepath.Dir(snapdCloudInitRestrictedFile), 0755)
	c.Assert(err, IsNil)
	err = ioutil.WriteFile(snapdCloudInitRestrictedFile, nil, 0644)
	c.Assert(err, IsNil)
}

type mgrsSuite struct {
	baseMgrsSuite
}

func makeTestSnapWithFiles(c *C, snapYamlContent string, files [][]string) string {
	info, err := snap.InfoFromSnapYaml([]byte(snapYamlContent))
	c.Assert(err, IsNil)

	for _, app := range info.Apps {
		// files is a list of (filename, content)
		files = append(files, []string{app.Command, ""})
	}

	return snaptest.MakeTestSnapWithFiles(c, snapYamlContent, files)
}

func makeTestSnap(c *C, snapYamlContent string) string {
	return makeTestSnapWithFiles(c, snapYamlContent, nil)
}

func (s *mgrsSuite) TestHappyLocalInstall(c *C) {
	snapYamlContent := `name: foo
apps:
 bar:
  command: bin/bar
`
	snapPath := makeTestSnap(c, snapYamlContent+"version: 1.0")

	st := s.o.State()
	st.Lock()
	defer st.Unlock()

	ts, _, err := snapstate.InstallPath(st, &snap.SideInfo{RealName: "foo"}, snapPath, "", "", snapstate.Flags{DevMode: true})
	c.Assert(err, IsNil)
	chg := st.NewChange("install-snap", "...")
	chg.AddAll(ts)

	st.Unlock()
	err = s.o.Settle(settleTimeout)
	st.Lock()
	c.Assert(err, IsNil)

	c.Assert(chg.Status(), Equals, state.DoneStatus, Commentf("install-snap change failed with: %v", chg.Err()))

	snap, err := snapstate.CurrentInfo(st, "foo")
	c.Assert(err, IsNil)

	// ensure that the binary wrapper file got generated with the right
	// name
	binaryWrapper := filepath.Join(dirs.SnapBinariesDir, "foo.bar")
	c.Assert(osutil.IsSymlink(binaryWrapper), Equals, true)

	// data dirs
	c.Assert(osutil.IsDirectory(snap.DataDir()), Equals, true)
	c.Assert(osutil.IsDirectory(snap.CommonDataDir()), Equals, true)

	// snap file and its mounting

	// after install the snap file is in the right dir
	c.Assert(osutil.FileExists(filepath.Join(dirs.SnapBlobDir, "foo_x1.snap")), Equals, true)

	// ensure the right unit is created
	mup := systemd.MountUnitPath(filepath.Join(dirs.StripRootDir(dirs.SnapMountDir), "foo/x1"))
	c.Assert(mup, testutil.FileMatches, fmt.Sprintf("(?ms).*^Where=%s/foo/x1", dirs.StripRootDir(dirs.SnapMountDir)))
	c.Assert(mup, testutil.FileMatches, "(?ms).*^What=/var/lib/snapd/snaps/foo_x1.snap")
}

func (s *mgrsSuite) TestLocalInstallUndo(c *C) {
	snapYamlContent := `name: foo
apps:
 bar:
  command: bin/bar
hooks:
  install:
  configure:
`
	snapPath := makeTestSnap(c, snapYamlContent+"version: 1.0")

	installHook := false
	defer hookstate.MockRunHook(func(ctx *hookstate.Context, _ *tomb.Tomb) ([]byte, error) {
		switch ctx.HookName() {
		case "install":
			installHook = true
			_, _, err := ctlcmd.Run(ctx, []string{"set", "installed=true"}, 0)
			c.Assert(err, IsNil)
			return nil, nil
		case "configure":
			return nil, errors.New("configure failed")
		}
		return nil, nil
	})()

	st := s.o.State()
	st.Lock()
	defer st.Unlock()

	ts, _, err := snapstate.InstallPath(st, &snap.SideInfo{RealName: "foo"}, snapPath, "", "", snapstate.Flags{DevMode: true})
	c.Assert(err, IsNil)
	chg := st.NewChange("install-snap", "...")
	chg.AddAll(ts)

	st.Unlock()
	err = s.o.Settle(settleTimeout)
	st.Lock()
	c.Assert(err, IsNil)

	c.Assert(chg.Status(), Equals, state.ErrorStatus, Commentf("install-snap unexpectedly succeeded"))

	// check undo statutes
	for _, t := range chg.Tasks() {
		which := t.Kind()
		expectedStatus := state.UndoneStatus
		switch t.Kind() {
		case "prerequisites":
			expectedStatus = state.DoneStatus
		case "run-hook":
			var hs hookstate.HookSetup
			err := t.Get("hook-setup", &hs)
			c.Assert(err, IsNil)
			switch hs.Hook {
			case "install":
				expectedStatus = state.UndoneStatus
			case "configure":
				expectedStatus = state.ErrorStatus
			case "check-health":
				expectedStatus = state.HoldStatus
			}
			which += fmt.Sprintf("[%s]", hs.Hook)
		}
		c.Assert(t.Status(), Equals, expectedStatus, Commentf("%s", which))
	}

	// install hooks was called
	c.Check(installHook, Equals, true)

	// nothing in snaps
	all, err := snapstate.All(st)
	c.Assert(err, IsNil)
	c.Check(all, HasLen, 1)
	_, ok := all["core"]
	c.Check(ok, Equals, true)

	// nothing in config
	var config map[string]*json.RawMessage
	err = st.Get("config", &config)
	c.Assert(err, IsNil)
	c.Check(config, HasLen, 1)
	_, ok = config["core"]
	c.Check(ok, Equals, true)

	snapdirs, err := filepath.Glob(filepath.Join(dirs.SnapMountDir, "*"))
	c.Assert(err, IsNil)
	// just README and bin
	c.Check(snapdirs, HasLen, 2)
	for _, d := range snapdirs {
		c.Check(filepath.Base(d), Not(Equals), "foo")
	}
}

func (s *mgrsSuite) TestHappyRemove(c *C) {
	oldEstimateSnapshotSize := snapstate.EstimateSnapshotSize
	snapstate.EstimateSnapshotSize = func(st *state.State, instanceName string, users []string) (uint64, error) {
		return 0, nil
	}
	defer func() {
		snapstate.EstimateSnapshotSize = oldEstimateSnapshotSize
	}()

	st := s.o.State()
	st.Lock()
	defer st.Unlock()

	snapYamlContent := `name: foo
apps:
 bar:
  command: bin/bar
`
	snapInfo := s.installLocalTestSnap(c, snapYamlContent+"version: 1.0")

	// set config
	tr := config.NewTransaction(st)
	c.Assert(tr.Set("foo", "key", "value"), IsNil)
	tr.Commit()

	ts, err := snapstate.Remove(st, "foo", snap.R(0), nil)
	c.Assert(err, IsNil)
	chg := st.NewChange("remove-snap", "...")
	chg.AddAll(ts)

	st.Unlock()
	err = s.o.Settle(settleTimeout)
	st.Lock()
	c.Assert(err, IsNil)

	c.Assert(chg.Status(), Equals, state.DoneStatus, Commentf("remove-snap change failed with: %v", chg.Err()))

	// ensure that the binary wrapper file got removed
	binaryWrapper := filepath.Join(dirs.SnapBinariesDir, "foo.bar")
	c.Assert(osutil.FileExists(binaryWrapper), Equals, false)

	// data dirs
	c.Assert(osutil.FileExists(snapInfo.DataDir()), Equals, false)
	c.Assert(osutil.FileExists(snapInfo.CommonDataDir()), Equals, false)

	// snap file and its mount
	c.Assert(osutil.FileExists(filepath.Join(dirs.SnapBlobDir, "foo_x1.snap")), Equals, false)
	mup := systemd.MountUnitPath(filepath.Join(dirs.StripRootDir(dirs.SnapMountDir), "foo/x1"))
	c.Assert(osutil.FileExists(mup), Equals, false)

	// automatic snapshot was created
	c.Assert(s.automaticSnapshots, DeepEquals, []automaticSnapshotCall{{"foo", map[string]interface{}{"key": "value"}, nil}})
}

func fakeSnapID(name string) string {
	const suffix = "idididididididididididididididid"
	return name + suffix[len(name)+1:]
}

const (
	snapV2 = `{
	"architectures": [
	    "all"
	],
        "download": {
			"url": "@URL@",
			"size": 123
        },
        "epoch": @EPOCH@,
        "type": "@TYPE@",
	"name": "@NAME@",
	"revision": @REVISION@,
	"snap-id": "@SNAPID@",
	"summary": "Foo",
	"description": "this is a description",
	"version": "@VERSION@",
        "publisher": {
           "id": "devdevdev",
           "name": "bar"
         },
         "media": [
            {"type": "icon", "url": "@ICON@"}
         ]
}`
)

var fooSnapID = fakeSnapID("foo")

func (s *baseMgrsSuite) prereqSnapAssertions(c *C, extraHeaders ...map[string]interface{}) *asserts.SnapDeclaration {
	if len(extraHeaders) == 0 {
		extraHeaders = []map[string]interface{}{{}}
	}
	var snapDecl *asserts.SnapDeclaration
	for _, extraHeaders := range extraHeaders {
		headers := map[string]interface{}{
			"series":       "16",
			"snap-name":    "foo",
			"publisher-id": "devdevdev",
			"timestamp":    time.Now().Format(time.RFC3339),
		}
		for h, v := range extraHeaders {
			headers[h] = v
		}
		headers["snap-id"] = fakeSnapID(headers["snap-name"].(string))
		a, err := s.storeSigning.Sign(asserts.SnapDeclarationType, headers, nil, "")
		c.Assert(err, IsNil)
		err = s.storeSigning.Add(a)
		c.Assert(err, IsNil)
		snapDecl = a.(*asserts.SnapDeclaration)
	}
	return snapDecl
}

func (s *baseMgrsSuite) makeStoreTestSnapWithFiles(c *C, snapYaml string, revno string, files [][]string) (path, digest string) {
	info, err := snap.InfoFromSnapYaml([]byte(snapYaml))
	c.Assert(err, IsNil)

	snapPath := makeTestSnapWithFiles(c, snapYaml, files)

	snapDigest, size, err := asserts.SnapFileSHA3_384(snapPath)
	c.Assert(err, IsNil)

	headers := map[string]interface{}{
		"snap-id":       fakeSnapID(info.SnapName()),
		"snap-sha3-384": snapDigest,
		"snap-size":     fmt.Sprintf("%d", size),
		"snap-revision": revno,
		"developer-id":  "devdevdev",
		"timestamp":     time.Now().Format(time.RFC3339),
	}
	snapRev, err := s.storeSigning.Sign(asserts.SnapRevisionType, headers, nil, "")
	c.Assert(err, IsNil)
	err = s.storeSigning.Add(snapRev)
	c.Assert(err, IsNil)

	return snapPath, snapDigest
}

func (s *baseMgrsSuite) makeStoreTestSnap(c *C, snapYaml string, revno string) (path, digest string) {
	return s.makeStoreTestSnapWithFiles(c, snapYaml, revno, nil)
}

func (s *baseMgrsSuite) pathFor(name, revno string) string {
	if revno == s.serveRevision[name] {
		return s.serveSnapPath[name]
	}
	for i, r := range s.serveOldRevs[name] {
		if r == revno {
			return s.serveOldPaths[name][i]
		}
	}
	return "/not/found"
}

func (s *baseMgrsSuite) newestThatCanRead(name string, epoch snap.Epoch) (info *snap.Info, rev string) {
	if s.serveSnapPath[name] == "" {
		return nil, ""
	}
	idx := len(s.serveOldPaths[name])
	rev = s.serveRevision[name]
	path := s.serveSnapPath[name]
	for {
		snapf, err := snapfile.Open(path)
		if err != nil {
			panic(err)
		}
		info, err := snap.ReadInfoFromSnapFile(snapf, nil)
		if err != nil {
			panic(err)
		}
		if info.Epoch.CanRead(epoch) {
			return info, rev
		}
		idx--
		if idx < 0 {
			return nil, ""
		}
		path = s.serveOldPaths[name][idx]
		rev = s.serveOldRevs[name][idx]
	}
}

func (s *baseMgrsSuite) mockStore(c *C) *httptest.Server {
	var baseURL *url.URL
	fillHit := func(hitTemplate, revno string, info *snap.Info) string {
		epochBuf, err := json.Marshal(info.Epoch)
		if err != nil {
			panic(err)
		}
		name := info.SnapName()

		hit := strings.Replace(hitTemplate, "@URL@", baseURL.String()+"/api/v1/snaps/download/"+name+"/"+revno, -1)
		hit = strings.Replace(hit, "@NAME@", name, -1)
		hit = strings.Replace(hit, "@SNAPID@", fakeSnapID(name), -1)
		hit = strings.Replace(hit, "@ICON@", baseURL.String()+"/icon", -1)
		hit = strings.Replace(hit, "@VERSION@", info.Version, -1)
		hit = strings.Replace(hit, "@REVISION@", revno, -1)
		hit = strings.Replace(hit, `@TYPE@`, string(info.Type()), -1)
		hit = strings.Replace(hit, `@EPOCH@`, string(epochBuf), -1)
		return hit
	}

	mockServer := httptest.NewServer(http.HandlerFunc(func(w http.ResponseWriter, r *http.Request) {
		// all URLS are /api/v1/snaps/... or /v2/snaps/ or /v2/assertions/... so
		// check the url is sane and discard the common prefix
		// to simplify indexing into the comps slice.
		comps := strings.Split(r.URL.Path, "/")
		if len(comps) < 2 {
			panic("unexpected url path: " + r.URL.Path)
		}
		if comps[1] == "api" { //v1
			if len(comps) <= 4 {
				panic("unexpected url path: " + r.URL.Path)
			}
			comps = comps[4:]
			if comps[0] == "auth" {
				comps[0] = "auth:" + comps[1]
			}
		} else { // v2
			if len(comps) <= 3 {
				panic("unexpected url path: " + r.URL.Path)
			}
			if comps[2] == "assertions" {
				// preserve "assertions" component
				comps = comps[2:]
			} else {
				// drop common "snap" component
				comps = comps[3:]
			}
			comps[0] = "v2:" + comps[0]
		}

		switch comps[0] {
		case "auth:nonces":
			w.Write([]byte(`{"nonce": "NONCE"}`))
			return
		case "auth:sessions":
			// quick sanity check
			reqBody, err := ioutil.ReadAll(r.Body)
			c.Check(err, IsNil)
			c.Check(bytes.Contains(reqBody, []byte("nonce: NONCE")), Equals, true)
			c.Check(bytes.Contains(reqBody, []byte(fmt.Sprintf("serial: %s", s.expectedSerial))), Equals, true)
			c.Check(bytes.Contains(reqBody, []byte(fmt.Sprintf("store: %s", s.expectedStore))), Equals, true)

			c.Check(s.sessionMacaroon, Not(Equals), "")
			w.WriteHeader(200)
			w.Write([]byte(fmt.Sprintf(`{"macaroon": "%s"}`, s.sessionMacaroon)))
			return
		case "v2:assertions":
			ref := &asserts.Ref{
				Type:       asserts.Type(comps[1]),
				PrimaryKey: comps[2:],
			}
			a, err := ref.Resolve(s.storeSigning.Find)
			if asserts.IsNotFound(err) {
				w.Header().Set("Content-Type", "application/problem+json")
				w.WriteHeader(404)
				w.Write([]byte(`{"error-list":[{"code":"not-found","message":"..."}]}`))
				return
			}
			if err != nil {
				panic(err)
			}
			w.Header().Set("Content-Type", asserts.MediaType)
			w.WriteHeader(200)
			w.Write(asserts.Encode(a))
			return
		case "download":
			if s.sessionMacaroon != "" {
				// FIXME: download is still using the old headers!
				c.Check(r.Header.Get("X-Device-Authorization"), Equals, fmt.Sprintf(`Macaroon root="%s"`, s.sessionMacaroon))
			}
			if s.failNextDownload == comps[1] {
				s.failNextDownload = ""
				w.WriteHeader(418)
				return
			}
			if s.hijackServeSnap != nil {
				s.hijackServeSnap(w)
				return
			}
			snapR, err := os.Open(s.pathFor(comps[1], comps[2]))
			if err != nil {
				panic(err)
			}
			io.Copy(w, snapR)
		case "v2:refresh":
			if s.sessionMacaroon != "" {
				c.Check(r.Header.Get("Snap-Device-Authorization"), Equals, fmt.Sprintf(`Macaroon root="%s"`, s.sessionMacaroon))
			}
			dec := json.NewDecoder(r.Body)
			var input struct {
				Actions []struct {
					Action      string     `json:"action"`
					SnapID      string     `json:"snap-id"`
					Name        string     `json:"name"`
					InstanceKey string     `json:"instance-key"`
					Epoch       snap.Epoch `json:"epoch"`
					// assertions
					Key        string `json:"key"`
					Assertions []struct {
						Type        string   `json:"type"`
						PrimaryKey  []string `json:"primary-key"`
						IfNewerThan *int     `json:"if-newer-than"`
					}
				} `json:"actions"`
				Context []struct {
					SnapID string     `json:"snap-id"`
					Epoch  snap.Epoch `json:"epoch"`
				} `json:"context"`
			}
			if err := dec.Decode(&input); err != nil {
				panic(err)
			}
			id2epoch := make(map[string]snap.Epoch, len(input.Context))
			for _, s := range input.Context {
				id2epoch[s.SnapID] = s.Epoch
			}
			type resultJSON struct {
				Result      string          `json:"result"`
				SnapID      string          `json:"snap-id"`
				Name        string          `json:"name"`
				Snap        json.RawMessage `json:"snap"`
				InstanceKey string          `json:"instance-key"`
				// For assertions
				Key           string   `json:"key"`
				AssertionURLs []string `json:"assertion-stream-urls"`
			}
			var results []resultJSON
			for _, a := range input.Actions {
				if a.Action == "fetch-assertions" {
					urls := []string{}
					for _, ar := range a.Assertions {
						ref := &asserts.Ref{
							Type:       asserts.Type(ar.Type),
							PrimaryKey: ar.PrimaryKey,
						}
						_, err := ref.Resolve(s.storeSigning.Find)
						if err != nil {
							panic("missing assertions not supported")
						}
						urls = append(urls, fmt.Sprintf("%s/v2/assertions/%s", baseURL.String(), ref.Unique()))

					}
					results = append(results, resultJSON{
						Result:        "fetch-assertions",
						Key:           a.Key,
						AssertionURLs: urls,
					})
					continue
				}
				name := s.serveIDtoName[a.SnapID]
				epoch := id2epoch[a.SnapID]
				if a.Action == "install" {
					name = a.Name
					epoch = a.Epoch
				}

				info, revno := s.newestThatCanRead(name, epoch)
				if info == nil {
					// no match
					continue
				}
				results = append(results, resultJSON{
					Result:      a.Action,
					SnapID:      a.SnapID,
					InstanceKey: a.InstanceKey,
					Name:        name,
					Snap:        json.RawMessage(fillHit(snapV2, revno, info)),
				})
			}
			w.WriteHeader(200)
			output, err := json.Marshal(map[string]interface{}{
				"results": results,
			})
			if err != nil {
				panic(err)
			}
			w.Write(output)

		default:
			panic("unexpected url path: " + r.URL.Path)
		}
	}))
	c.Assert(mockServer, NotNil)

	baseURL, _ = url.Parse(mockServer.URL)
	storeCfg := store.Config{
		StoreBaseURL: baseURL,
	}

	mStore := store.New(&storeCfg, nil)
	st := s.o.State()
	st.Lock()
	snapstate.ReplaceStore(s.o.State(), mStore)
	st.Unlock()

	// this will be used by remodeling cases
	storeNew := func(cfg *store.Config, dac store.DeviceAndAuthContext) *store.Store {
		cfg.StoreBaseURL = baseURL
		if s.checkDeviceAndAuthContext != nil {
			s.checkDeviceAndAuthContext(dac)
		}
		return store.New(cfg, dac)
	}

	s.AddCleanup(overlord.MockStoreNew(storeNew))

	return mockServer
}

// serveSnap starts serving the snap at snapPath, moving the current
// one onto the list of previous ones if already set.
func (s *baseMgrsSuite) serveSnap(snapPath, revno string) {
	snapf, err := snapfile.Open(snapPath)
	if err != nil {
		panic(err)
	}
	info, err := snap.ReadInfoFromSnapFile(snapf, nil)
	if err != nil {
		panic(err)
	}
	name := info.SnapName()
	s.serveIDtoName[fakeSnapID(name)] = name

	if oldPath := s.serveSnapPath[name]; oldPath != "" {
		oldRev := s.serveRevision[name]
		if oldRev == "" {
			panic("old path set but not old revision")
		}
		s.serveOldPaths[name] = append(s.serveOldPaths[name], oldPath)
		s.serveOldRevs[name] = append(s.serveOldRevs[name], oldRev)
	}
	s.serveSnapPath[name] = snapPath
	s.serveRevision[name] = revno
}

func (s *mgrsSuite) TestHappyRemoteInstallAndUpgradeSvc(c *C) {
	// test install through store and update, plus some mechanics
	// of update
	// TODO: ok to split if it gets too messy to maintain

	s.prereqSnapAssertions(c)

	snapYamlContent := `name: foo
version: @VERSION@
apps:
 bar:
  command: bin/bar
 svc:
  command: svc
  daemon: forking
`

	ver := "1.0"
	revno := "42"
	snapPath, digest := s.makeStoreTestSnap(c, strings.Replace(snapYamlContent, "@VERSION@", ver, -1), revno)
	s.serveSnap(snapPath, revno)

	mockServer := s.mockStore(c)
	defer mockServer.Close()

	st := s.o.State()
	st.Lock()
	defer st.Unlock()

	ts, err := snapstate.Install(context.TODO(), st, "foo", nil, 0, snapstate.Flags{})
	c.Assert(err, IsNil)
	chg := st.NewChange("install-snap", "...")
	chg.AddAll(ts)

	st.Unlock()
	err = s.o.Settle(settleTimeout)
	st.Lock()
	c.Assert(err, IsNil)

	c.Assert(chg.Status(), Equals, state.DoneStatus, Commentf("install-snap change failed with: %v", chg.Err()))

	info, err := snapstate.CurrentInfo(st, "foo")
	c.Assert(err, IsNil)

	c.Check(info.Revision, Equals, snap.R(42))
	c.Check(info.SnapID, Equals, fooSnapID)
	c.Check(info.Version, Equals, "1.0")
	c.Check(info.Summary(), Equals, "Foo")
	c.Check(info.Description(), Equals, "this is a description")
	c.Assert(osutil.FileExists(info.MountFile()), Equals, true)

	pubAcct, err := assertstate.Publisher(st, info.SnapID)
	c.Assert(err, IsNil)
	c.Check(pubAcct.AccountID(), Equals, "devdevdev")
	c.Check(pubAcct.Username(), Equals, "devdevdev")

	snapRev42, err := assertstate.DB(st).Find(asserts.SnapRevisionType, map[string]string{
		"snap-sha3-384": digest,
	})
	c.Assert(err, IsNil)
	c.Check(snapRev42.(*asserts.SnapRevision).SnapID(), Equals, fooSnapID)
	c.Check(snapRev42.(*asserts.SnapRevision).SnapRevision(), Equals, 42)

	// check service was setup properly
	svcFile := filepath.Join(dirs.SnapServicesDir, "snap.foo.svc.service")
	c.Assert(osutil.FileExists(svcFile), Equals, true)
	stat, err := os.Stat(svcFile)
	c.Assert(err, IsNil)
	// should _not_ be executable
	c.Assert(stat.Mode().String(), Equals, "-rw-r--r--")

	// Refresh

	ver = "2.0"
	revno = "50"
	snapPath, digest = s.makeStoreTestSnap(c, strings.Replace(snapYamlContent, "@VERSION@", ver, -1), revno)
	s.serveSnap(snapPath, revno)

	ts, err = snapstate.Update(st, "foo", nil, 0, snapstate.Flags{})
	c.Assert(err, IsNil)
	chg = st.NewChange("upgrade-snap", "...")
	chg.AddAll(ts)

	st.Unlock()
	err = s.o.Settle(settleTimeout)
	st.Lock()
	c.Assert(err, IsNil)

	c.Assert(chg.Err(), IsNil)
	c.Assert(chg.Status(), Equals, state.DoneStatus, Commentf("upgrade-snap change failed with: %v", chg.Err()))

	info, err = snapstate.CurrentInfo(st, "foo")
	c.Assert(err, IsNil)

	c.Check(info.Revision, Equals, snap.R(50))
	c.Check(info.SnapID, Equals, fooSnapID)
	c.Check(info.Version, Equals, "2.0")

	snapRev50, err := assertstate.DB(st).Find(asserts.SnapRevisionType, map[string]string{
		"snap-sha3-384": digest,
	})
	c.Assert(err, IsNil)
	c.Check(snapRev50.(*asserts.SnapRevision).SnapID(), Equals, fooSnapID)
	c.Check(snapRev50.(*asserts.SnapRevision).SnapRevision(), Equals, 50)

	// check updated wrapper
	symlinkTarget, err := os.Readlink(info.Apps["bar"].WrapperPath())
	c.Assert(err, IsNil)
	c.Assert(symlinkTarget, Equals, "/usr/bin/snap")

	// check updated service file
	c.Assert(svcFile, testutil.FileContains, "/var/snap/foo/"+revno)
}

func (s *mgrsSuite) TestHappyRemoteInstallAndUpdateWithEpochBump(c *C) {
	// test install through store and update, where there's an epoch bump in the upgrade
	// this does less checks on the details of install/update than TestHappyRemoteInstallAndUpgradeSvc

	s.prereqSnapAssertions(c)

	snapPath, _ := s.makeStoreTestSnap(c, "{name: foo, version: 0}", "1")
	s.serveSnap(snapPath, "1")

	mockServer := s.mockStore(c)
	defer mockServer.Close()

	st := s.o.State()
	st.Lock()
	defer st.Unlock()

	ts, err := snapstate.Install(context.TODO(), st, "foo", nil, 0, snapstate.Flags{})
	c.Assert(err, IsNil)
	chg := st.NewChange("install-snap", "...")
	chg.AddAll(ts)

	st.Unlock()
	err = s.o.Settle(settleTimeout)
	st.Lock()
	c.Assert(err, IsNil)

	// confirm it worked
	c.Assert(chg.Status(), Equals, state.DoneStatus, Commentf("install-snap change failed with: %v", chg.Err()))

	// sanity checks
	info, err := snapstate.CurrentInfo(st, "foo")
	c.Assert(err, IsNil)
	c.Assert(info.Revision, Equals, snap.R(1))
	c.Assert(info.SnapID, Equals, fooSnapID)
	c.Assert(info.Epoch.String(), Equals, "0")

	// now add some more snaps
	for i, epoch := range []string{"1*", "2*", "3*"} {
		revno := fmt.Sprint(i + 2)
		snapPath, _ := s.makeStoreTestSnap(c, "{name: foo, version: 0, epoch: "+epoch+"}", revno)
		s.serveSnap(snapPath, revno)
	}

	// refresh

	ts, err = snapstate.Update(st, "foo", nil, 0, snapstate.Flags{})
	c.Assert(err, IsNil)
	chg = st.NewChange("upgrade-snap", "...")
	chg.AddAll(ts)

	st.Unlock()
	err = s.o.Settle(settleTimeout)
	st.Lock()
	c.Assert(err, IsNil)

	c.Assert(chg.Err(), IsNil)
	c.Assert(chg.Status(), Equals, state.DoneStatus, Commentf("upgrade-snap change failed with: %v", chg.Err()))

	info, err = snapstate.CurrentInfo(st, "foo")
	c.Assert(err, IsNil)

	c.Check(info.Revision, Equals, snap.R(4))
	c.Check(info.SnapID, Equals, fooSnapID)
	c.Check(info.Epoch.String(), Equals, "3*")
}

func (s *mgrsSuite) TestHappyRemoteInstallAndUpdateWithPostHocEpochBump(c *C) {
	// test install through store and update, where there is an epoch
	// bump in the upgrade that comes in after the initial update is
	// computed.

	// this is mostly checking the same as TestHappyRemoteInstallAndUpdateWithEpochBump
	// but serves as a sanity check for the Without case that follows
	// (these two together serve as a test for the refresh filtering)
	s.testHappyRemoteInstallAndUpdateWithMaybeEpochBump(c, true)
}

func (s *mgrsSuite) TestHappyRemoteInstallAndUpdateWithoutEpochBump(c *C) {
	// test install through store and update, where there _isn't_ an epoch bump in the upgrade
	// note that there _are_ refreshes available after the refresh,
	// but they're not an epoch bump so they're ignored
	s.testHappyRemoteInstallAndUpdateWithMaybeEpochBump(c, false)
}

func (s *mgrsSuite) testHappyRemoteInstallAndUpdateWithMaybeEpochBump(c *C, doBump bool) {
	s.prereqSnapAssertions(c)

	snapPath, _ := s.makeStoreTestSnap(c, "{name: foo, version: 1}", "1")
	s.serveSnap(snapPath, "1")

	mockServer := s.mockStore(c)
	defer mockServer.Close()

	st := s.o.State()
	st.Lock()
	defer st.Unlock()

	ts, err := snapstate.Install(context.TODO(), st, "foo", nil, 0, snapstate.Flags{})
	c.Assert(err, IsNil)
	chg := st.NewChange("install-snap", "...")
	chg.AddAll(ts)

	st.Unlock()
	err = s.o.Settle(settleTimeout)
	st.Lock()
	c.Assert(err, IsNil)

	// confirm it worked
	c.Assert(chg.Status(), Equals, state.DoneStatus, Commentf("install-snap change failed with: %v", chg.Err()))

	// sanity checks
	info, err := snapstate.CurrentInfo(st, "foo")
	c.Assert(err, IsNil)
	c.Assert(info.Revision, Equals, snap.R(1))
	c.Assert(info.SnapID, Equals, fooSnapID)
	c.Assert(info.Epoch.String(), Equals, "0")

	// add a new revision
	snapPath, _ = s.makeStoreTestSnap(c, "{name: foo, version: 2}", "2")
	s.serveSnap(snapPath, "2")

	// refresh

	ts, err = snapstate.Update(st, "foo", nil, 0, snapstate.Flags{})
	c.Assert(err, IsNil)
	chg = st.NewChange("upgrade-snap", "...")
	chg.AddAll(ts)

	// add another new revision, after the update was computed (maybe with an epoch bump)
	if doBump {
		snapPath, _ = s.makeStoreTestSnap(c, "{name: foo, version: 3, epoch: 1*}", "3")
	} else {
		snapPath, _ = s.makeStoreTestSnap(c, "{name: foo, version: 3}", "3")
	}
	s.serveSnap(snapPath, "3")

	st.Unlock()
	err = s.o.Settle(settleTimeout)
	st.Lock()
	c.Assert(err, IsNil)

	c.Assert(chg.Err(), IsNil)
	c.Assert(chg.Status(), Equals, state.DoneStatus, Commentf("upgrade-snap change failed with: %v", chg.Err()))

	info, err = snapstate.CurrentInfo(st, "foo")
	c.Assert(err, IsNil)

	if doBump {
		// if the epoch bumped, then we should've re-refreshed
		c.Check(info.Revision, Equals, snap.R(3))
		c.Check(info.SnapID, Equals, fooSnapID)
		c.Check(info.Epoch.String(), Equals, "1*")
	} else {
		// if the epoch did not bump, then we should _not_ have re-refreshed
		c.Check(info.Revision, Equals, snap.R(2))
		c.Check(info.SnapID, Equals, fooSnapID)
		c.Check(info.Epoch.String(), Equals, "0")
	}
}

func (s *mgrsSuite) TestHappyRemoteInstallAndUpdateManyWithEpochBump(c *C) {
	// test install through store and update many, where there's an epoch bump in the upgrade
	// this does less checks on the details of install/update than TestHappyRemoteInstallAndUpgradeSvc

	snapNames := []string{"aaaa", "bbbb", "cccc"}
	for _, name := range snapNames {
		s.prereqSnapAssertions(c, map[string]interface{}{"snap-name": name})
		snapPath, _ := s.makeStoreTestSnap(c, fmt.Sprintf("{name: %s, version: 0}", name), "1")
		s.serveSnap(snapPath, "1")
	}

	mockServer := s.mockStore(c)
	defer mockServer.Close()

	st := s.o.State()
	st.Lock()
	defer st.Unlock()

	affected, tasksets, err := snapstate.InstallMany(st, snapNames, 0)
	c.Assert(err, IsNil)
	sort.Strings(affected)
	c.Check(affected, DeepEquals, snapNames)
	chg := st.NewChange("install-snaps", "...")
	for _, taskset := range tasksets {
		chg.AddAll(taskset)
	}

	st.Unlock()
	err = s.o.Settle(settleTimeout)
	st.Lock()
	c.Assert(err, IsNil)

	// confirm it worked
	c.Assert(chg.Status(), Equals, state.DoneStatus, Commentf("install-snap change failed with: %v", chg.Err()))

	// sanity checks
	for _, name := range snapNames {
		info, err := snapstate.CurrentInfo(st, name)
		c.Assert(err, IsNil)
		c.Assert(info.Revision, Equals, snap.R(1))
		c.Assert(info.SnapID, Equals, fakeSnapID(name))
		c.Assert(info.Epoch.String(), Equals, "0")
	}

	// now add some more snap revisions with increasing epochs
	for _, name := range snapNames {
		for i, epoch := range []string{"1*", "2*", "3*"} {
			revno := fmt.Sprint(i + 2)
			snapPath, _ := s.makeStoreTestSnap(c, fmt.Sprintf("{name: %s, version: 0, epoch: %s}", name, epoch), revno)
			s.serveSnap(snapPath, revno)
		}
	}

	// refresh

	affected, tasksets, err = snapstate.UpdateMany(context.TODO(), st, nil, 0, &snapstate.Flags{})
	c.Assert(err, IsNil)
	sort.Strings(affected)
	c.Check(affected, DeepEquals, snapNames)
	chg = st.NewChange("upgrade-snaps", "...")
	for _, taskset := range tasksets {
		chg.AddAll(taskset)
	}

	st.Unlock()
	err = s.o.Settle(settleTimeout)
	st.Lock()
	c.Assert(err, IsNil)

	c.Assert(chg.Err(), IsNil)
	c.Assert(chg.Status(), Equals, state.DoneStatus, Commentf("upgrade-snap change failed with: %v", chg.Err()))

	for _, name := range snapNames {
		info, err := snapstate.CurrentInfo(st, name)
		c.Assert(err, IsNil)

		c.Check(info.Revision, Equals, snap.R(4))
		c.Check(info.SnapID, Equals, fakeSnapID(name))
		c.Check(info.Epoch.String(), Equals, "3*")
	}
}

func (s *mgrsSuite) TestHappyRemoteInstallAndUpdateManyWithEpochBumpAndOneFailing(c *C) {
	// test install through store and update, where there's an epoch bump in the upgrade and one of them fails

	snapNames := []string{"aaaa", "bbbb", "cccc"}
	for _, name := range snapNames {
		s.prereqSnapAssertions(c, map[string]interface{}{"snap-name": name})
		snapPath, _ := s.makeStoreTestSnap(c, fmt.Sprintf("{name: %s, version: 0}", name), "1")
		s.serveSnap(snapPath, "1")
	}

	mockServer := s.mockStore(c)
	defer mockServer.Close()

	st := s.o.State()
	st.Lock()
	defer st.Unlock()

	affected, tasksets, err := snapstate.InstallMany(st, snapNames, 0)
	c.Assert(err, IsNil)
	sort.Strings(affected)
	c.Check(affected, DeepEquals, snapNames)
	chg := st.NewChange("install-snaps", "...")
	for _, taskset := range tasksets {
		chg.AddAll(taskset)
	}

	st.Unlock()
	err = s.o.Settle(settleTimeout)
	st.Lock()
	c.Assert(err, IsNil)

	// confirm it worked
	c.Assert(chg.Status(), Equals, state.DoneStatus, Commentf("install-snap change failed with: %v", chg.Err()))

	// sanity checks
	for _, name := range snapNames {
		info, err := snapstate.CurrentInfo(st, name)
		c.Assert(err, IsNil)
		c.Assert(info.Revision, Equals, snap.R(1))
		c.Assert(info.SnapID, Equals, fakeSnapID(name))
		c.Assert(info.Epoch.String(), Equals, "0")
	}

	// now add some more snap revisions with increasing epochs
	for _, name := range snapNames {
		for i, epoch := range []string{"1*", "2*", "3*"} {
			revno := fmt.Sprint(i + 2)
			snapPath, _ := s.makeStoreTestSnap(c, fmt.Sprintf("{name: %s, version: 0, epoch: %s}", name, epoch), revno)
			s.serveSnap(snapPath, revno)
		}
	}

	// refresh
	affected, tasksets, err = snapstate.UpdateMany(context.TODO(), st, nil, 0, &snapstate.Flags{})
	c.Assert(err, IsNil)
	sort.Strings(affected)
	c.Check(affected, DeepEquals, snapNames)
	chg = st.NewChange("upgrade-snaps", "...")
	for _, taskset := range tasksets {
		chg.AddAll(taskset)
	}

	st.Unlock()
	// the download for the refresh above will be performed below, during 'settle'.
	// fail the refresh of cccc by failing its download
	s.failNextDownload = "cccc"
	err = s.o.Settle(settleTimeout)
	st.Lock()
	c.Assert(err, IsNil)

	c.Assert(chg.Err(), NotNil)
	c.Assert(chg.Status(), Equals, state.ErrorStatus)

	for _, name := range snapNames {
		comment := Commentf("%q", name)
		info, err := snapstate.CurrentInfo(st, name)
		c.Assert(err, IsNil, comment)

		if name == "cccc" {
			// the failed one: still on rev 1 (epoch 0)
			c.Assert(info.Revision, Equals, snap.R(1))
			c.Assert(info.SnapID, Equals, fakeSnapID(name))
			c.Assert(info.Epoch.String(), Equals, "0")
		} else {
			// the non-failed ones: refreshed to rev 4 (epoch 3*)
			c.Check(info.Revision, Equals, snap.R(4), comment)
			c.Check(info.SnapID, Equals, fakeSnapID(name), comment)
			c.Check(info.Epoch.String(), Equals, "3*", comment)
		}
	}
}

func (s *mgrsSuite) TestHappyLocalInstallWithStoreMetadata(c *C) {
	snapDecl := s.prereqSnapAssertions(c)

	snapYamlContent := `name: foo
apps:
 bar:
  command: bin/bar
`
	snapPath := makeTestSnap(c, snapYamlContent+"version: 1.5")

	si := &snap.SideInfo{
		RealName: "foo",
		SnapID:   fooSnapID,
		Revision: snap.R(55),
	}

	st := s.o.State()
	st.Lock()
	defer st.Unlock()

	// have the snap-declaration in the system db
	err := assertstate.Add(st, s.devAcct)
	c.Assert(err, IsNil)
	err = assertstate.Add(st, snapDecl)
	c.Assert(err, IsNil)

	ts, _, err := snapstate.InstallPath(st, si, snapPath, "", "", snapstate.Flags{DevMode: true})
	c.Assert(err, IsNil)
	chg := st.NewChange("install-snap", "...")
	chg.AddAll(ts)

	st.Unlock()
	err = s.o.Settle(settleTimeout)
	st.Lock()
	c.Assert(err, IsNil)

	c.Assert(chg.Status(), Equals, state.DoneStatus, Commentf("install-snap change failed with: %v", chg.Err()))

	info, err := snapstate.CurrentInfo(st, "foo")
	c.Assert(err, IsNil)
	c.Check(info.Revision, Equals, snap.R(55))
	c.Check(info.SnapID, Equals, fooSnapID)
	c.Check(info.Version, Equals, "1.5")

	// ensure that the binary wrapper file got generated with the right
	// name
	binaryWrapper := filepath.Join(dirs.SnapBinariesDir, "foo.bar")
	c.Assert(osutil.IsSymlink(binaryWrapper), Equals, true)

	// data dirs
	c.Assert(osutil.IsDirectory(info.DataDir()), Equals, true)
	c.Assert(osutil.IsDirectory(info.CommonDataDir()), Equals, true)

	// snap file and its mounting

	// after install the snap file is in the right dir
	c.Assert(osutil.FileExists(filepath.Join(dirs.SnapBlobDir, "foo_55.snap")), Equals, true)

	// ensure the right unit is created
	mup := systemd.MountUnitPath(filepath.Join(dirs.StripRootDir(dirs.SnapMountDir), "foo/55"))
	c.Assert(mup, testutil.FileMatches, fmt.Sprintf("(?ms).*^Where=%s/foo/55", dirs.StripRootDir(dirs.SnapMountDir)))
	c.Assert(mup, testutil.FileMatches, "(?ms).*^What=/var/lib/snapd/snaps/foo_55.snap")
}

func (s *mgrsSuite) TestParallelInstanceLocalInstallSnapNameMismatch(c *C) {
	snapDecl := s.prereqSnapAssertions(c)

	snapYamlContent := `name: foo
apps:
 bar:
  command: bin/bar
`
	snapPath := makeTestSnap(c, snapYamlContent+"version: 1.5")

	si := &snap.SideInfo{
		RealName: "foo",
		SnapID:   fooSnapID,
		Revision: snap.R(55),
	}

	st := s.o.State()
	st.Lock()
	defer st.Unlock()

	// have the snap-declaration in the system db
	err := assertstate.Add(st, s.devAcct)
	c.Assert(err, IsNil)
	err = assertstate.Add(st, snapDecl)
	c.Assert(err, IsNil)

	_, _, err = snapstate.InstallPath(st, si, snapPath, "bar_instance", "", snapstate.Flags{DevMode: true})
	c.Assert(err, ErrorMatches, `cannot install snap "bar_instance", the name does not match the metadata "foo"`)
}

func (s *mgrsSuite) TestParallelInstanceLocalInstallInvalidInstanceName(c *C) {
	snapDecl := s.prereqSnapAssertions(c)

	snapYamlContent := `name: foo
apps:
 bar:
  command: bin/bar
`
	snapPath := makeTestSnap(c, snapYamlContent+"version: 1.5")

	si := &snap.SideInfo{
		RealName: "foo",
		SnapID:   fooSnapID,
		Revision: snap.R(55),
	}

	st := s.o.State()
	st.Lock()
	defer st.Unlock()

	// have the snap-declaration in the system db
	err := assertstate.Add(st, s.devAcct)
	c.Assert(err, IsNil)
	err = assertstate.Add(st, snapDecl)
	c.Assert(err, IsNil)

	_, _, err = snapstate.InstallPath(st, si, snapPath, "bar_invalid_instance_name", "", snapstate.Flags{DevMode: true})
	c.Assert(err, ErrorMatches, `invalid instance name: invalid instance key: "invalid_instance_name"`)
}

func (s *mgrsSuite) TestCheckInterfaces(c *C) {
	snapDecl := s.prereqSnapAssertions(c)

	snapYamlContent := `name: foo
apps:
 bar:
  command: bin/bar
slots:
 network:
`
	snapPath := makeTestSnap(c, snapYamlContent+"version: 1.5")

	si := &snap.SideInfo{
		RealName: "foo",
		SnapID:   fooSnapID,
		Revision: snap.R(55),
	}

	st := s.o.State()
	st.Lock()
	defer st.Unlock()

	// have the snap-declaration in the system db
	err := assertstate.Add(st, s.devAcct)
	c.Assert(err, IsNil)
	err = assertstate.Add(st, snapDecl)
	c.Assert(err, IsNil)

	// mock SanitizePlugsSlots so that unknown interfaces are not rejected
	restoreSanitize := snap.MockSanitizePlugsSlots(func(snapInfo *snap.Info) {})
	defer restoreSanitize()

	ts, _, err := snapstate.InstallPath(st, si, snapPath, "", "", snapstate.Flags{DevMode: true})
	c.Assert(err, IsNil)
	chg := st.NewChange("install-snap", "...")
	chg.AddAll(ts)

	st.Unlock()
	err = s.o.Settle(settleTimeout)
	st.Lock()
	c.Assert(err, IsNil)

	c.Assert(chg.Err(), ErrorMatches, `(?s).*installation not allowed by "network" slot rule of interface "network".*`)
	c.Check(chg.Status(), Equals, state.ErrorStatus)
}

func (s *mgrsSuite) TestHappyRefreshControl(c *C) {
	// test install through store and update, plus some mechanics
	// of update
	// TODO: ok to split if it gets too messy to maintain

	s.prereqSnapAssertions(c)

	snapYamlContent := `name: foo
version: @VERSION@
`

	ver := "1.0"
	revno := "42"
	snapPath, _ := s.makeStoreTestSnap(c, strings.Replace(snapYamlContent, "@VERSION@", ver, -1), revno)
	s.serveSnap(snapPath, revno)

	mockServer := s.mockStore(c)
	defer mockServer.Close()

	st := s.o.State()
	st.Lock()
	defer st.Unlock()

	ts, err := snapstate.Install(context.TODO(), st, "foo", nil, 0, snapstate.Flags{})
	c.Assert(err, IsNil)
	chg := st.NewChange("install-snap", "...")
	chg.AddAll(ts)

	st.Unlock()
	err = s.o.Settle(settleTimeout)
	st.Lock()
	c.Assert(err, IsNil)

	c.Assert(chg.Status(), Equals, state.DoneStatus, Commentf("install-snap change failed with: %v", chg.Err()))

	info, err := snapstate.CurrentInfo(st, "foo")
	c.Assert(err, IsNil)

	c.Check(info.Revision, Equals, snap.R(42))

	// Refresh

	// Setup refresh control

	headers := map[string]interface{}{
		"series":          "16",
		"snap-id":         "bar-id",
		"snap-name":       "bar",
		"publisher-id":    "devdevdev",
		"refresh-control": []interface{}{fooSnapID},
		"timestamp":       time.Now().Format(time.RFC3339),
	}
	snapDeclBar, err := s.storeSigning.Sign(asserts.SnapDeclarationType, headers, nil, "")
	c.Assert(err, IsNil)
	err = s.storeSigning.Add(snapDeclBar)
	c.Assert(err, IsNil)
	err = assertstate.Add(st, snapDeclBar)
	c.Assert(err, IsNil)

	snapstate.Set(st, "bar", &snapstate.SnapState{
		Active: true,
		Sequence: []*snap.SideInfo{
			{RealName: "bar", SnapID: "bar-id", Revision: snap.R(1)},
		},
		Current:  snap.R(1),
		SnapType: "app",
	})

	develSigning := assertstest.NewSigningDB("devdevdev", develPrivKey)

	develAccKey := assertstest.NewAccountKey(s.storeSigning, s.devAcct, nil, develPrivKey.PublicKey(), "")
	err = s.storeSigning.Add(develAccKey)
	c.Assert(err, IsNil)

	ver = "2.0"
	revno = "50"
	snapPath, _ = s.makeStoreTestSnap(c, strings.Replace(snapYamlContent, "@VERSION@", ver, -1), revno)
	s.serveSnap(snapPath, revno)

	updated, tss, err := snapstate.UpdateMany(context.TODO(), st, []string{"foo"}, 0, nil)
	c.Check(updated, IsNil)
	c.Check(tss, IsNil)
	// no validation we, get an error
	c.Check(err, ErrorMatches, `cannot refresh "foo" to revision 50: no validation by "bar"`)

	// setup validation
	headers = map[string]interface{}{
		"series":                 "16",
		"snap-id":                "bar-id",
		"approved-snap-id":       fooSnapID,
		"approved-snap-revision": "50",
		"timestamp":              time.Now().Format(time.RFC3339),
	}
	barValidation, err := develSigning.Sign(asserts.ValidationType, headers, nil, "")
	c.Assert(err, IsNil)
	err = s.storeSigning.Add(barValidation)
	c.Assert(err, IsNil)

	// ... and try again
	updated, tss, err = snapstate.UpdateMany(context.TODO(), st, []string{"foo"}, 0, nil)
	c.Assert(err, IsNil)
	c.Assert(updated, DeepEquals, []string{"foo"})
	c.Assert(tss, HasLen, 2)
	verifyLastTasksetIsRerefresh(c, tss)
	chg = st.NewChange("upgrade-snaps", "...")
	chg.AddAll(tss[0])

	st.Unlock()
	err = s.o.Settle(settleTimeout)
	st.Lock()
	c.Assert(err, IsNil)

	c.Assert(chg.Err(), IsNil)
	c.Assert(chg.Status(), Equals, state.DoneStatus, Commentf("upgrade-snap change failed with: %v", chg.Err()))

	info, err = snapstate.CurrentInfo(st, "foo")
	c.Assert(err, IsNil)

	c.Check(info.Revision, Equals, snap.R(50))
}

// core & kernel

var modelDefaults = map[string]interface{}{
	"architecture": "amd64",
	"store":        "my-brand-store-id",
	"gadget":       "pc",
	"kernel":       "pc-kernel",
}

func findKind(chg *state.Change, kind string) *state.Task {
	for _, t := range chg.Tasks() {
		if t.Kind() == kind {
			return t
		}
	}
	return nil
}

func (s *mgrsSuite) TestInstallCoreSnapUpdatesBootloaderEnvAndSplitsAcrossRestart(c *C) {
	bloader := boottest.MockUC16Bootenv(bootloadertest.Mock("mock", c.MkDir()))
	bootloader.Force(bloader)
	defer bootloader.Force(nil)
	bloader.SetBootBase("core_99.snap")

	restore := release.MockOnClassic(false)
	defer restore()

	model := s.brands.Model("my-brand", "my-model", modelDefaults)

	const packageOS = `
name: core
version: 16.04-1
type: os
`
	snapPath := makeTestSnap(c, packageOS)

	st := s.o.State()
	st.Lock()
	defer st.Unlock()

	// setup model assertion
	assertstatetest.AddMany(st, s.brands.AccountsAndKeys("my-brand")...)
	devicestatetest.SetDevice(st, &auth.DeviceState{
		Brand:  "my-brand",
		Model:  "my-model",
		Serial: "serialserialserial",
	})
	err := assertstate.Add(st, model)
	c.Assert(err, IsNil)

	ts, _, err := snapstate.InstallPath(st, &snap.SideInfo{RealName: "core"}, snapPath, "", "", snapstate.Flags{})
	c.Assert(err, IsNil)
	chg := st.NewChange("install-snap", "...")
	chg.AddAll(ts)

	st.Unlock()
	err = s.o.Settle(settleTimeout)
	st.Lock()
	c.Assert(err, IsNil)

	// final steps will are post poned until we are in the restarted snapd
	ok, rst := st.Restarting()
	c.Assert(ok, Equals, true)
	c.Assert(rst, Equals, state.RestartSystem)

	t := findKind(chg, "auto-connect")
	c.Assert(t, NotNil)
	c.Assert(t.Status(), Equals, state.DoingStatus, Commentf("install-snap change failed with: %v", chg.Err()))

	// this is already set
	c.Assert(bloader.BootVars, DeepEquals, map[string]string{
		"snap_core":       "core_99.snap",
		"snap_try_core":   "core_x1.snap",
		"snap_try_kernel": "",
		"snap_mode":       boot.TryStatus,
	})

	// simulate successful restart happened
	state.MockRestarting(st, state.RestartUnset)
	bloader.BootVars["snap_mode"] = boot.DefaultStatus
	bloader.SetBootBase("core_x1.snap")

	st.Unlock()
	err = s.o.Settle(settleTimeout)
	st.Lock()
	c.Assert(err, IsNil)

	c.Assert(chg.Status(), Equals, state.DoneStatus, Commentf("install-snap change failed with: %v", chg.Err()))
}

type rebootEnv interface {
	SetTryingDuringReboot(which []snap.Type) error
	SetRollbackAcrossReboot(which []snap.Type) error
}

func (s *baseMgrsSuite) mockSuccessfulReboot(c *C, be rebootEnv, which []snap.Type) {
	st := s.o.State()
	restarting, restartType := st.Restarting()
	c.Assert(restarting, Equals, true, Commentf("mockSuccessfulReboot called when there was no pending restart"))
	c.Assert(restartType, Equals, state.RestartSystem, Commentf("mockSuccessfulReboot called but restartType is not SystemRestart but %v", restartType))
	state.MockRestarting(st, state.RestartUnset)
	err := be.SetTryingDuringReboot(which)
	c.Assert(err, IsNil)
	s.o.DeviceManager().ResetBootOk()
	st.Unlock()
	defer st.Lock()
	err = s.o.DeviceManager().Ensure()
	c.Assert(err, IsNil)
}

func (s *baseMgrsSuite) mockRollbackAcrossReboot(c *C, be rebootEnv, which []snap.Type) {
	st := s.o.State()
	restarting, restartType := st.Restarting()
	c.Assert(restarting, Equals, true, Commentf("mockRollbackAcrossReboot called when there was no pending restart"))
	c.Assert(restartType, Equals, state.RestartSystem, Commentf("mockRollbackAcrossReboot called but restartType is not SystemRestart but %v", restartType))
	state.MockRestarting(st, state.RestartUnset)
	err := be.SetRollbackAcrossReboot(which)
	c.Assert(err, IsNil)
	s.o.DeviceManager().ResetBootOk()
	st.Unlock()
	s.o.Settle(settleTimeout)
	st.Lock()
}

func (s *mgrsSuite) TestInstallKernelSnapUpdatesBootloaderEnv(c *C) {
	bloader := boottest.MockUC16Bootenv(bootloadertest.Mock("mock", c.MkDir()))
	bootloader.Force(bloader)
	defer bootloader.Force(nil)

	restore := release.MockOnClassic(false)
	defer restore()

	model := s.brands.Model("my-brand", "my-model", modelDefaults)

	const packageKernel = `
name: pc-kernel
version: 4.0-1
type: kernel`

	files := [][]string{
		{"kernel.img", "I'm a kernel"},
		{"initrd.img", "...and I'm an initrd"},
		{"meta/kernel.yaml", "version: 4.2"},
	}
	snapPath := snaptest.MakeTestSnapWithFiles(c, packageKernel, files)

	st := s.o.State()
	st.Lock()
	defer st.Unlock()

	// pretend we have core18/pc-kernel
	bloader.BootVars = map[string]string{
		"snap_core":   "core18_2.snap",
		"snap_kernel": "pc-kernel_123.snap",
		"snap_mode":   boot.DefaultStatus,
	}
	si1 := &snap.SideInfo{RealName: "pc-kernel", Revision: snap.R(123)}
	snapstate.Set(st, "pc-kernel", &snapstate.SnapState{
		SnapType: "kernel",
		Active:   true,
		Sequence: []*snap.SideInfo{si1},
		Current:  si1.Revision,
	})
	snaptest.MockSnapWithFiles(c, packageKernel, si1, [][]string{
		{"meta/kernel.yaml", ""},
	})
	si2 := &snap.SideInfo{RealName: "core18", Revision: snap.R(2)}
	snapstate.Set(st, "core18", &snapstate.SnapState{
		SnapType: "base",
		Active:   true,
		Sequence: []*snap.SideInfo{si2},
		Current:  si2.Revision,
	})

	// setup model assertion
	assertstatetest.AddMany(st, s.brands.AccountsAndKeys("my-brand")...)
	devicestatetest.SetDevice(st, &auth.DeviceState{
		Brand:  "my-brand",
		Model:  "my-model",
		Serial: "serialserialserial",
	})
	err := assertstate.Add(st, model)
	c.Assert(err, IsNil)

	ts, _, err := snapstate.InstallPath(st, &snap.SideInfo{RealName: "pc-kernel"}, snapPath, "", "", snapstate.Flags{})
	c.Assert(err, IsNil)
	chg := st.NewChange("install-snap", "...")
	chg.AddAll(ts)

	// run, this will trigger a wait for the restart
	st.Unlock()
	err = s.o.Settle(settleTimeout)
	st.Lock()
	c.Assert(err, IsNil)
	// we are in restarting state and the change is not done yet
	restarting, _ := st.Restarting()
	c.Check(restarting, Equals, true)
	c.Check(chg.Status(), Equals, state.DoingStatus)

	c.Assert(bloader.BootVars, DeepEquals, map[string]string{
		"snap_core":       "core18_2.snap",
		"snap_try_core":   "",
		"snap_kernel":     "pc-kernel_123.snap",
		"snap_try_kernel": "pc-kernel_x1.snap",
		"snap_mode":       boot.TryStatus,
	})
	// pretend we restarted
	s.mockSuccessfulReboot(c, bloader, []snap.Type{snap.TypeKernel})

	st.Unlock()
	err = s.o.Settle(settleTimeout)
	st.Lock()
	c.Assert(err, IsNil)

	c.Assert(chg.Status(), Equals, state.DoneStatus, Commentf("install-snap change failed with: %v", chg.Err()))
}

func (s *mgrsSuite) TestInstallKernelSnapUndoUpdatesBootloaderEnv(c *C) {
	bloader := boottest.MockUC16Bootenv(bootloadertest.Mock("mock", c.MkDir()))
	bootloader.Force(bloader)
	defer bootloader.Force(nil)

	restore := release.MockOnClassic(false)
	defer restore()

	model := s.brands.Model("my-brand", "my-model", modelDefaults)

	const packageKernel = `
name: pc-kernel
version: 4.0-1
type: kernel`

	files := [][]string{
		{"kernel.img", "I'm a kernel"},
		{"initrd.img", "...and I'm an initrd"},
		{"meta/kernel.yaml", "version: 4.2"},
	}
	snapPath := snaptest.MakeTestSnapWithFiles(c, packageKernel, files)

	st := s.o.State()
	st.Lock()
	defer st.Unlock()

	// pretend we have core18/pc-kernel
	bloader.BootVars = map[string]string{
		"snap_core":   "core18_2.snap",
		"snap_kernel": "pc-kernel_123.snap",
		"snap_mode":   boot.DefaultStatus,
	}
	si1 := &snap.SideInfo{RealName: "pc-kernel", Revision: snap.R(123)}
	snapstate.Set(st, "pc-kernel", &snapstate.SnapState{
		SnapType: "kernel",
		Active:   true,
		Sequence: []*snap.SideInfo{si1},
		Current:  si1.Revision,
	})
	snaptest.MockSnapWithFiles(c, packageKernel, si1, [][]string{
		{"meta/kernel.yaml", ""},
	})
	si2 := &snap.SideInfo{RealName: "core18", Revision: snap.R(2)}
	snapstate.Set(st, "core18", &snapstate.SnapState{
		SnapType: "base",
		Active:   true,
		Sequence: []*snap.SideInfo{si2},
		Current:  si2.Revision,
	})

	// setup model assertion
	assertstatetest.AddMany(st, s.brands.AccountsAndKeys("my-brand")...)
	devicestatetest.SetDevice(st, &auth.DeviceState{
		Brand:  "my-brand",
		Model:  "my-model",
		Serial: "serialserialserial",
	})
	err := assertstate.Add(st, model)
	c.Assert(err, IsNil)

	ts, _, err := snapstate.InstallPath(st, &snap.SideInfo{RealName: "pc-kernel"}, snapPath, "", "", snapstate.Flags{})
	c.Assert(err, IsNil)

	terr := st.NewTask("error-trigger", "provoking total undo")
	terr.WaitFor(ts.Tasks()[len(ts.Tasks())-1])
	ts.AddTask(terr)
	chg := st.NewChange("install-snap", "...")
	chg.AddAll(ts)

	// run, this will trigger a wait for the restart
	st.Unlock()
	err = s.o.Settle(settleTimeout)
	st.Lock()
	c.Assert(err, IsNil)

	c.Assert(bloader.BootVars, DeepEquals, map[string]string{
		"snap_core":       "core18_2.snap",
		"snap_kernel":     "pc-kernel_123.snap",
		"snap_try_kernel": "pc-kernel_x1.snap",
		"snap_mode":       boot.TryStatus,
		"snap_try_core":   "",
	})

	// we are in restarting state and the change is not done yet
	restarting, _ := st.Restarting()
	c.Check(restarting, Equals, true)
	c.Check(chg.Status(), Equals, state.DoingStatus)
	// pretend we restarted
	s.mockSuccessfulReboot(c, bloader, []snap.Type{snap.TypeKernel})

	st.Unlock()
	err = s.o.Settle(settleTimeout)
	st.Lock()
	c.Assert(err, IsNil)

	c.Assert(chg.Status(), Equals, state.ErrorStatus)

	// and we undo the bootvars and trigger a reboot
	c.Check(bloader.BootVars, DeepEquals, map[string]string{
		"snap_core":       "core18_2.snap",
		"snap_try_core":   "",
		"snap_try_kernel": "pc-kernel_123.snap",
		"snap_kernel":     "pc-kernel_x1.snap",
		"snap_mode":       boot.TryStatus,
	})
	restarting, _ = st.Restarting()
	c.Check(restarting, Equals, true)
}

func (s *mgrsSuite) TestInstallKernelSnap20UpdatesBootloaderEnv(c *C) {
	bloader := boottest.MockUC20RunBootenv(bootloadertest.Mock("mock", c.MkDir()))
	bootloader.Force(bloader)
	defer bootloader.Force(nil)

	// we have revision 1 installed
	kernel, err := snap.ParsePlaceInfoFromSnapFileName("pc-kernel_1.snap")
	c.Assert(err, IsNil)
	restore := bloader.SetEnabledKernel(kernel)
	defer restore()

	restore = release.MockOnClassic(false)
	defer restore()

	uc20ModelDefaults := map[string]interface{}{
		"architecture": "amd64",
		"base":         "core20",
		"store":        "my-brand-store-id",
		"snaps": []interface{}{
			map[string]interface{}{
				"name":            "pc-kernel",
				"id":              snaptest.AssertedSnapID("pc-kernel"),
				"type":            "kernel",
				"default-channel": "20",
			},
			map[string]interface{}{
				"name":            "pc",
				"id":              snaptest.AssertedSnapID("pc"),
				"type":            "gadget",
				"default-channel": "20",
			}},
	}

	model := s.brands.Model("my-brand", "my-model", uc20ModelDefaults)

	const packageKernel = `
name: pc-kernel
version: 4.0-1
type: kernel`

	files := [][]string{
		{"kernel.efi", "I'm a kernel.efi"},
		{"meta/kernel.yaml", "version: 4.2"},
	}
	kernelSnapSideInfo := &snap.SideInfo{RealName: "pc-kernel"}
	kernelSnapPath, kernelSnapInfo := snaptest.MakeTestSnapInfoWithFiles(c, packageKernel, files, kernelSnapSideInfo)

	// mock the modeenv file
	m := boot.Modeenv{
		Mode:           "run",
		RecoverySystem: "20191127",
		Base:           "core20_1.snap",
	}
	err = m.WriteTo("")
	c.Assert(err, IsNil)

	st := s.o.State()
	st.Lock()
	defer st.Unlock()

	si1 := &snap.SideInfo{RealName: "pc-kernel", Revision: snap.R(1)}
	snapstate.Set(st, "pc-kernel", &snapstate.SnapState{
		SnapType: "kernel",
		Active:   true,
		Sequence: []*snap.SideInfo{si1},
		Current:  si1.Revision,
	})
	snaptest.MockSnapWithFiles(c, packageKernel, si1, [][]string{
		{"meta/kernel.yaml", ""},
	})
	si2 := &snap.SideInfo{RealName: "core20", Revision: snap.R(1)}
	snapstate.Set(st, "core20", &snapstate.SnapState{
		SnapType: "base",
		Active:   true,
		Sequence: []*snap.SideInfo{si2},
		Current:  si2.Revision,
	})

	// setup model assertion
	assertstatetest.AddMany(st, s.brands.AccountsAndKeys("my-brand")...)
	devicestatetest.SetDevice(st, &auth.DeviceState{
		Brand:  "my-brand",
		Model:  "my-model",
		Serial: "serialserialserial",
	})
	err = assertstate.Add(st, model)
	c.Assert(err, IsNil)

	ts, _, err := snapstate.InstallPath(st, &snap.SideInfo{RealName: "pc-kernel"}, kernelSnapPath, "", "", snapstate.Flags{})
	c.Assert(err, IsNil)
	chg := st.NewChange("install-snap", "...")
	chg.AddAll(ts)

	// run, this will trigger a wait for the restart
	st.Unlock()
	err = s.o.Settle(settleTimeout)
	st.Lock()
	c.Assert(err, IsNil)

	c.Assert(bloader.BootVars, DeepEquals, map[string]string{
		"kernel_status": boot.TryStatus,
	})

	// we are in restarting state and the change is not done yet
	restarting, _ := st.Restarting()
	c.Check(restarting, Equals, true)
	c.Check(chg.Status(), Equals, state.DoingStatus)

	// the kernelSnapInfo we mocked earlier will not have a revision set for the
	// SideInfo, but since the previous revision was "1", the next revision will
	// be x1 since it's unasserted, so we can set the Revision on the SideInfo
	// here to make comparison easier
	kernelSnapInfo.SideInfo.Revision = snap.R(-1)

	// the current kernel in the bootloader is still the same
	currentKernel, err := bloader.Kernel()
	c.Assert(err, IsNil)
	firstKernel := snap.Info{SideInfo: *si1}
	c.Assert(currentKernel.Filename(), Equals, firstKernel.Filename())

	// the current try kernel in the bootloader is our new kernel
	currentTryKernel, err := bloader.TryKernel()
	c.Assert(err, IsNil)
	c.Assert(currentTryKernel.Filename(), Equals, kernelSnapInfo.Filename())

	// check that we extracted the kernel snap assets
	extractedKernels := bloader.ExtractKernelAssetsCalls
	c.Assert(extractedKernels, HasLen, 1)
	c.Assert(extractedKernels[0].Filename(), Equals, kernelSnapInfo.Filename())

	// pretend we restarted
	s.mockSuccessfulReboot(c, bloader, []snap.Type{snap.TypeKernel})

	st.Unlock()
	err = s.o.Settle(settleTimeout)
	st.Lock()
	c.Assert(err, IsNil)

	c.Assert(chg.Status(), Equals, state.DoneStatus, Commentf("install-snap change failed with: %v", chg.Err()))

	// also check that we are active on the second revision
	var snapst snapstate.SnapState
	err = snapstate.Get(st, "pc-kernel", &snapst)
	c.Assert(err, IsNil)
	c.Check(snapst.Sequence, HasLen, 2)
	c.Check(snapst.Sequence, DeepEquals, []*snap.SideInfo{si1, &kernelSnapInfo.SideInfo})
	c.Check(snapst.Active, Equals, true)
	c.Check(snapst.Current, DeepEquals, snap.R(-1))

	// since we need to do a reboot to go back to the old kernel, we should now
	// have kernel on the bootloader as the new one, and no try kernel on the
	// bootloader
	finalCurrentKernel, err := bloader.Kernel()
	c.Assert(err, IsNil)
	c.Assert(finalCurrentKernel.Filename(), Equals, kernelSnapInfo.Filename())

	_, err = bloader.TryKernel()
	c.Assert(err, Equals, bootloader.ErrNoTryKernelRef)

	// finally check that GetCurrentBoot gives us the new kernel
	dev, err := devicestate.DeviceCtx(st, nil, nil)
	c.Assert(err, IsNil)
	sn, err := boot.GetCurrentBoot(snap.TypeKernel, dev)
	c.Assert(err, IsNil)
	c.Assert(sn.Filename(), Equals, kernelSnapInfo.Filename())
}

func (s *mgrsSuite) TestInstallKernelSnap20UndoUpdatesBootloaderEnv(c *C) {
	bloader := boottest.MockUC20RunBootenv(bootloadertest.Mock("mock", c.MkDir()))
	bootloader.Force(bloader)
	defer bootloader.Force(nil)

	// we have revision 1 installed
	kernel, err := snap.ParsePlaceInfoFromSnapFileName("pc-kernel_1.snap")
	c.Assert(err, IsNil)
	restore := bloader.SetEnabledKernel(kernel)
	defer restore()

	restore = release.MockOnClassic(false)
	defer restore()

	uc20ModelDefaults := map[string]interface{}{
		"architecture": "amd64",
		"base":         "core20",
		"store":        "my-brand-store-id",
		"snaps": []interface{}{
			map[string]interface{}{
				"name":            "pc-kernel",
				"id":              snaptest.AssertedSnapID("pc-kernel"),
				"type":            "kernel",
				"default-channel": "20",
			},
			map[string]interface{}{
				"name":            "pc",
				"id":              snaptest.AssertedSnapID("pc"),
				"type":            "gadget",
				"default-channel": "20",
			}},
	}

	model := s.brands.Model("my-brand", "my-model", uc20ModelDefaults)

	const packageKernel = `
name: pc-kernel
version: 4.0-1
type: kernel`

	files := [][]string{
		{"kernel.efi", "I'm a kernel.efi"},
		{"meta/kernel.yaml", "version: 4.2"},
	}
	kernelSnapSideInfo := &snap.SideInfo{RealName: "pc-kernel"}
	kernelSnapPath, kernelSnapInfo := snaptest.MakeTestSnapInfoWithFiles(c, packageKernel, files, kernelSnapSideInfo)

	// mock the modeenv file
	m := boot.Modeenv{
		Mode:           "run",
		RecoverySystem: "20191127",
		Base:           "core20_1.snap",
	}
	err = m.WriteTo("")
	c.Assert(err, IsNil)

	st := s.o.State()
	st.Lock()
	defer st.Unlock()

	si1 := &snap.SideInfo{RealName: "pc-kernel", Revision: snap.R(1)}
	snapstate.Set(st, "pc-kernel", &snapstate.SnapState{
		SnapType: "kernel",
		Active:   true,
		Sequence: []*snap.SideInfo{si1},
		Current:  si1.Revision,
	})
	snaptest.MockSnapWithFiles(c, packageKernel, si1, [][]string{
		{"meta/kernel.yaml", ""},
	})
	si2 := &snap.SideInfo{RealName: "core20", Revision: snap.R(1)}
	snapstate.Set(st, "core20", &snapstate.SnapState{
		SnapType: "base",
		Active:   true,
		Sequence: []*snap.SideInfo{si2},
		Current:  si2.Revision,
	})

	// setup model assertion
	assertstatetest.AddMany(st, s.brands.AccountsAndKeys("my-brand")...)
	devicestatetest.SetDevice(st, &auth.DeviceState{
		Brand:  "my-brand",
		Model:  "my-model",
		Serial: "serialserialserial",
	})
	err = assertstate.Add(st, model)
	c.Assert(err, IsNil)

	ts, _, err := snapstate.InstallPath(st, &snap.SideInfo{RealName: "pc-kernel"}, kernelSnapPath, "", "", snapstate.Flags{})
	c.Assert(err, IsNil)

	terr := st.NewTask("error-trigger", "provoking total undo")
	terr.WaitFor(ts.Tasks()[len(ts.Tasks())-1])
	ts.AddTask(terr)
	chg := st.NewChange("install-snap", "...")
	chg.AddAll(ts)

	// run, this will trigger a wait for the restart
	st.Unlock()
	err = s.o.Settle(settleTimeout)
	st.Lock()
	c.Assert(err, IsNil)

	c.Assert(bloader.BootVars, DeepEquals, map[string]string{
		"kernel_status": boot.TryStatus,
	})

	// the kernelSnapInfo we mocked earlier will not have a revision set for the
	// SideInfo, but since the previous revision was "1", the next revision will
	// be x1 since it's unasserted, so we can set the Revision on the SideInfo
	// here to make comparison easier
	kernelSnapInfo.SideInfo.Revision = snap.R(-1)

	// check that we extracted the kernel snap assets
	extractedKernels := bloader.ExtractKernelAssetsCalls
	c.Assert(extractedKernels, HasLen, 1)
	c.Assert(extractedKernels[0].Filename(), Equals, kernelSnapInfo.Filename())

	// the current kernel in the bootloader is still the same
	currentKernel, err := bloader.Kernel()
	c.Assert(err, IsNil)
	firstKernel := snap.Info{SideInfo: *si1}
	c.Assert(currentKernel.Filename(), Equals, firstKernel.Filename())

	// the current try kernel in the bootloader is our new kernel
	currentTryKernel, err := bloader.TryKernel()
	c.Assert(err, IsNil)
	c.Assert(currentTryKernel.Filename(), Equals, kernelSnapInfo.Filename())

	// we are in restarting state and the change is not done yet
	restarting, _ := st.Restarting()
	c.Check(restarting, Equals, true)
	c.Check(chg.Status(), Equals, state.DoingStatus)
	// pretend we restarted
	s.mockSuccessfulReboot(c, bloader, []snap.Type{snap.TypeKernel})

	st.Unlock()
	err = s.o.Settle(settleTimeout)
	st.Lock()
	c.Assert(err, IsNil)

	c.Assert(chg.Status(), Equals, state.ErrorStatus)

	// we should have triggered a reboot to undo the boot changes
	restarting, _ = st.Restarting()
	c.Check(restarting, Equals, true)

	// we need to reboot with a "new" try kernel, so kernel_status was set again
	c.Assert(bloader.BootVars, DeepEquals, map[string]string{
		"kernel_status": boot.TryStatus,
	})

	// we should not have extracted any more kernel assets than before, since
	// the fallback kernel was already extracted
	extractedKernels = bloader.ExtractKernelAssetsCalls
	c.Assert(extractedKernels, HasLen, 1) // same as above check

	// also check that we are active on the first revision again
	var snapst snapstate.SnapState
	err = snapstate.Get(st, "pc-kernel", &snapst)
	c.Assert(err, IsNil)
	c.Check(snapst.Sequence, HasLen, 1)
	c.Check(snapst.Sequence, DeepEquals, []*snap.SideInfo{si1})
	c.Check(snapst.Active, Equals, true)
	c.Check(snapst.Current, DeepEquals, snap.R(1))

	// since we need to do a reboot to go back to the old kernel, we should now
	// have kernel on the bootloader as the new one, and the try kernel on the
	// booloader as the old one
	finalCurrentKernel, err := bloader.Kernel()
	c.Assert(err, IsNil)
	c.Assert(finalCurrentKernel.Filename(), Equals, kernelSnapInfo.Filename())

	finalTryKernel, err := bloader.TryKernel()
	c.Assert(err, IsNil)
	c.Assert(finalTryKernel.Filename(), Equals, firstKernel.Filename())

	// TODO:UC20: this test should probably simulate another reboot and confirm
	// that at the end of everything we have GetCurrentBoot() return the old
	// kernel we reverted back to again
}

func (s *mgrsSuite) installLocalTestSnap(c *C, snapYamlContent string) *snap.Info {
	st := s.o.State()

	snapPath := makeTestSnap(c, snapYamlContent)
	snapf, err := snapfile.Open(snapPath)
	c.Assert(err, IsNil)
	info, err := snap.ReadInfoFromSnapFile(snapf, nil)
	c.Assert(err, IsNil)

	// store current state
	snapName := info.InstanceName()
	var snapst snapstate.SnapState
	snapstate.Get(st, snapName, &snapst)

	ts, _, err := snapstate.InstallPath(st, &snap.SideInfo{RealName: snapName}, snapPath, "", "", snapstate.Flags{DevMode: true})
	c.Assert(err, IsNil)
	chg := st.NewChange("install-snap", "...")
	chg.AddAll(ts)

	st.Unlock()
	err = s.o.Settle(settleTimeout)
	st.Lock()
	c.Assert(err, IsNil)

	c.Assert(chg.Err(), IsNil)
	c.Assert(chg.Status(), Equals, state.DoneStatus, Commentf("install-snap change failed with: %v", chg.Err()))

	return info
}

func (s *mgrsSuite) removeSnap(c *C, name string) {
	st := s.o.State()

	ts, err := snapstate.Remove(st, name, snap.R(0), &snapstate.RemoveFlags{Purge: true})
	c.Assert(err, IsNil)
	chg := st.NewChange("remove-snap", "...")
	chg.AddAll(ts)

	st.Unlock()
	err = s.o.Settle(settleTimeout)
	st.Lock()
	c.Assert(err, IsNil)

	c.Assert(chg.Err(), IsNil)
	c.Assert(chg.Status(), Equals, state.DoneStatus, Commentf("remove-snap change failed with: %v", chg.Err()))
}

func (s *mgrsSuite) TestHappyRevert(c *C) {
	st := s.o.State()
	st.Lock()
	defer st.Unlock()

	x1Yaml := `name: foo
version: 1.0
apps:
 x1:
  command: bin/bar
`
	x1binary := filepath.Join(dirs.SnapBinariesDir, "foo.x1")

	x2Yaml := `name: foo
version: 2.0
apps:
 x2:
  command: bin/bar
`
	x2binary := filepath.Join(dirs.SnapBinariesDir, "foo.x2")

	s.installLocalTestSnap(c, x1Yaml)
	s.installLocalTestSnap(c, x2Yaml)

	// ensure we are on x2
	_, err := os.Lstat(x2binary)
	c.Assert(err, IsNil)
	_, err = os.Lstat(x1binary)
	c.Assert(err, ErrorMatches, ".*no such file.*")

	// now do the revert
	ts, err := snapstate.Revert(st, "foo", snapstate.Flags{})
	c.Assert(err, IsNil)
	chg := st.NewChange("revert-snap", "...")
	chg.AddAll(ts)

	st.Unlock()
	err = s.o.Settle(settleTimeout)
	st.Lock()
	c.Assert(err, IsNil)

	c.Assert(chg.Status(), Equals, state.DoneStatus, Commentf("revert-snap change failed with: %v", chg.Err()))

	// ensure that we use x1 now
	_, err = os.Lstat(x1binary)
	c.Assert(err, IsNil)
	_, err = os.Lstat(x2binary)
	c.Assert(err, ErrorMatches, ".*no such file.*")

	// ensure that x1,x2 is still there, revert just moves the "current"
	// pointer
	for _, fn := range []string{"foo_x2.snap", "foo_x1.snap"} {
		p := filepath.Join(dirs.SnapBlobDir, fn)
		c.Assert(osutil.FileExists(p), Equals, true)
	}
}

func (s *mgrsSuite) TestHappyAlias(c *C) {
	st := s.o.State()
	st.Lock()
	defer st.Unlock()

	fooYaml := `name: foo
version: 1.0
apps:
    foo:
        command: bin/foo
`
	s.installLocalTestSnap(c, fooYaml)

	ts, err := snapstate.Alias(st, "foo", "foo", "foo_")
	c.Assert(err, IsNil)
	chg := st.NewChange("alias", "...")
	chg.AddAll(ts)

	st.Unlock()
	err = s.o.Settle(settleTimeout)
	st.Lock()
	c.Assert(err, IsNil)

	c.Assert(chg.Err(), IsNil)
	c.Assert(chg.Status(), Equals, state.DoneStatus, Commentf("alias change failed with: %v", chg.Err()))

	foo_Alias := filepath.Join(dirs.SnapBinariesDir, "foo_")
	dest, err := os.Readlink(foo_Alias)
	c.Assert(err, IsNil)

	c.Check(dest, Equals, "foo")

	var snapst snapstate.SnapState
	err = snapstate.Get(st, "foo", &snapst)
	c.Assert(err, IsNil)
	c.Check(snapst.AutoAliasesDisabled, Equals, false)
	c.Check(snapst.AliasesPending, Equals, false)
	c.Check(snapst.Aliases, DeepEquals, map[string]*snapstate.AliasTarget{
		"foo_": {Manual: "foo"},
	})

	s.removeSnap(c, "foo")

	c.Check(osutil.IsSymlink(foo_Alias), Equals, false)
}

func (s *mgrsSuite) TestHappyUnalias(c *C) {
	st := s.o.State()
	st.Lock()
	defer st.Unlock()

	fooYaml := `name: foo
version: 1.0
apps:
    foo:
        command: bin/foo
`
	s.installLocalTestSnap(c, fooYaml)

	ts, err := snapstate.Alias(st, "foo", "foo", "foo_")
	c.Assert(err, IsNil)
	chg := st.NewChange("alias", "...")
	chg.AddAll(ts)

	st.Unlock()
	err = s.o.Settle(settleTimeout)
	st.Lock()
	c.Assert(err, IsNil)

	c.Assert(chg.Err(), IsNil)
	c.Assert(chg.Status(), Equals, state.DoneStatus, Commentf("alias change failed with: %v", chg.Err()))

	foo_Alias := filepath.Join(dirs.SnapBinariesDir, "foo_")
	dest, err := os.Readlink(foo_Alias)
	c.Assert(err, IsNil)

	c.Check(dest, Equals, "foo")

	ts, snapName, err := snapstate.RemoveManualAlias(st, "foo_")
	c.Assert(err, IsNil)
	c.Check(snapName, Equals, "foo")
	chg = st.NewChange("unalias", "...")
	chg.AddAll(ts)

	st.Unlock()
	err = s.o.Settle(settleTimeout)
	st.Lock()
	c.Assert(err, IsNil)

	c.Assert(chg.Err(), IsNil)
	c.Assert(chg.Status(), Equals, state.DoneStatus, Commentf("unalias change failed with: %v", chg.Err()))

	c.Check(osutil.IsSymlink(foo_Alias), Equals, false)

	var snapst snapstate.SnapState
	err = snapstate.Get(st, "foo", &snapst)
	c.Assert(err, IsNil)
	c.Check(snapst.AutoAliasesDisabled, Equals, false)
	c.Check(snapst.AliasesPending, Equals, false)
	c.Check(snapst.Aliases, HasLen, 0)
}

func (s *mgrsSuite) TestHappyRemoteInstallAutoAliases(c *C) {
	s.prereqSnapAssertions(c, map[string]interface{}{
		"snap-name": "foo",
		"aliases": []interface{}{
			map[string]interface{}{"name": "app1", "target": "app1"},
			map[string]interface{}{"name": "app2", "target": "app2"},
		},
	})

	snapYamlContent := `name: foo
version: @VERSION@
apps:
 app1:
  command: bin/app1
 app2:
  command: bin/app2
`

	ver := "1.0"
	revno := "42"
	snapPath, _ := s.makeStoreTestSnap(c, strings.Replace(snapYamlContent, "@VERSION@", ver, -1), revno)
	s.serveSnap(snapPath, revno)

	mockServer := s.mockStore(c)
	defer mockServer.Close()

	st := s.o.State()
	st.Lock()
	defer st.Unlock()

	ts, err := snapstate.Install(context.TODO(), st, "foo", nil, 0, snapstate.Flags{})
	c.Assert(err, IsNil)
	chg := st.NewChange("install-snap", "...")
	chg.AddAll(ts)

	st.Unlock()
	err = s.o.Settle(settleTimeout)
	st.Lock()
	c.Assert(err, IsNil)

	c.Assert(chg.Status(), Equals, state.DoneStatus, Commentf("install-snap change failed with: %v", chg.Err()))

	var snapst snapstate.SnapState
	err = snapstate.Get(st, "foo", &snapst)
	c.Assert(err, IsNil)
	c.Check(snapst.AutoAliasesDisabled, Equals, false)
	c.Check(snapst.Aliases, DeepEquals, map[string]*snapstate.AliasTarget{
		"app1": {Auto: "app1"},
		"app2": {Auto: "app2"},
	})

	// check disk
	app1Alias := filepath.Join(dirs.SnapBinariesDir, "app1")
	dest, err := os.Readlink(app1Alias)
	c.Assert(err, IsNil)
	c.Check(dest, Equals, "foo.app1")

	app2Alias := filepath.Join(dirs.SnapBinariesDir, "app2")
	dest, err = os.Readlink(app2Alias)
	c.Assert(err, IsNil)
	c.Check(dest, Equals, "foo.app2")
}

func (s *mgrsSuite) TestHappyRemoteInstallAndUpdateAutoAliases(c *C) {
	s.prereqSnapAssertions(c, map[string]interface{}{
		"snap-name": "foo",
		"aliases": []interface{}{
			map[string]interface{}{"name": "app1", "target": "app1"},
		},
	})

	fooYaml := `name: foo
version: @VERSION@
apps:
 app1:
  command: bin/app1
 app2:
  command: bin/app2
`

	fooPath, _ := s.makeStoreTestSnap(c, strings.Replace(fooYaml, "@VERSION@", "1.0", -1), "10")
	s.serveSnap(fooPath, "10")

	mockServer := s.mockStore(c)
	defer mockServer.Close()

	st := s.o.State()
	st.Lock()
	defer st.Unlock()

	ts, err := snapstate.Install(context.TODO(), st, "foo", nil, 0, snapstate.Flags{})
	c.Assert(err, IsNil)
	chg := st.NewChange("install-snap", "...")
	chg.AddAll(ts)

	st.Unlock()
	err = s.o.Settle(settleTimeout)
	st.Lock()
	c.Assert(err, IsNil)

	c.Assert(chg.Status(), Equals, state.DoneStatus, Commentf("install-snap change failed with: %v", chg.Err()))

	info, err := snapstate.CurrentInfo(st, "foo")
	c.Assert(err, IsNil)
	c.Check(info.Revision, Equals, snap.R(10))
	c.Check(info.Version, Equals, "1.0")

	var snapst snapstate.SnapState
	err = snapstate.Get(st, "foo", &snapst)
	c.Assert(err, IsNil)
	c.Check(snapst.AutoAliasesDisabled, Equals, false)
	c.Check(snapst.Aliases, DeepEquals, map[string]*snapstate.AliasTarget{
		"app1": {Auto: "app1"},
	})

	app1Alias := filepath.Join(dirs.SnapBinariesDir, "app1")
	dest, err := os.Readlink(app1Alias)
	c.Assert(err, IsNil)
	c.Check(dest, Equals, "foo.app1")

	s.prereqSnapAssertions(c, map[string]interface{}{
		"snap-name": "foo",
		"aliases": []interface{}{
			map[string]interface{}{"name": "app2", "target": "app2"},
		},
		"revision": "1",
	})

	// new foo version/revision
	fooPath, _ = s.makeStoreTestSnap(c, strings.Replace(fooYaml, "@VERSION@", "1.5", -1), "15")
	s.serveSnap(fooPath, "15")

	// refresh all
	updated, tss, err := snapstate.UpdateMany(context.TODO(), st, nil, 0, nil)
	c.Assert(err, IsNil)
	c.Assert(updated, DeepEquals, []string{"foo"})
	c.Assert(tss, HasLen, 2)
	verifyLastTasksetIsRerefresh(c, tss)
	chg = st.NewChange("upgrade-snaps", "...")
	chg.AddAll(tss[0])

	st.Unlock()
	err = s.o.Settle(settleTimeout)
	st.Lock()
	c.Assert(err, IsNil)

	c.Assert(chg.Status(), Equals, state.DoneStatus, Commentf("upgrade-snap change failed with: %v", chg.Err()))

	info, err = snapstate.CurrentInfo(st, "foo")
	c.Assert(err, IsNil)
	c.Check(info.Revision, Equals, snap.R(15))
	c.Check(info.Version, Equals, "1.5")

	var snapst2 snapstate.SnapState
	err = snapstate.Get(st, "foo", &snapst2)
	c.Assert(err, IsNil)
	c.Check(snapst2.AutoAliasesDisabled, Equals, false)
	c.Check(snapst2.Aliases, DeepEquals, map[string]*snapstate.AliasTarget{
		"app2": {Auto: "app2"},
	})

	c.Check(osutil.IsSymlink(app1Alias), Equals, false)

	app2Alias := filepath.Join(dirs.SnapBinariesDir, "app2")
	dest, err = os.Readlink(app2Alias)
	c.Assert(err, IsNil)
	c.Check(dest, Equals, "foo.app2")
}

func (s *mgrsSuite) TestHappyRemoteInstallAndUpdateAutoAliasesUnaliased(c *C) {
	s.prereqSnapAssertions(c, map[string]interface{}{
		"snap-name": "foo",
		"aliases": []interface{}{
			map[string]interface{}{"name": "app1", "target": "app1"},
		},
	})

	fooYaml := `name: foo
version: @VERSION@
apps:
 app1:
  command: bin/app1
 app2:
  command: bin/app2
`

	fooPath, _ := s.makeStoreTestSnap(c, strings.Replace(fooYaml, "@VERSION@", "1.0", -1), "10")
	s.serveSnap(fooPath, "10")

	mockServer := s.mockStore(c)
	defer mockServer.Close()

	st := s.o.State()
	st.Lock()
	defer st.Unlock()

	ts, err := snapstate.Install(context.TODO(), st, "foo", nil, 0, snapstate.Flags{Unaliased: true})
	c.Assert(err, IsNil)
	chg := st.NewChange("install-snap", "...")
	chg.AddAll(ts)

	st.Unlock()
	err = s.o.Settle(settleTimeout)
	st.Lock()
	c.Assert(err, IsNil)

	c.Assert(chg.Status(), Equals, state.DoneStatus, Commentf("install-snap change failed with: %v", chg.Err()))

	info, err := snapstate.CurrentInfo(st, "foo")
	c.Assert(err, IsNil)
	c.Check(info.Revision, Equals, snap.R(10))
	c.Check(info.Version, Equals, "1.0")

	var snapst snapstate.SnapState
	err = snapstate.Get(st, "foo", &snapst)
	c.Assert(err, IsNil)
	c.Check(snapst.AutoAliasesDisabled, Equals, true)
	c.Check(snapst.Aliases, DeepEquals, map[string]*snapstate.AliasTarget{
		"app1": {Auto: "app1"},
	})

	app1Alias := filepath.Join(dirs.SnapBinariesDir, "app1")
	c.Check(osutil.IsSymlink(app1Alias), Equals, false)

	s.prereqSnapAssertions(c, map[string]interface{}{
		"snap-name": "foo",
		"aliases": []interface{}{
			map[string]interface{}{"name": "app2", "target": "app2"},
		},
		"revision": "1",
	})

	// new foo version/revision
	fooPath, _ = s.makeStoreTestSnap(c, strings.Replace(fooYaml, "@VERSION@", "1.5", -1), "15")
	s.serveSnap(fooPath, "15")

	// refresh foo
	ts, err = snapstate.Update(st, "foo", nil, 0, snapstate.Flags{})
	c.Assert(err, IsNil)
	chg = st.NewChange("upgrade-snap", "...")
	chg.AddAll(ts)

	st.Unlock()
	err = s.o.Settle(settleTimeout)
	st.Lock()
	c.Assert(err, IsNil)

	c.Assert(chg.Status(), Equals, state.DoneStatus, Commentf("upgrade-snap change failed with: %v", chg.Err()))

	info, err = snapstate.CurrentInfo(st, "foo")
	c.Assert(err, IsNil)
	c.Check(info.Revision, Equals, snap.R(15))
	c.Check(info.Version, Equals, "1.5")

	var snapst2 snapstate.SnapState
	err = snapstate.Get(st, "foo", &snapst2)
	c.Assert(err, IsNil)
	c.Check(snapst2.AutoAliasesDisabled, Equals, true)
	c.Check(snapst2.Aliases, DeepEquals, map[string]*snapstate.AliasTarget{
		"app2": {Auto: "app2"},
	})

	c.Check(osutil.IsSymlink(app1Alias), Equals, false)

	app2Alias := filepath.Join(dirs.SnapBinariesDir, "app2")
	c.Check(osutil.IsSymlink(app2Alias), Equals, false)
}

func (s *mgrsSuite) TestHappyOrthogonalRefreshAutoAliases(c *C) {
	s.prereqSnapAssertions(c, map[string]interface{}{
		"snap-name": "foo",
		"aliases": []interface{}{
			map[string]interface{}{"name": "app1", "target": "app1"},
		},
	}, map[string]interface{}{
		"snap-name": "bar",
	})

	fooYaml := `name: foo
version: @VERSION@
apps:
 app1:
  command: bin/app1
 app2:
  command: bin/app2
`

	barYaml := `name: bar
version: @VERSION@
apps:
 app1:
  command: bin/app1
 app3:
  command: bin/app3
`

	fooPath, _ := s.makeStoreTestSnap(c, strings.Replace(fooYaml, "@VERSION@", "1.0", -1), "10")
	s.serveSnap(fooPath, "10")

	barPath, _ := s.makeStoreTestSnap(c, strings.Replace(barYaml, "@VERSION@", "2.0", -1), "20")
	s.serveSnap(barPath, "20")

	mockServer := s.mockStore(c)
	defer mockServer.Close()

	st := s.o.State()
	st.Lock()
	defer st.Unlock()

	ts, err := snapstate.Install(context.TODO(), st, "foo", nil, 0, snapstate.Flags{})
	c.Assert(err, IsNil)
	chg := st.NewChange("install-snap", "...")
	chg.AddAll(ts)

	st.Unlock()
	err = s.o.Settle(settleTimeout)
	st.Lock()
	c.Assert(err, IsNil)

	c.Assert(chg.Status(), Equals, state.DoneStatus, Commentf("install-snap change failed with: %v", chg.Err()))

	c.Assert(chg.Status(), Equals, state.DoneStatus, Commentf("install-snap change failed with: %v", chg.Err()))

	ts, err = snapstate.Install(context.TODO(), st, "bar", nil, 0, snapstate.Flags{})
	c.Assert(err, IsNil)
	chg = st.NewChange("install-snap", "...")
	chg.AddAll(ts)

	st.Unlock()
	err = s.o.Settle(settleTimeout)
	st.Lock()
	c.Assert(err, IsNil)

	c.Assert(chg.Status(), Equals, state.DoneStatus, Commentf("install-snap change failed with: %v", chg.Err()))

	info, err := snapstate.CurrentInfo(st, "foo")
	c.Assert(err, IsNil)
	c.Check(info.Revision, Equals, snap.R(10))
	c.Check(info.Version, Equals, "1.0")

	info, err = snapstate.CurrentInfo(st, "bar")
	c.Assert(err, IsNil)
	c.Check(info.Revision, Equals, snap.R(20))
	c.Check(info.Version, Equals, "2.0")

	var snapst snapstate.SnapState
	err = snapstate.Get(st, "foo", &snapst)
	c.Assert(err, IsNil)
	c.Check(snapst.AutoAliasesDisabled, Equals, false)
	c.Check(snapst.Aliases, DeepEquals, map[string]*snapstate.AliasTarget{
		"app1": {Auto: "app1"},
	})

	// foo gets a new version/revision and a change of automatic aliases
	// bar gets only the latter
	// app1 is transferred from foo to bar
	// UpdateMany after a snap-declaration refresh handles all of this
	s.prereqSnapAssertions(c, map[string]interface{}{
		"snap-name": "foo",
		"aliases": []interface{}{
			map[string]interface{}{"name": "app2", "target": "app2"},
		},
		"revision": "1",
	}, map[string]interface{}{
		"snap-name": "bar",
		"aliases": []interface{}{
			map[string]interface{}{"name": "app1", "target": "app1"},
			map[string]interface{}{"name": "app3", "target": "app3"},
		},
		"revision": "1",
	})

	// new foo version/revision
	fooPath, _ = s.makeStoreTestSnap(c, strings.Replace(fooYaml, "@VERSION@", "1.5", -1), "15")
	s.serveSnap(fooPath, "15")

	// refresh all
	err = assertstate.RefreshSnapDeclarations(st, 0)
	c.Assert(err, IsNil)

	updated, tss, err := snapstate.UpdateMany(context.TODO(), st, nil, 0, nil)
	c.Assert(err, IsNil)
	sort.Strings(updated)
	c.Assert(updated, DeepEquals, []string{"bar", "foo"})
	c.Assert(tss, HasLen, 4)
	verifyLastTasksetIsRerefresh(c, tss)
	chg = st.NewChange("upgrade-snaps", "...")
	chg.AddAll(tss[0])
	chg.AddAll(tss[1])
	chg.AddAll(tss[2])

	st.Unlock()
	err = s.o.Settle(settleTimeout)
	st.Lock()
	c.Assert(err, IsNil)

	c.Assert(chg.Status(), Equals, state.DoneStatus, Commentf("upgrade-snap change failed with: %v", chg.Err()))

	info, err = snapstate.CurrentInfo(st, "foo")
	c.Assert(err, IsNil)
	c.Check(info.Revision, Equals, snap.R(15))
	c.Check(info.Version, Equals, "1.5")

	var snapst2 snapstate.SnapState
	err = snapstate.Get(st, "foo", &snapst2)
	c.Assert(err, IsNil)
	c.Check(snapst2.AutoAliasesDisabled, Equals, false)
	c.Check(snapst2.Aliases, DeepEquals, map[string]*snapstate.AliasTarget{
		"app2": {Auto: "app2"},
	})
	var snapst3 snapstate.SnapState
	err = snapstate.Get(st, "bar", &snapst3)
	c.Assert(err, IsNil)
	c.Check(snapst3.AutoAliasesDisabled, Equals, false)
	c.Check(snapst3.Aliases, DeepEquals, map[string]*snapstate.AliasTarget{
		"app1": {Auto: "app1"},
		"app3": {Auto: "app3"},
	})

	app2Alias := filepath.Join(dirs.SnapBinariesDir, "app2")
	dest, err := os.Readlink(app2Alias)
	c.Assert(err, IsNil)
	c.Check(dest, Equals, "foo.app2")

	app1Alias := filepath.Join(dirs.SnapBinariesDir, "app1")
	dest, err = os.Readlink(app1Alias)
	c.Assert(err, IsNil)
	c.Check(dest, Equals, "bar.app1")
	app3Alias := filepath.Join(dirs.SnapBinariesDir, "app3")
	dest, err = os.Readlink(app3Alias)
	c.Assert(err, IsNil)
	c.Check(dest, Equals, "bar.app3")
}

func (s *mgrsSuite) TestHappyStopWhileDownloadingHeader(c *C) {
	s.prereqSnapAssertions(c)

	snapYamlContent := `name: foo
version: 1.0
`
	snapPath, _ := s.makeStoreTestSnap(c, snapYamlContent, "42")
	s.serveSnap(snapPath, "42")

	stopped := make(chan struct{})
	s.hijackServeSnap = func(_ http.ResponseWriter) {
		s.o.Stop()
		close(stopped)
	}

	mockServer := s.mockStore(c)
	defer mockServer.Close()

	st := s.o.State()
	st.Lock()
	defer st.Unlock()

	ts, err := snapstate.Install(context.TODO(), st, "foo", nil, 0, snapstate.Flags{})
	c.Assert(err, IsNil)
	chg := st.NewChange("install-snap", "...")
	chg.AddAll(ts)

	st.Unlock()
	s.o.Loop()

	<-stopped

	st.Lock()
	c.Assert(chg.Status(), Equals, state.DoingStatus, Commentf("install-snap change failed with: %v", chg.Err()))
}

func (s *mgrsSuite) TestHappyStopWhileDownloadingBody(c *C) {
	s.prereqSnapAssertions(c)

	snapYamlContent := `name: foo
version: 1.0
`
	snapPath, _ := s.makeStoreTestSnap(c, snapYamlContent, "42")
	s.serveSnap(snapPath, "42")

	stopped := make(chan struct{})
	s.hijackServeSnap = func(w http.ResponseWriter) {
		w.WriteHeader(200)
		// best effort to reach the body reading part in the client
		w.Write(make([]byte, 10000))
		time.Sleep(100 * time.Millisecond)
		w.Write(make([]byte, 10000))
		s.o.Stop()
		close(stopped)
	}

	mockServer := s.mockStore(c)
	defer mockServer.Close()

	st := s.o.State()
	st.Lock()
	defer st.Unlock()

	ts, err := snapstate.Install(context.TODO(), st, "foo", nil, 0, snapstate.Flags{})
	c.Assert(err, IsNil)
	chg := st.NewChange("install-snap", "...")
	chg.AddAll(ts)

	st.Unlock()
	s.o.Loop()

	<-stopped

	st.Lock()
	c.Assert(chg.Status(), Equals, state.DoingStatus, Commentf("install-snap change failed with: %v", chg.Err()))
}

type storeCtxSetupSuite struct {
	o  *overlord.Overlord
	sc store.DeviceAndAuthContext

	storeSigning   *assertstest.StoreStack
	restoreTrusted func()

	brands *assertstest.SigningAccounts

	deviceKey asserts.PrivateKey

	model  *asserts.Model
	serial *asserts.Serial

	restoreBackends func()
}

func (s *storeCtxSetupSuite) SetUpTest(c *C) {
	tempdir := c.MkDir()
	dirs.SetRootDir(tempdir)
	err := os.MkdirAll(filepath.Dir(dirs.SnapStateFile), 0755)
	c.Assert(err, IsNil)

	captureStoreCtx := func(_ *store.Config, dac store.DeviceAndAuthContext) *store.Store {
		s.sc = dac
		return store.New(nil, nil)
	}
	r := overlord.MockStoreNew(captureStoreCtx)
	defer r()

	s.storeSigning = assertstest.NewStoreStack("can0nical", nil)
	s.restoreTrusted = sysdb.InjectTrusted(s.storeSigning.Trusted)

	s.brands = assertstest.NewSigningAccounts(s.storeSigning)
	s.brands.Register("my-brand", brandPrivKey, map[string]interface{}{
		"verification": "verified",
	})
	assertstest.AddMany(s.storeSigning, s.brands.AccountsAndKeys("my-brand")...)

	s.model = s.brands.Model("my-brand", "my-model", modelDefaults)

	encDevKey, err := asserts.EncodePublicKey(deviceKey.PublicKey())
	c.Assert(err, IsNil)
	serial, err := s.brands.Signing("my-brand").Sign(asserts.SerialType, map[string]interface{}{
		"authority-id":        "my-brand",
		"brand-id":            "my-brand",
		"model":               "my-model",
		"serial":              "7878",
		"device-key":          string(encDevKey),
		"device-key-sha3-384": deviceKey.PublicKey().ID(),
		"timestamp":           time.Now().Format(time.RFC3339),
	}, nil, "")
	c.Assert(err, IsNil)
	s.serial = serial.(*asserts.Serial)

	s.restoreBackends = ifacestate.MockSecurityBackends(nil)

	o, err := overlord.New(nil)
	c.Assert(err, IsNil)
	o.InterfaceManager().DisableUDevMonitor()
	s.o = o

	st := o.State()
	st.Lock()
	defer st.Unlock()

	assertstatetest.AddMany(st, s.storeSigning.StoreAccountKey(""))
	assertstatetest.AddMany(st, s.brands.AccountsAndKeys("my-brand")...)
}

func (s *storeCtxSetupSuite) TearDownTest(c *C) {
	dirs.SetRootDir("")
	s.restoreBackends()
	s.restoreTrusted()
}

func (s *storeCtxSetupSuite) TestStoreID(c *C) {
	st := s.o.State()
	st.Lock()
	defer st.Unlock()

	st.Unlock()
	storeID, err := s.sc.StoreID("fallback")
	st.Lock()
	c.Assert(err, IsNil)
	c.Check(storeID, Equals, "fallback")

	// setup model in system statey
	devicestatetest.SetDevice(st, &auth.DeviceState{
		Brand:  s.serial.BrandID(),
		Model:  s.serial.Model(),
		Serial: s.serial.Serial(),
	})
	err = assertstate.Add(st, s.model)
	c.Assert(err, IsNil)

	st.Unlock()
	storeID, err = s.sc.StoreID("fallback")
	st.Lock()
	c.Assert(err, IsNil)
	c.Check(storeID, Equals, "my-brand-store-id")
}

func (s *storeCtxSetupSuite) TestDeviceSessionRequestParams(c *C) {
	st := s.o.State()
	st.Lock()
	defer st.Unlock()

	st.Unlock()
	_, err := s.sc.DeviceSessionRequestParams("NONCE")
	st.Lock()
	c.Check(err, Equals, store.ErrNoSerial)

	// setup model, serial and key in system state
	err = assertstate.Add(st, s.model)
	c.Assert(err, IsNil)
	err = assertstate.Add(st, s.serial)
	c.Assert(err, IsNil)
	kpMgr, err := asserts.OpenFSKeypairManager(dirs.SnapDeviceDir)
	c.Assert(err, IsNil)
	err = kpMgr.Put(deviceKey)
	c.Assert(err, IsNil)
	devicestatetest.SetDevice(st, &auth.DeviceState{
		Brand:  s.serial.BrandID(),
		Model:  s.serial.Model(),
		Serial: s.serial.Serial(),
		KeyID:  deviceKey.PublicKey().ID(),
	})

	st.Unlock()
	params, err := s.sc.DeviceSessionRequestParams("NONCE")
	st.Lock()
	c.Assert(err, IsNil)
	c.Check(strings.HasPrefix(params.EncodedRequest(), "type: device-session-request\n"), Equals, true)
	c.Check(params.EncodedSerial(), DeepEquals, string(asserts.Encode(s.serial)))
	c.Check(params.EncodedModel(), DeepEquals, string(asserts.Encode(s.model)))

}

func (s *storeCtxSetupSuite) TestProxyStoreParams(c *C) {
	st := s.o.State()
	st.Lock()
	defer st.Unlock()

	defURL, err := url.Parse("http://store")
	c.Assert(err, IsNil)

	st.Unlock()
	proxyStoreID, proxyStoreURL, err := s.sc.ProxyStoreParams(defURL)
	st.Lock()
	c.Assert(err, IsNil)
	c.Check(proxyStoreID, Equals, "")
	c.Check(proxyStoreURL, Equals, defURL)

	// setup proxy store reference and assertion
	operatorAcct := assertstest.NewAccount(s.storeSigning, "foo-operator", nil, "")
	err = assertstate.Add(st, operatorAcct)
	c.Assert(err, IsNil)
	stoAs, err := s.storeSigning.Sign(asserts.StoreType, map[string]interface{}{
		"store":       "foo",
		"operator-id": operatorAcct.AccountID(),
		"url":         "http://foo.internal",
		"timestamp":   time.Now().Format(time.RFC3339),
	}, nil, "")
	c.Assert(err, IsNil)
	err = assertstate.Add(st, stoAs)
	c.Assert(err, IsNil)
	tr := config.NewTransaction(st)
	err = tr.Set("core", "proxy.store", "foo")
	c.Assert(err, IsNil)
	tr.Commit()

	fooURL, err := url.Parse("http://foo.internal")
	c.Assert(err, IsNil)

	st.Unlock()
	proxyStoreID, proxyStoreURL, err = s.sc.ProxyStoreParams(defURL)
	st.Lock()
	c.Assert(err, IsNil)
	c.Check(proxyStoreID, Equals, "foo")
	c.Check(proxyStoreURL, DeepEquals, fooURL)
}

const snapYamlContent1 = `name: snap1
plugs:
 shared-data-plug:
  interface: content
  target: import
  content: mylib
apps:
 bar:
  command: bin/bar
`
const snapYamlContent2 = `name: snap2
slots:
 shared-data-slot:
  interface: content
  content: mylib
  read:
   - /
apps:
 bar:
  command: bin/bar
`

func (s *mgrsSuite) testTwoInstalls(c *C, snapName1, snapYaml1, snapName2, snapYaml2 string) {
	snapPath1 := makeTestSnap(c, snapYaml1+"version: 1.0")
	snapPath2 := makeTestSnap(c, snapYaml2+"version: 1.0")

	st := s.o.State()
	st.Lock()
	defer st.Unlock()

	ts1, _, err := snapstate.InstallPath(st, &snap.SideInfo{RealName: snapName1, SnapID: fakeSnapID(snapName1), Revision: snap.R(3)}, snapPath1, "", "", snapstate.Flags{DevMode: true})
	c.Assert(err, IsNil)
	chg := st.NewChange("install-snap", "...")
	chg.AddAll(ts1)

	ts2, _, err := snapstate.InstallPath(st, &snap.SideInfo{RealName: snapName2, SnapID: fakeSnapID(snapName2), Revision: snap.R(3)}, snapPath2, "", "", snapstate.Flags{DevMode: true})
	c.Assert(err, IsNil)

	ts2.WaitAll(ts1)
	chg.AddAll(ts2)

	st.Unlock()
	err = s.o.Settle(settleTimeout)
	st.Lock()
	c.Assert(err, IsNil)

	c.Assert(chg.Status(), Equals, state.DoneStatus, Commentf("install-snap change failed with: %v", chg.Err()))

	tasks := chg.Tasks()
	connectTask := tasks[len(tasks)-2]
	c.Assert(connectTask.Kind(), Equals, "connect")

	setupProfilesTask := tasks[len(tasks)-1]
	c.Assert(setupProfilesTask.Kind(), Equals, "setup-profiles")

	// verify connect task data
	var plugRef interfaces.PlugRef
	var slotRef interfaces.SlotRef
	c.Assert(connectTask.Get("plug", &plugRef), IsNil)
	c.Assert(connectTask.Get("slot", &slotRef), IsNil)
	c.Assert(plugRef.Snap, Equals, "snap1")
	c.Assert(plugRef.Name, Equals, "shared-data-plug")
	c.Assert(slotRef.Snap, Equals, "snap2")
	c.Assert(slotRef.Name, Equals, "shared-data-slot")

	// verify that connection was made
	var conns map[string]interface{}
	c.Assert(st.Get("conns", &conns), IsNil)
	c.Assert(conns, HasLen, 1)

	repo := s.o.InterfaceManager().Repository()
	cn, err := repo.Connected("snap1", "shared-data-plug")
	c.Assert(err, IsNil)
	c.Assert(cn, HasLen, 1)
	c.Assert(cn, DeepEquals, []*interfaces.ConnRef{{
		PlugRef: interfaces.PlugRef{Snap: "snap1", Name: "shared-data-plug"},
		SlotRef: interfaces.SlotRef{Snap: "snap2", Name: "shared-data-slot"},
	}})
}

func (s *mgrsSuite) TestTwoInstallsWithAutoconnectPlugSnapFirst(c *C) {
	s.testTwoInstalls(c, "snap1", snapYamlContent1, "snap2", snapYamlContent2)
}

func (s *mgrsSuite) TestTwoInstallsWithAutoconnectSlotSnapFirst(c *C) {
	s.testTwoInstalls(c, "snap2", snapYamlContent2, "snap1", snapYamlContent1)
}

func (s *mgrsSuite) TestRemoveAndInstallWithAutoconnectHappy(c *C) {
	st := s.o.State()
	st.Lock()
	defer st.Unlock()

	_ = s.installLocalTestSnap(c, snapYamlContent1+"version: 1.0")

	ts, err := snapstate.Remove(st, "snap1", snap.R(0), &snapstate.RemoveFlags{Purge: true})
	c.Assert(err, IsNil)
	chg := st.NewChange("remove-snap", "...")
	chg.AddAll(ts)

	snapPath := makeTestSnap(c, snapYamlContent2+"version: 1.0")
	chg2 := st.NewChange("install-snap", "...")
	ts2, _, err := snapstate.InstallPath(st, &snap.SideInfo{RealName: "snap2", SnapID: fakeSnapID("snap2"), Revision: snap.R(3)}, snapPath, "", "", snapstate.Flags{DevMode: true})
	chg2.AddAll(ts2)
	c.Assert(err, IsNil)

	st.Unlock()
	err = s.o.Settle(settleTimeout)
	st.Lock()
	c.Assert(err, IsNil)

	c.Assert(chg.Status(), Equals, state.DoneStatus, Commentf("remove-snap change failed with: %v", chg.Err()))
	c.Assert(chg2.Status(), Equals, state.DoneStatus, Commentf("install-snap change failed with: %v", chg.Err()))
}

const otherSnapYaml = `name: other-snap
version: 1.0
apps:
   baz:
        command: bin/bar
        plugs: [media-hub]
`

func (s *mgrsSuite) TestUpdateManyWithAutoconnect(c *C) {
	const someSnapYaml = `name: some-snap
version: 1.0
apps:
   foo:
        command: bin/bar
        plugs: [network,home]
        slots: [media-hub]
`

	const coreSnapYaml = `name: core
type: os
version: @VERSION@`

	snapPath, _ := s.makeStoreTestSnap(c, someSnapYaml, "40")
	s.serveSnap(snapPath, "40")

	snapPath, _ = s.makeStoreTestSnap(c, otherSnapYaml, "50")
	s.serveSnap(snapPath, "50")

	corePath, _ := s.makeStoreTestSnap(c, strings.Replace(coreSnapYaml, "@VERSION@", "30", -1), "30")
	s.serveSnap(corePath, "30")

	mockServer := s.mockStore(c)
	defer mockServer.Close()

	st := s.o.State()
	st.Lock()
	defer st.Unlock()

	st.Set("conns", map[string]interface{}{})

	si := &snap.SideInfo{RealName: "some-snap", SnapID: fakeSnapID("some-snap"), Revision: snap.R(1)}
	snapInfo := snaptest.MockSnap(c, someSnapYaml, si)
	c.Assert(snapInfo.Plugs, HasLen, 2)

	oi := &snap.SideInfo{RealName: "other-snap", SnapID: fakeSnapID("other-snap"), Revision: snap.R(1)}
	otherInfo := snaptest.MockSnap(c, otherSnapYaml, oi)
	c.Assert(otherInfo.Plugs, HasLen, 1)

	csi := &snap.SideInfo{RealName: "core", SnapID: fakeSnapID("core"), Revision: snap.R(1)}
	coreInfo := snaptest.MockSnap(c, strings.Replace(coreSnapYaml, "@VERSION@", "1", -1), csi)

	// add implicit slots
	coreInfo.Slots["network"] = &snap.SlotInfo{
		Name:      "network",
		Snap:      coreInfo,
		Interface: "network",
	}
	coreInfo.Slots["home"] = &snap.SlotInfo{
		Name:      "home",
		Snap:      coreInfo,
		Interface: "home",
	}

	snapstate.Set(st, "some-snap", &snapstate.SnapState{
		Active:   true,
		Sequence: []*snap.SideInfo{si},
		Current:  snap.R(1),
		SnapType: "app",
	})
	snapstate.Set(st, "other-snap", &snapstate.SnapState{
		Active:   true,
		Sequence: []*snap.SideInfo{oi},
		Current:  snap.R(1),
		SnapType: "app",
	})

	repo := s.o.InterfaceManager().Repository()

	// add snaps to the repo to have plugs/slots
	c.Assert(repo.AddSnap(snapInfo), IsNil)
	c.Assert(repo.AddSnap(otherInfo), IsNil)
	c.Assert(repo.AddSnap(coreInfo), IsNil)

	// refresh all
	err := assertstate.RefreshSnapDeclarations(st, 0)
	c.Assert(err, IsNil)

	updates, tts, err := snapstate.UpdateMany(context.TODO(), st, []string{"core", "some-snap", "other-snap"}, 0, nil)
	c.Assert(err, IsNil)
	c.Check(updates, HasLen, 3)
	c.Assert(tts, HasLen, 4)
	verifyLastTasksetIsRerefresh(c, tts)

	// to make TaskSnapSetup work
	chg := st.NewChange("refresh", "...")
	for _, ts := range tts[:len(tts)-1] {
		chg.AddAll(ts)
	}

	// force hold state to hit ignore status of findSymmetricAutoconnect
	tts[2].Tasks()[0].SetStatus(state.HoldStatus)

	st.Unlock()
	err = s.o.Settle(3 * time.Second)
	st.Lock()
	c.Assert(err, IsNil)

	// simulate successful restart happened
	state.MockRestarting(st, state.RestartUnset)
	tts[2].Tasks()[0].SetStatus(state.DefaultStatus)
	st.Unlock()

	err = s.o.Settle(settleTimeout)
	st.Lock()

	c.Assert(err, IsNil)

	c.Assert(chg.Status(), Equals, state.DoneStatus)

	// check connections
	var conns map[string]interface{}
	st.Get("conns", &conns)
	c.Assert(conns, DeepEquals, map[string]interface{}{
		"some-snap:home core:home":                 map[string]interface{}{"interface": "home", "auto": true},
		"some-snap:network core:network":           map[string]interface{}{"interface": "network", "auto": true},
		"other-snap:media-hub some-snap:media-hub": map[string]interface{}{"interface": "media-hub", "auto": true},
	})

	connections, err := repo.Connections("some-snap")
	c.Assert(err, IsNil)
	c.Assert(connections, HasLen, 3)
}

func (s *mgrsSuite) TestUpdateWithAutoconnectAndInactiveRevisions(c *C) {
	const someSnapYaml = `name: some-snap
version: 1.0
apps:
   foo:
        command: bin/bar
        plugs: [network]
`
	const coreSnapYaml = `name: core
type: os
version: 1`

	snapPath, _ := s.makeStoreTestSnap(c, someSnapYaml, "40")
	s.serveSnap(snapPath, "40")

	mockServer := s.mockStore(c)
	defer mockServer.Close()

	st := s.o.State()
	st.Lock()
	defer st.Unlock()

	si1 := &snap.SideInfo{RealName: "some-snap", SnapID: fakeSnapID("some-snap"), Revision: snap.R(1)}
	snapInfo := snaptest.MockSnap(c, someSnapYaml, si1)
	c.Assert(snapInfo.Plugs, HasLen, 1)

	csi := &snap.SideInfo{RealName: "core", SnapID: fakeSnapID("core"), Revision: snap.R(1)}
	coreInfo := snaptest.MockSnap(c, coreSnapYaml, csi)

	// add implicit slots
	coreInfo.Slots["network"] = &snap.SlotInfo{
		Name:      "network",
		Snap:      coreInfo,
		Interface: "network",
	}

	// some-snap has inactive revisions
	si0 := &snap.SideInfo{RealName: "some-snap", SnapID: fakeSnapID("some-snap"), Revision: snap.R(0)}
	si2 := &snap.SideInfo{RealName: "some-snap", SnapID: fakeSnapID("some-snap"), Revision: snap.R(2)}
	snapstate.Set(st, "some-snap", &snapstate.SnapState{
		Active:   true,
		Sequence: []*snap.SideInfo{si0, si1, si2},
		Current:  snap.R(1),
		SnapType: "app",
	})

	repo := s.o.InterfaceManager().Repository()

	// add snaps to the repo to have plugs/slots
	c.Assert(repo.AddSnap(snapInfo), IsNil)
	c.Assert(repo.AddSnap(coreInfo), IsNil)

	// refresh all
	err := assertstate.RefreshSnapDeclarations(st, 0)
	c.Assert(err, IsNil)

	updates, tts, err := snapstate.UpdateMany(context.TODO(), st, []string{"some-snap"}, 0, nil)
	c.Assert(err, IsNil)
	c.Check(updates, HasLen, 1)
	c.Assert(tts, HasLen, 2)
	verifyLastTasksetIsRerefresh(c, tts)

	// to make TaskSnapSetup work
	chg := st.NewChange("refresh", "...")
	chg.AddAll(tts[0])

	st.Unlock()
	err = s.o.Settle(settleTimeout)
	st.Lock()

	c.Assert(err, IsNil)
	c.Assert(chg.Status(), Equals, state.DoneStatus)

	// check connections
	var conns map[string]interface{}
	st.Get("conns", &conns)
	c.Assert(conns, DeepEquals, map[string]interface{}{
		"some-snap:network core:network": map[string]interface{}{"interface": "network", "auto": true},
	})
}

const someSnapYaml = `name: some-snap
version: 1.0
apps:
   foo:
        command: bin/bar
        slots: [media-hub]
`

func (s *mgrsSuite) testUpdateWithAutoconnectRetry(c *C, updateSnapName, removeSnapName string) {
	snapPath, _ := s.makeStoreTestSnap(c, someSnapYaml, "40")
	s.serveSnap(snapPath, "40")

	snapPath, _ = s.makeStoreTestSnap(c, otherSnapYaml, "50")
	s.serveSnap(snapPath, "50")

	mockServer := s.mockStore(c)
	defer mockServer.Close()

	st := s.o.State()
	st.Lock()
	defer st.Unlock()

	st.Set("conns", map[string]interface{}{})

	si := &snap.SideInfo{RealName: "some-snap", SnapID: fakeSnapID("some-snap"), Revision: snap.R(1)}
	snapInfo := snaptest.MockSnap(c, someSnapYaml, si)
	c.Assert(snapInfo.Slots, HasLen, 1)

	oi := &snap.SideInfo{RealName: "other-snap", SnapID: fakeSnapID("other-snap"), Revision: snap.R(1)}
	otherInfo := snaptest.MockSnap(c, otherSnapYaml, oi)
	c.Assert(otherInfo.Plugs, HasLen, 1)

	snapstate.Set(st, "some-snap", &snapstate.SnapState{
		Active:   true,
		Sequence: []*snap.SideInfo{si},
		Current:  snap.R(1),
		SnapType: "app",
	})
	snapstate.Set(st, "other-snap", &snapstate.SnapState{
		Active:   true,
		Sequence: []*snap.SideInfo{oi},
		Current:  snap.R(1),
		SnapType: "app",
	})

	repo := s.o.InterfaceManager().Repository()

	// add snaps to the repo to have plugs/slots
	c.Assert(repo.AddSnap(snapInfo), IsNil)
	c.Assert(repo.AddSnap(otherInfo), IsNil)

	// refresh all
	err := assertstate.RefreshSnapDeclarations(st, 0)
	c.Assert(err, IsNil)

	ts, err := snapstate.Update(st, updateSnapName, nil, 0, snapstate.Flags{})
	c.Assert(err, IsNil)

	// to make TaskSnapSetup work
	chg := st.NewChange("refresh", "...")
	chg.AddAll(ts)

	// remove other-snap
	ts2, err := snapstate.Remove(st, removeSnapName, snap.R(0), &snapstate.RemoveFlags{Purge: true})
	c.Assert(err, IsNil)
	chg2 := st.NewChange("remove-snap", "...")
	chg2.AddAll(ts2)

	// force hold state on first removal task to hit Retry error
	ts2.Tasks()[0].SetStatus(state.HoldStatus)

	// Settle is not converging here because of the task in Hold status, therefore
	// it always hits given timeout before we carry on with the test. We're
	// interested in hitting the retry condition on auto-connect task, so
	// instead of passing a generous timeout to Settle(), repeat Settle() a number
	// of times with an aggressive timeout and break as soon as we reach the desired
	// state of auto-connect task.
	var retryCheck bool
	var autoconnectLog string
	for i := 0; i < 50 && !retryCheck; i++ {
		st.Unlock()
		s.o.Settle(aggressiveSettleTimeout)
		st.Lock()

		for _, t := range st.Tasks() {
			if t.Kind() == "auto-connect" && t.Status() == state.DoingStatus && strings.Contains(strings.Join(t.Log(), ""), "Waiting") {
				autoconnectLog = strings.Join(t.Log(), "")
				retryCheck = true
				break
			}
		}
	}

	c.Check(retryCheck, Equals, true)
	c.Assert(autoconnectLog, Matches, `.*Waiting for conflicting change in progress: conflicting snap.*`)

	// back to default state, that will unblock autoconnect
	ts2.Tasks()[0].SetStatus(state.DefaultStatus)
	st.Unlock()
	err = s.o.Settle(settleTimeout)
	st.Lock()
	c.Assert(err, IsNil)

	c.Check(chg.Err(), IsNil)
	c.Assert(chg.Status(), Equals, state.DoneStatus)

	// check connections
	var conns map[string]interface{}
	st.Get("conns", &conns)
	c.Assert(conns, HasLen, 0)
}

func (s *mgrsSuite) TestUpdateWithAutoconnectRetrySlotSide(c *C) {
	s.testUpdateWithAutoconnectRetry(c, "some-snap", "other-snap")
}

func (s *mgrsSuite) TestUpdateWithAutoconnectRetryPlugSide(c *C) {
	s.testUpdateWithAutoconnectRetry(c, "other-snap", "some-snap")
}

func (s *mgrsSuite) TestDisconnectIgnoredOnSymmetricRemove(c *C) {
	const someSnapYaml = `name: some-snap
version: 1.0
apps:
   foo:
        command: bin/bar
        slots: [media-hub]
hooks:
   disconnect-slot-media-hub:
`
	const otherSnapYaml = `name: other-snap
version: 1.0
apps:
   baz:
        command: bin/bar
        plugs: [media-hub]
hooks:
   disconnect-plug-media-hub:
`
	st := s.o.State()
	st.Lock()
	defer st.Unlock()

	st.Set("conns", map[string]interface{}{
		"other-snap:media-hub some-snap:media-hub": map[string]interface{}{"interface": "media-hub", "auto": false},
	})

	si := &snap.SideInfo{RealName: "some-snap", SnapID: fakeSnapID("some-snap"), Revision: snap.R(1)}
	snapInfo := snaptest.MockSnap(c, someSnapYaml, si)
	c.Assert(snapInfo.Slots, HasLen, 1)

	oi := &snap.SideInfo{RealName: "other-snap", SnapID: fakeSnapID("other-snap"), Revision: snap.R(1)}
	otherInfo := snaptest.MockSnap(c, otherSnapYaml, oi)
	c.Assert(otherInfo.Plugs, HasLen, 1)

	snapstate.Set(st, "some-snap", &snapstate.SnapState{
		Active:   true,
		Sequence: []*snap.SideInfo{si},
		Current:  snap.R(1),
		SnapType: "app",
	})
	snapstate.Set(st, "other-snap", &snapstate.SnapState{
		Active:   true,
		Sequence: []*snap.SideInfo{oi},
		Current:  snap.R(1),
		SnapType: "app",
	})

	repo := s.o.InterfaceManager().Repository()

	// add snaps to the repo to have plugs/slots
	c.Assert(repo.AddSnap(snapInfo), IsNil)
	c.Assert(repo.AddSnap(otherInfo), IsNil)
	repo.Connect(&interfaces.ConnRef{
		PlugRef: interfaces.PlugRef{Snap: "other-snap", Name: "media-hub"},
		SlotRef: interfaces.SlotRef{Snap: "some-snap", Name: "media-hub"},
	}, nil, nil, nil, nil, nil)

	flags := &snapstate.RemoveFlags{Purge: true}
	ts, err := snapstate.Remove(st, "some-snap", snap.R(0), flags)
	c.Assert(err, IsNil)
	chg := st.NewChange("uninstall", "...")
	chg.AddAll(ts)

	// remove other-snap
	ts2, err := snapstate.Remove(st, "other-snap", snap.R(0), flags)
	c.Assert(err, IsNil)
	chg2 := st.NewChange("uninstall", "...")
	chg2.AddAll(ts2)

	st.Unlock()
	err = s.o.Settle(settleTimeout)
	st.Lock()
	c.Assert(err, IsNil)

	c.Assert(chg.Status(), Equals, state.DoneStatus)

	// check connections
	var conns map[string]interface{}
	st.Get("conns", &conns)
	c.Assert(conns, HasLen, 0)

	var disconnectInterfacesCount, slotHookCount, plugHookCount int
	for _, t := range st.Tasks() {
		if t.Kind() == "auto-disconnect" {
			disconnectInterfacesCount++
		}
		if t.Kind() == "run-hook" {
			var hsup hookstate.HookSetup
			c.Assert(t.Get("hook-setup", &hsup), IsNil)
			if hsup.Hook == "disconnect-plug-media-hub" {
				plugHookCount++
			}
			if hsup.Hook == "disconnect-slot-media-hub" {
				slotHookCount++
			}
		}
	}
	c.Assert(plugHookCount, Equals, 1)
	c.Assert(slotHookCount, Equals, 1)
	c.Assert(disconnectInterfacesCount, Equals, 2)

	var snst snapstate.SnapState
	err = snapstate.Get(st, "other-snap", &snst)
	c.Assert(err, Equals, state.ErrNoState)
	_, err = repo.Connected("other-snap", "media-hub")
	c.Assert(err, ErrorMatches, `snap "other-snap" has no plug or slot named "media-hub"`)
}

func (s *mgrsSuite) TestDisconnectOnUninstallRemovesAutoconnection(c *C) {
	st := s.o.State()
	st.Lock()
	defer st.Unlock()

	st.Set("conns", map[string]interface{}{
		"other-snap:media-hub some-snap:media-hub": map[string]interface{}{"interface": "media-hub", "auto": true},
	})

	si := &snap.SideInfo{RealName: "some-snap", SnapID: fakeSnapID("some-snap"), Revision: snap.R(1)}
	snapInfo := snaptest.MockSnap(c, someSnapYaml, si)

	oi := &snap.SideInfo{RealName: "other-snap", SnapID: fakeSnapID("other-snap"), Revision: snap.R(1)}
	otherInfo := snaptest.MockSnap(c, otherSnapYaml, oi)

	snapstate.Set(st, "some-snap", &snapstate.SnapState{
		Active:   true,
		Sequence: []*snap.SideInfo{si},
		Current:  snap.R(1),
		SnapType: "app",
	})
	snapstate.Set(st, "other-snap", &snapstate.SnapState{
		Active:   true,
		Sequence: []*snap.SideInfo{oi},
		Current:  snap.R(1),
		SnapType: "app",
	})

	repo := s.o.InterfaceManager().Repository()

	// add snaps to the repo to have plugs/slots
	c.Assert(repo.AddSnap(snapInfo), IsNil)
	c.Assert(repo.AddSnap(otherInfo), IsNil)
	repo.Connect(&interfaces.ConnRef{
		PlugRef: interfaces.PlugRef{Snap: "other-snap", Name: "media-hub"},
		SlotRef: interfaces.SlotRef{Snap: "some-snap", Name: "media-hub"},
	}, nil, nil, nil, nil, nil)

	ts, err := snapstate.Remove(st, "some-snap", snap.R(0), &snapstate.RemoveFlags{Purge: true})
	c.Assert(err, IsNil)
	chg := st.NewChange("uninstall", "...")
	chg.AddAll(ts)

	st.Unlock()
	err = s.o.Settle(settleTimeout)
	st.Lock()
	c.Assert(err, IsNil)

	c.Assert(chg.Status(), Equals, state.DoneStatus)

	// check connections; auto-connection should be removed completely from conns on uninstall.
	var conns map[string]interface{}
	st.Get("conns", &conns)
	c.Assert(conns, HasLen, 0)
}

// TODO: add a custom checker in testutils for this and similar
func validateDownloadCheckTasks(c *C, tasks []*state.Task, name, revno, channel string) int {
	var i int
	c.Assert(tasks[i].Summary(), Equals, fmt.Sprintf(`Ensure prerequisites for "%s" are available`, name))
	i++
	c.Assert(tasks[i].Summary(), Equals, fmt.Sprintf(`Download snap "%s" (%s) from channel "%s"`, name, revno, channel))
	i++
	c.Assert(tasks[i].Summary(), Equals, fmt.Sprintf(`Fetch and check assertions for snap "%s" (%s)`, name, revno))
	i++
	return i
}

const (
	noConfigure = 1 << iota
	isGadget
)

func validateInstallTasks(c *C, tasks []*state.Task, name, revno string, flags int) int {
	var i int
	c.Assert(tasks[i].Summary(), Equals, fmt.Sprintf(`Mount snap "%s" (%s)`, name, revno))
	i++
	if flags&isGadget != 0 {
		c.Assert(tasks[i].Summary(), Equals, fmt.Sprintf(`Update assets from gadget "%s" (%s)`, name, revno))
		i++
	}
	c.Assert(tasks[i].Summary(), Equals, fmt.Sprintf(`Copy snap "%s" data`, name))
	i++
	c.Assert(tasks[i].Summary(), Equals, fmt.Sprintf(`Setup snap "%s" (%s) security profiles`, name, revno))
	i++
	c.Assert(tasks[i].Summary(), Equals, fmt.Sprintf(`Make snap "%s" (%s) available to the system`, name, revno))
	i++
	c.Assert(tasks[i].Summary(), Equals, fmt.Sprintf(`Automatically connect eligible plugs and slots of snap "%s"`, name))
	i++
	c.Assert(tasks[i].Summary(), Equals, fmt.Sprintf(`Set automatic aliases for snap "%s"`, name))
	i++
	c.Assert(tasks[i].Summary(), Equals, fmt.Sprintf(`Setup snap "%s" aliases`, name))
	i++
	c.Assert(tasks[i].Summary(), Equals, fmt.Sprintf(`Run install hook of "%s" snap if present`, name))
	i++
	c.Assert(tasks[i].Summary(), Equals, fmt.Sprintf(`Start snap "%s" (%s) services`, name, revno))
	i++
	if flags&noConfigure == 0 {
		c.Assert(tasks[i].Summary(), Equals, fmt.Sprintf(`Run configure hook of "%s" snap if present`, name))
		i++
	}
	c.Assert(tasks[i].Summary(), Equals, fmt.Sprintf(`Run health check of "%s" snap`, name))
	i++
	return i
}

func validateRefreshTasks(c *C, tasks []*state.Task, name, revno string, flags int) int {
	var i int
	c.Assert(tasks[i].Summary(), Equals, fmt.Sprintf(`Mount snap "%s" (%s)`, name, revno))
	i++
	c.Assert(tasks[i].Summary(), Equals, fmt.Sprintf(`Run pre-refresh hook of "%s" snap if present`, name))
	i++
	c.Assert(tasks[i].Summary(), Equals, fmt.Sprintf(`Stop snap "%s" services`, name))
	i++
	c.Assert(tasks[i].Summary(), Equals, fmt.Sprintf(`Remove aliases for snap "%s"`, name))
	i++
	c.Assert(tasks[i].Summary(), Equals, fmt.Sprintf(`Make current revision for snap "%s" unavailable`, name))
	i++
	if flags&isGadget != 0 {
		c.Assert(tasks[i].Summary(), Equals, fmt.Sprintf(`Update assets from gadget %q (%s)`, name, revno))
		i++

	}
	c.Assert(tasks[i].Summary(), Equals, fmt.Sprintf(`Copy snap "%s" data`, name))
	i++
	c.Assert(tasks[i].Summary(), Equals, fmt.Sprintf(`Setup snap "%s" (%s) security profiles`, name, revno))
	i++
	c.Assert(tasks[i].Summary(), Equals, fmt.Sprintf(`Make snap "%s" (%s) available to the system`, name, revno))
	i++
	c.Assert(tasks[i].Summary(), Equals, fmt.Sprintf(`Automatically connect eligible plugs and slots of snap "%s"`, name))
	i++
	c.Assert(tasks[i].Summary(), Equals, fmt.Sprintf(`Set automatic aliases for snap "%s"`, name))
	i++
	c.Assert(tasks[i].Summary(), Equals, fmt.Sprintf(`Setup snap "%s" aliases`, name))
	i++
	c.Assert(tasks[i].Summary(), Equals, fmt.Sprintf(`Run post-refresh hook of "%s" snap if present`, name))
	i++
	c.Assert(tasks[i].Summary(), Equals, fmt.Sprintf(`Start snap "%s" (%s) services`, name, revno))
	i++
	c.Assert(tasks[i].Summary(), Equals, fmt.Sprintf(`Clean up "%s" (%s) install`, name, revno))
	i++
	c.Assert(tasks[i].Summary(), Equals, fmt.Sprintf(`Run configure hook of "%s" snap if present`, name))
	i++
	c.Assert(tasks[i].Summary(), Equals, fmt.Sprintf(`Run health check of "%s" snap`, name))
	i++
	return i
}

// byReadyTime sorts a list of tasks by their "ready" time
type byReadyTime []*state.Task

func (a byReadyTime) Len() int           { return len(a) }
func (a byReadyTime) Swap(i, j int)      { a[i], a[j] = a[j], a[i] }
func (a byReadyTime) Less(i, j int) bool { return a[i].ReadyTime().Before(a[j].ReadyTime()) }

func (s *mgrsSuite) TestRemodelRequiredSnapsAdded(c *C) {
	for _, name := range []string{"foo", "bar", "baz"} {
		s.prereqSnapAssertions(c, map[string]interface{}{
			"snap-name": name,
		})
		snapPath, _ := s.makeStoreTestSnap(c, fmt.Sprintf("{name: %s, version: 1.0}", name), "1")
		s.serveSnap(snapPath, "1")
	}

	mockServer := s.mockStore(c)
	defer mockServer.Close()

	st := s.o.State()
	st.Lock()
	defer st.Unlock()

	// pretend we have an old required snap installed
	si1 := &snap.SideInfo{RealName: "old-required-snap-1", Revision: snap.R(1)}
	snapstate.Set(st, "old-required-snap-1", &snapstate.SnapState{
		SnapType: "app",
		Active:   true,
		Sequence: []*snap.SideInfo{si1},
		Current:  si1.Revision,
		Flags:    snapstate.Flags{Required: true},
	})

	// create/set custom model assertion
	assertstatetest.AddMany(st, s.brands.AccountsAndKeys("my-brand")...)

	model := s.brands.Model("my-brand", "my-model", modelDefaults)

	// setup model assertion
	devicestatetest.SetDevice(st, &auth.DeviceState{
		Brand:  "my-brand",
		Model:  "my-model",
		Serial: "serialserialserial",
	})
	err := assertstate.Add(st, model)
	c.Assert(err, IsNil)

	// create a new model
	newModel := s.brands.Model("my-brand", "my-model", modelDefaults, map[string]interface{}{
		"required-snaps": []interface{}{"foo", "bar", "baz"},
		"revision":       "1",
	})

	chg, err := devicestate.Remodel(st, newModel)
	c.Assert(err, IsNil)

	c.Check(devicestate.Remodeling(st), Equals, true)

	st.Unlock()
	err = s.o.Settle(settleTimeout)
	st.Lock()
	c.Assert(err, IsNil)

	c.Assert(chg.Status(), Equals, state.DoneStatus, Commentf("upgrade-snap change failed with: %v", chg.Err()))

	c.Check(devicestate.Remodeling(st), Equals, false)

	// the new required-snap "foo" is installed
	var snapst snapstate.SnapState
	err = snapstate.Get(st, "foo", &snapst)
	c.Assert(err, IsNil)
	info, err := snapst.CurrentInfo()
	c.Assert(err, IsNil)
	c.Check(info.Revision, Equals, snap.R(1))
	c.Check(info.Version, Equals, "1.0")

	// and marked required
	c.Check(snapst.Required, Equals, true)

	// and core is still marked required
	err = snapstate.Get(st, "core", &snapst)
	c.Assert(err, IsNil)
	c.Check(snapst.Required, Equals, true)

	// but old-required-snap-1 is no longer marked required
	err = snapstate.Get(st, "old-required-snap-1", &snapst)
	c.Assert(err, IsNil)
	c.Check(snapst.Required, Equals, false)

	// ensure sorting is correct
	tasks := chg.Tasks()
	sort.Sort(byReadyTime(tasks))

	var i int
	// first all downloads/checks in sequential order
	for _, name := range []string{"foo", "bar", "baz"} {
		i += validateDownloadCheckTasks(c, tasks[i:], name, "1", "stable")
	}
	// then all installs in sequential order
	for _, name := range []string{"foo", "bar", "baz"} {
		i += validateInstallTasks(c, tasks[i:], name, "1", 0)
	}
	// ensure that we only have the tasks we checked (plus the one
	// extra "set-model" task)
	c.Assert(tasks, HasLen, i+1)
}

func (s *mgrsSuite) TestRemodelRequiredSnapsAddedUndo(c *C) {
	for _, name := range []string{"foo", "bar", "baz"} {
		s.prereqSnapAssertions(c, map[string]interface{}{
			"snap-name": name,
		})
		snapPath, _ := s.makeStoreTestSnap(c, fmt.Sprintf("{name: %s, version: 1.0}", name), "1")
		s.serveSnap(snapPath, "1")
	}

	mockServer := s.mockStore(c)
	defer mockServer.Close()

	st := s.o.State()
	st.Lock()
	defer st.Unlock()

	// pretend we have an old required snap installed
	si1 := &snap.SideInfo{RealName: "old-required-snap-1", Revision: snap.R(1)}
	snapstate.Set(st, "old-required-snap-1", &snapstate.SnapState{
		SnapType: "app",
		Active:   true,
		Sequence: []*snap.SideInfo{si1},
		Current:  si1.Revision,
		Flags:    snapstate.Flags{Required: true},
	})

	// create/set custom model assertion
	assertstatetest.AddMany(st, s.brands.AccountsAndKeys("my-brand")...)
	curModel := s.brands.Model("my-brand", "my-model", modelDefaults)

	// setup model assertion
	devicestatetest.SetDevice(st, &auth.DeviceState{
		Brand:  "my-brand",
		Model:  "my-model",
		Serial: "serialserialserial",
	})
	err := assertstate.Add(st, curModel)
	c.Assert(err, IsNil)

	// create a new model
	newModel := s.brands.Model("my-brand", "my-model", modelDefaults, map[string]interface{}{
		"required-snaps": []interface{}{"foo", "bar", "baz"},
		"revision":       "1",
	})

	devicestate.InjectSetModelError(fmt.Errorf("boom"))
	defer devicestate.InjectSetModelError(nil)

	chg, err := devicestate.Remodel(st, newModel)
	c.Assert(err, IsNil)

	st.Unlock()
	err = s.o.Settle(settleTimeout)
	st.Lock()
	c.Assert(err, IsNil)

	c.Assert(chg.Status(), Equals, state.ErrorStatus)

	// None of the new snaps got installed
	var snapst snapstate.SnapState
	for _, snapName := range []string{"foo", "bar", "baz"} {
		err = snapstate.Get(st, snapName, &snapst)
		c.Assert(err, Equals, state.ErrNoState)
	}

	// old-required-snap-1 is still marked required
	err = snapstate.Get(st, "old-required-snap-1", &snapst)
	c.Assert(err, IsNil)
	c.Check(snapst.Required, Equals, true)

	// check tasks are in undo state
	for _, t := range chg.Tasks() {
		if t.Kind() == "link-snap" {
			c.Assert(t.Status(), Equals, state.UndoneStatus)
		}
	}

	model, err := s.o.DeviceManager().Model()
	c.Assert(err, IsNil)
	c.Assert(model, DeepEquals, curModel)
}

func (s *mgrsSuite) TestRemodelDifferentBase(c *C) {
	// make "core18" snap available in the store
	s.prereqSnapAssertions(c, map[string]interface{}{
		"snap-name": "core18",
	})
	snapYamlContent := `name: core18
version: 18.04
type: base`
	snapPath, _ := s.makeStoreTestSnap(c, snapYamlContent, "18")
	s.serveSnap(snapPath, "18")

	mockServer := s.mockStore(c)
	defer mockServer.Close()

	st := s.o.State()
	st.Lock()
	defer st.Unlock()

	// create/set custom model assertion
	model := s.brands.Model("can0nical", "my-model", modelDefaults)
	// setup model assertion
	devicestatetest.SetDevice(st, &auth.DeviceState{
		Brand:  "can0nical",
		Model:  "my-model",
		Serial: "serialserialserial",
	})
	err := assertstate.Add(st, model)
	c.Assert(err, IsNil)

	// create a new model
	newModel := s.brands.Model("can0nical", "my-model", modelDefaults, map[string]interface{}{
		"base":     "core18",
		"revision": "1",
	})

	chg, err := devicestate.Remodel(st, newModel)
	c.Assert(err, ErrorMatches, "cannot remodel from core to bases yet")
	c.Assert(chg, IsNil)
}

func (ms *mgrsSuite) TestRemodelSwitchToDifferentBase(c *C) {
	bloader := bootloadertest.Mock("mock", c.MkDir())
	bootloader.Force(bloader)
	defer bootloader.Force(nil)
	bloader.SetBootVars(map[string]string{
		"snap_mode":   boot.DefaultStatus,
		"snap_core":   "core18_1.snap",
		"snap_kernel": "pc-kernel_1.snap",
	})

	restore := release.MockOnClassic(false)
	defer restore()

	mockServer := ms.mockStore(c)
	defer mockServer.Close()

	st := ms.o.State()
	st.Lock()
	defer st.Unlock()

	si := &snap.SideInfo{RealName: "core18", SnapID: fakeSnapID("core18"), Revision: snap.R(1)}
	snapstate.Set(st, "core18", &snapstate.SnapState{
		Active:   true,
		Sequence: []*snap.SideInfo{si},
		Current:  snap.R(1),
		SnapType: "base",
	})
	si2 := &snap.SideInfo{RealName: "pc", SnapID: fakeSnapID("pc"), Revision: snap.R(1)}
	gadgetSnapYaml := "name: pc\nversion: 1.0\ntype: gadget"
	snapstate.Set(st, "pc", &snapstate.SnapState{
		Active:   true,
		Sequence: []*snap.SideInfo{si2},
		Current:  snap.R(1),
		SnapType: "gadget",
	})
	gadgetYaml := `
volumes:
    volume-id:
        bootloader: grub
`
	snaptest.MockSnapWithFiles(c, gadgetSnapYaml, si2, [][]string{
		{"meta/gadget.yaml", gadgetYaml},
	})

	// add "core20" snap to fake store
	const core20Yaml = `name: core20
type: base
version: 20.04`
	ms.prereqSnapAssertions(c, map[string]interface{}{
		"snap-name":    "core20",
		"publisher-id": "can0nical",
	})
	snapPath, _ := ms.makeStoreTestSnap(c, core20Yaml, "2")
	ms.serveSnap(snapPath, "2")

	// add "foo" snap to fake store
	ms.prereqSnapAssertions(c, map[string]interface{}{
		"snap-name": "foo",
	})
	snapPath, _ = ms.makeStoreTestSnap(c, `{name: "foo", version: 1.0}`, "1")
	ms.serveSnap(snapPath, "1")

	// create/set custom model assertion
	model := ms.brands.Model("can0nical", "my-model", modelDefaults, map[string]interface{}{
		"base": "core18",
	})

	// setup model assertion
	devicestatetest.SetDevice(st, &auth.DeviceState{
		Brand:  "can0nical",
		Model:  "my-model",
		Serial: "serialserialserial",
	})
	err := assertstate.Add(st, model)
	c.Assert(err, IsNil)

	// create a new model
	newModel := ms.brands.Model("can0nical", "my-model", modelDefaults, map[string]interface{}{
		"base":           "core20",
		"revision":       "1",
		"required-snaps": []interface{}{"foo"},
	})

	chg, err := devicestate.Remodel(st, newModel)
	c.Assert(err, IsNil)

	st.Unlock()
	err = ms.o.Settle(settleTimeout)
	st.Lock()
	c.Assert(err, IsNil)
	c.Assert(chg.Err(), IsNil)

	// system waits for a restart because of the new base
	t := findKind(chg, "auto-connect")
	c.Assert(t, NotNil)
	c.Assert(t.Status(), Equals, state.DoingStatus)

	// check that the boot vars got updated as expected
	bvars, err := bloader.GetBootVars("snap_mode", "snap_core", "snap_try_core", "snap_kernel", "snap_try_kernel")
	c.Assert(err, IsNil)
	c.Assert(bvars, DeepEquals, map[string]string{
		"snap_mode":       boot.TryStatus,
		"snap_core":       "core18_1.snap",
		"snap_try_core":   "core20_2.snap",
		"snap_kernel":     "pc-kernel_1.snap",
		"snap_try_kernel": "",
	})

	// simulate successful restart happened and that the bootvars
	// got updated
	state.MockRestarting(st, state.RestartUnset)
	bloader.SetBootVars(map[string]string{
		"snap_mode":   boot.DefaultStatus,
		"snap_core":   "core20_2.snap",
		"snap_kernel": "pc-kernel_1.snap",
	})

	// continue
	st.Unlock()
	err = ms.o.Settle(settleTimeout)
	st.Lock()
	c.Assert(err, IsNil)

	c.Assert(chg.Status(), Equals, state.DoneStatus, Commentf("upgrade-snap change failed with: %v", chg.Err()))

	// ensure tasks were run in the right order
	tasks := chg.Tasks()
	sort.Sort(byReadyTime(tasks))

	// first all downloads/checks in sequential order
	var i int
	i += validateDownloadCheckTasks(c, tasks[i:], "core20", "2", "stable")
	i += validateDownloadCheckTasks(c, tasks[i:], "foo", "1", "stable")

	// then all installs in sequential order
	i += validateInstallTasks(c, tasks[i:], "core20", "2", noConfigure)
	i += validateInstallTasks(c, tasks[i:], "foo", "1", 0)

	// ensure that we only have the tasks we checked (plus the one
	// extra "set-model" task)
	c.Assert(tasks, HasLen, i+1)
}

func (ms *mgrsSuite) TestRemodelSwitchToDifferentBaseUndo(c *C) {
	bloader := boottest.MockUC16Bootenv(bootloadertest.Mock("mock", c.MkDir()))
	bootloader.Force(bloader)
	defer bootloader.Force(nil)
	bloader.SetBootVars(map[string]string{
		"snap_mode":   boot.DefaultStatus,
		"snap_core":   "core18_1.snap",
		"snap_kernel": "pc-kernel_1.snap",
	})

	restore := release.MockOnClassic(false)
	defer restore()

	mockServer := ms.mockStore(c)
	defer mockServer.Close()

	st := ms.o.State()
	st.Lock()
	defer st.Unlock()

	si := &snap.SideInfo{RealName: "core18", SnapID: fakeSnapID("core18"), Revision: snap.R(1)}
	snapstate.Set(st, "core18", &snapstate.SnapState{
		Active:   true,
		Sequence: []*snap.SideInfo{si},
		Current:  snap.R(1),
		SnapType: "base",
	})
	snaptest.MockSnapWithFiles(c, "name: core18\ntype: base\nversion: 1.0", si, nil)

	si2 := &snap.SideInfo{RealName: "pc", SnapID: fakeSnapID("pc"), Revision: snap.R(1)}
	gadgetSnapYaml := "name: pc\nversion: 1.0\ntype: gadget"
	snapstate.Set(st, "pc", &snapstate.SnapState{
		Active:   true,
		Sequence: []*snap.SideInfo{si2},
		Current:  snap.R(1),
		SnapType: "gadget",
	})
	gadgetYaml := `
volumes:
    volume-id:
        bootloader: grub
`
	snaptest.MockSnapWithFiles(c, gadgetSnapYaml, si2, [][]string{
		{"meta/gadget.yaml", gadgetYaml},
	})

	// add "core20" snap to fake store
	const core20Yaml = `name: core20
type: base
version: 20.04`
	ms.prereqSnapAssertions(c, map[string]interface{}{
		"snap-name":    "core20",
		"publisher-id": "can0nical",
	})
	snapPath, _ := ms.makeStoreTestSnap(c, core20Yaml, "2")
	ms.serveSnap(snapPath, "2")

	// add "foo" snap to fake store
	ms.prereqSnapAssertions(c, map[string]interface{}{
		"snap-name": "foo",
	})
	snapPath, _ = ms.makeStoreTestSnap(c, `{name: "foo", version: 1.0}`, "1")
	ms.serveSnap(snapPath, "1")

	// create/set custom model assertion
	model := ms.brands.Model("can0nical", "my-model", modelDefaults, map[string]interface{}{
		"base": "core18",
	})

	// setup model assertion
	devicestatetest.SetDevice(st, &auth.DeviceState{
		Brand:  "can0nical",
		Model:  "my-model",
		Serial: "serialserialserial",
	})
	err := assertstate.Add(st, model)
	c.Assert(err, IsNil)

	// create a new model
	newModel := ms.brands.Model("can0nical", "my-model", modelDefaults, map[string]interface{}{
		"base":           "core20",
		"revision":       "1",
		"required-snaps": []interface{}{"foo"},
	})

	devicestate.InjectSetModelError(fmt.Errorf("boom"))
	defer devicestate.InjectSetModelError(nil)

	chg, err := devicestate.Remodel(st, newModel)
	c.Assert(err, IsNil)

	st.Unlock()
	err = ms.o.Settle(settleTimeout)
	st.Lock()
	c.Assert(err, IsNil)
	c.Assert(chg.Err(), IsNil)

	// system waits for a restart because of the new base
	t := findKind(chg, "auto-connect")
	c.Assert(t, NotNil)
	c.Assert(t.Status(), Equals, state.DoingStatus)

	// check that the boot vars got updated as expected
	c.Assert(bloader.BootVars, DeepEquals, map[string]string{
		"snap_mode":       boot.TryStatus,
		"snap_core":       "core18_1.snap",
		"snap_try_core":   "core20_2.snap",
		"snap_kernel":     "pc-kernel_1.snap",
		"snap_try_kernel": "",
	})
	// simulate successful restart happened
	ms.mockSuccessfulReboot(c, bloader, []snap.Type{snap.TypeBase})
	c.Assert(bloader.BootVars, DeepEquals, map[string]string{
		"snap_mode":       boot.DefaultStatus,
		"snap_core":       "core20_2.snap",
		"snap_try_core":   "",
		"snap_kernel":     "pc-kernel_1.snap",
		"snap_try_kernel": "",
	})

	// continue
	st.Unlock()
	err = ms.o.Settle(settleTimeout)
	st.Lock()
	c.Assert(err, IsNil)

	c.Assert(chg.Status(), Equals, state.ErrorStatus)

	// and we are in restarting state
	restarting, restartType := st.Restarting()
	c.Check(restarting, Equals, true)
	c.Check(restartType, Equals, state.RestartSystem)

	// and the undo gave us our old kernel back
	c.Assert(bloader.BootVars, DeepEquals, map[string]string{
		"snap_core":       "core20_2.snap",
		"snap_try_core":   "core18_1.snap",
		"snap_kernel":     "pc-kernel_1.snap",
		"snap_try_kernel": "",
		"snap_mode":       boot.TryStatus,
	})
}

func (ms *mgrsSuite) TestRemodelSwitchToDifferentBaseUndoOnRollback(c *C) {
	bloader := boottest.MockUC16Bootenv(bootloadertest.Mock("mock", c.MkDir()))
	bootloader.Force(bloader)
	defer bootloader.Force(nil)
	bloader.SetBootVars(map[string]string{
		"snap_mode":   boot.DefaultStatus,
		"snap_core":   "core18_1.snap",
		"snap_kernel": "pc-kernel_1.snap",
	})

	restore := release.MockOnClassic(false)
	defer restore()

	mockServer := ms.mockStore(c)
	defer mockServer.Close()

	st := ms.o.State()
	st.Lock()
	defer st.Unlock()

	si := &snap.SideInfo{RealName: "core18", SnapID: fakeSnapID("core18"), Revision: snap.R(1)}
	snapstate.Set(st, "core18", &snapstate.SnapState{
		Active:   true,
		Sequence: []*snap.SideInfo{si},
		Current:  snap.R(1),
		SnapType: "base",
	})
	snaptest.MockSnapWithFiles(c, "name: core18\ntype: base\nversion: 1.0", si, nil)

	si2 := &snap.SideInfo{RealName: "pc", SnapID: fakeSnapID("pc"), Revision: snap.R(1)}
	gadgetSnapYaml := "name: pc\nversion: 1.0\ntype: gadget"
	snapstate.Set(st, "pc", &snapstate.SnapState{
		Active:   true,
		Sequence: []*snap.SideInfo{si2},
		Current:  snap.R(1),
		SnapType: "gadget",
	})
	gadgetYaml := `
volumes:
    volume-id:
        bootloader: grub
`
	snaptest.MockSnapWithFiles(c, gadgetSnapYaml, si2, [][]string{
		{"meta/gadget.yaml", gadgetYaml},
	})

	// add "core20" snap to fake store
	const core20Yaml = `name: core20
type: base
version: 20.04`
	ms.prereqSnapAssertions(c, map[string]interface{}{
		"snap-name":    "core20",
		"publisher-id": "can0nical",
	})
	snapPath, _ := ms.makeStoreTestSnap(c, core20Yaml, "2")
	ms.serveSnap(snapPath, "2")

	// add "foo" snap to fake store
	ms.prereqSnapAssertions(c, map[string]interface{}{
		"snap-name": "foo",
	})
	snapPath, _ = ms.makeStoreTestSnap(c, `{name: "foo", version: 1.0}`, "1")
	ms.serveSnap(snapPath, "1")

	// create/set custom model assertion
	model := ms.brands.Model("can0nical", "my-model", modelDefaults, map[string]interface{}{
		"base": "core18",
	})

	// setup model assertion
	devicestatetest.SetDevice(st, &auth.DeviceState{
		Brand:  "can0nical",
		Model:  "my-model",
		Serial: "serialserialserial",
	})
	err := assertstate.Add(st, model)
	c.Assert(err, IsNil)

	// create a new model
	newModel := ms.brands.Model("can0nical", "my-model", modelDefaults, map[string]interface{}{
		"base":           "core20",
		"revision":       "1",
		"required-snaps": []interface{}{"foo"},
	})

	chg, err := devicestate.Remodel(st, newModel)
	c.Assert(err, IsNil)

	st.Unlock()
	err = ms.o.Settle(settleTimeout)
	st.Lock()
	c.Assert(err, IsNil)
	c.Assert(chg.Err(), IsNil)

	// system waits for a restart because of the new base
	t := findKind(chg, "auto-connect")
	c.Assert(t, NotNil)
	c.Assert(t.Status(), Equals, state.DoingStatus)

	// check that the boot vars got updated as expected
	c.Assert(bloader.BootVars, DeepEquals, map[string]string{
		"snap_mode":       boot.TryStatus,
		"snap_core":       "core18_1.snap",
		"snap_try_core":   "core20_2.snap",
		"snap_kernel":     "pc-kernel_1.snap",
		"snap_try_kernel": "",
	})
	// simulate successful restart happened
	ms.mockRollbackAcrossReboot(c, bloader, []snap.Type{snap.TypeBase})
	c.Assert(bloader.BootVars, DeepEquals, map[string]string{
		"snap_mode":       boot.DefaultStatus,
		"snap_core":       "core18_1.snap",
		"snap_try_core":   "",
		"snap_kernel":     "pc-kernel_1.snap",
		"snap_try_kernel": "",
	})

	// continue
	st.Unlock()
	err = ms.o.Settle(settleTimeout)
	st.Lock()
	c.Assert(err, IsNil)

	c.Assert(chg.Status(), Equals, state.ErrorStatus)

	// and we are *not* in restarting state
	restarting, _ := st.Restarting()
	c.Check(restarting, Equals, false)
	// bootvars unchanged
	c.Assert(bloader.BootVars, DeepEquals, map[string]string{
		"snap_mode":       boot.DefaultStatus,
		"snap_core":       "core18_1.snap",
		"snap_try_core":   "",
		"snap_kernel":     "pc-kernel_1.snap",
		"snap_try_kernel": "",
	})
}

type kernelSuite struct {
	baseMgrsSuite

	bloader *boottest.Bootenv16
}

var _ = Suite(&kernelSuite{})

func (s *kernelSuite) SetUpTest(c *C) {
	s.baseMgrsSuite.SetUpTest(c)

	s.bloader = boottest.MockUC16Bootenv(bootloadertest.Mock("mock", c.MkDir()))
	s.bloader.SetBootKernel("pc-kernel_1.snap")
	s.bloader.SetBootBase("core_1.snap")
	bootloader.Force(s.bloader)
	s.AddCleanup(func() { bootloader.Force(nil) })

	restore := release.MockOnClassic(false)
	s.AddCleanup(restore)
	mockServer := s.mockStore(c)
	s.AddCleanup(mockServer.Close)

	st := s.o.State()
	st.Lock()
	defer st.Unlock()

	// create/set custom model assertion
	model := s.brands.Model("can0nical", "my-model", modelDefaults)
	devicestatetest.SetDevice(st, &auth.DeviceState{
		Brand:  "can0nical",
		Model:  "my-model",
		Serial: "serialserialserial",
	})
	err := assertstate.Add(st, model)
	c.Assert(err, IsNil)

	// make a mock "pc-kernel" kernel
	si := &snap.SideInfo{RealName: "pc-kernel", SnapID: fakeSnapID("pc-kernel"), Revision: snap.R(1)}
	snapstate.Set(st, "pc-kernel", &snapstate.SnapState{
		Active:   true,
		Sequence: []*snap.SideInfo{si},
		Current:  snap.R(1),
		SnapType: "kernel",
	})
	snaptest.MockSnapWithFiles(c, "name: pc-kernel\ntype: kernel\nversion: 1.0", si, nil)

	// make a mock "pc" gadget
	si2 := &snap.SideInfo{RealName: "pc", SnapID: fakeSnapID("pc"), Revision: snap.R(1)}
	gadgetSnapYaml := "name: pc\nversion: 1.0\ntype: gadget"
	snapstate.Set(st, "pc", &snapstate.SnapState{
		Active:   true,
		Sequence: []*snap.SideInfo{si2},
		Current:  snap.R(1),
		SnapType: "gadget",
	})
	gadgetYaml := `
volumes:
    volume-id:
        bootloader: grub
`
	snaptest.MockSnapWithFiles(c, gadgetSnapYaml, si2, [][]string{
		{"meta/gadget.yaml", gadgetYaml},
	})

	// add some store snaps
	const kernelYaml = `name: pc-kernel
type: kernel
version: 2.0`
	snapPath, _ := s.makeStoreTestSnap(c, kernelYaml, "2")
	s.serveSnap(snapPath, "2")

	const brandKernelYaml = `name: brand-kernel
type: kernel
version: 1.0`
	s.prereqSnapAssertions(c, map[string]interface{}{
		"snap-name":    "brand-kernel",
		"publisher-id": "can0nical",
	})
	snapPath, _ = s.makeStoreTestSnap(c, brandKernelYaml, "2")
	s.serveSnap(snapPath, "2")

	s.prereqSnapAssertions(c, map[string]interface{}{
		"snap-name": "foo",
	})
	snapPath, _ = s.makeStoreTestSnap(c, `{name: "foo", version: 1.0}`, "1")
	s.serveSnap(snapPath, "1")
}

func (s *kernelSuite) TestRemodelSwitchKernelTrack(c *C) {
	st := s.o.State()
	st.Lock()
	defer st.Unlock()

	// create a new model
	newModel := s.brands.Model("can0nical", "my-model", modelDefaults, map[string]interface{}{
		"kernel":         "pc-kernel=18",
		"revision":       "1",
		"required-snaps": []interface{}{"foo"},
	})

	chg, err := devicestate.Remodel(st, newModel)
	c.Assert(err, IsNil)

	st.Unlock()
	err = s.o.Settle(settleTimeout)
	st.Lock()
	c.Assert(err, IsNil)

	// system waits for a restart because of the new kernel
	t := findKind(chg, "auto-connect")
	c.Assert(t, NotNil)
	c.Assert(t.Status(), Equals, state.DoingStatus)

	// simulate successful restart happened
	s.mockSuccessfulReboot(c, s.bloader, []snap.Type{snap.TypeKernel})

	// continue
	st.Unlock()
	err = s.o.Settle(settleTimeout)
	st.Lock()
	c.Assert(err, IsNil)

	c.Assert(chg.Status(), Equals, state.DoneStatus, Commentf("upgrade-snap change failed with: %v", chg.Err()))

	// ensure tasks were run in the right order
	tasks := chg.Tasks()
	sort.Sort(byReadyTime(tasks))

	// first all downloads/checks in sequential order
	var i int
	i += validateDownloadCheckTasks(c, tasks[i:], "pc-kernel", "2", "18")
	i += validateDownloadCheckTasks(c, tasks[i:], "foo", "1", "stable")

	// then all installs in sequential order
	i += validateRefreshTasks(c, tasks[i:], "pc-kernel", "2", 0)
	i += validateInstallTasks(c, tasks[i:], "foo", "1", 0)

	// ensure that we only have the tasks we checked (plus the one
	// extra "set-model" task)
	c.Assert(tasks, HasLen, i+1)
}

func (ms *kernelSuite) TestRemodelSwitchToDifferentKernel(c *C) {
	st := ms.o.State()
	st.Lock()
	defer st.Unlock()

	// create a new model
	newModel := ms.brands.Model("can0nical", "my-model", modelDefaults, map[string]interface{}{
		"kernel":         "brand-kernel",
		"revision":       "1",
		"required-snaps": []interface{}{"foo"},
	})

	chg, err := devicestate.Remodel(st, newModel)
	c.Assert(err, IsNil)

	st.Unlock()
	err = ms.o.Settle(settleTimeout)
	st.Lock()
	c.Assert(err, IsNil)
	c.Assert(chg.Err(), IsNil)

	// system waits for a restart because of the new kernel
	t := findKind(chg, "auto-connect")
	c.Assert(t, NotNil)
	c.Assert(t.Status(), Equals, state.DoingStatus)

	// check that the system tries to boot the new brand kernel
	c.Assert(ms.bloader.BootVars, DeepEquals, map[string]string{
		"snap_core":       "core_1.snap",
		"snap_kernel":     "pc-kernel_1.snap",
		"snap_try_kernel": "brand-kernel_2.snap",
		"snap_mode":       boot.TryStatus,
		"snap_try_core":   "",
	})
	// simulate successful system-restart bootenv updates (those
	// vars will be cleared by snapd on a restart)
	ms.mockSuccessfulReboot(c, ms.bloader, []snap.Type{snap.TypeKernel})
	// bootvars are as expected
	c.Assert(ms.bloader.BootVars, DeepEquals, map[string]string{
		"snap_core":       "core_1.snap",
		"snap_kernel":     "brand-kernel_2.snap",
		"snap_try_core":   "",
		"snap_try_kernel": "",
		"snap_mode":       boot.DefaultStatus,
	})

	// continue
	st.Unlock()
	err = ms.o.Settle(settleTimeout)
	st.Lock()
	c.Assert(err, IsNil)

	c.Assert(chg.Status(), Equals, state.DoneStatus, Commentf("upgrade-snap change failed with: %v", chg.Err()))

	// bootvars are as expected (i.e. nothing has changed since this
	// test simulated that we booted successfully)
	c.Assert(ms.bloader.BootVars, DeepEquals, map[string]string{
		"snap_core":       "core_1.snap",
		"snap_kernel":     "brand-kernel_2.snap",
		"snap_try_kernel": "",
		"snap_try_core":   "",
		"snap_mode":       boot.DefaultStatus,
	})

	// ensure tasks were run in the right order
	tasks := chg.Tasks()
	sort.Sort(byReadyTime(tasks))

	// first all downloads/checks in sequential order
	var i int
	i += validateDownloadCheckTasks(c, tasks[i:], "brand-kernel", "2", "stable")
	i += validateDownloadCheckTasks(c, tasks[i:], "foo", "1", "stable")

	// then all installs in sequential order
	i += validateInstallTasks(c, tasks[i:], "brand-kernel", "2", 0)
	i += validateInstallTasks(c, tasks[i:], "foo", "1", 0)

	// ensure that we only have the tasks we checked (plus the one
	// extra "set-model" task)
	c.Assert(tasks, HasLen, i+1)

	// ensure we did not try device registration
	for _, t := range st.Tasks() {
		if t.Kind() == "request-serial" {
			c.Fatalf("test should not create a request-serial task but did")
		}
	}
}

func (ms *kernelSuite) TestRemodelSwitchToDifferentKernelUndo(c *C) {
	st := ms.o.State()
	st.Lock()
	defer st.Unlock()

	// create a new model
	newModel := ms.brands.Model("can0nical", "my-model", modelDefaults, map[string]interface{}{
		"kernel":         "brand-kernel",
		"revision":       "1",
		"required-snaps": []interface{}{"foo"},
	})

	devicestate.InjectSetModelError(fmt.Errorf("boom"))
	defer devicestate.InjectSetModelError(nil)

	chg, err := devicestate.Remodel(st, newModel)
	c.Assert(err, IsNil)

	st.Unlock()
	err = ms.o.Settle(settleTimeout)
	st.Lock()
	c.Assert(err, IsNil)
	c.Assert(chg.Err(), IsNil)

	// system waits for a restart because of the new kernel
	t := findKind(chg, "auto-connect")
	c.Assert(t, NotNil)
	c.Assert(t.Status(), Equals, state.DoingStatus)

	// simulate successful restart happened
	ms.mockSuccessfulReboot(c, ms.bloader, []snap.Type{snap.TypeKernel})

	// continue
	st.Unlock()
	err = ms.o.Settle(settleTimeout)
	st.Lock()
	c.Assert(err, IsNil)

	// the change was not successful
	c.Assert(chg.Status(), Equals, state.ErrorStatus)

	// and we are in restarting state
	restarting, restartType := st.Restarting()
	c.Check(restarting, Equals, true)
	c.Check(restartType, Equals, state.RestartSystem)

	// and the undo gave us our old kernel back
	c.Assert(ms.bloader.BootVars, DeepEquals, map[string]string{
		"snap_core":       "core_1.snap",
		"snap_try_core":   "",
		"snap_try_kernel": "pc-kernel_1.snap",
		"snap_kernel":     "brand-kernel_2.snap",
		"snap_mode":       boot.TryStatus,
	})
}

func (ms *kernelSuite) TestRemodelSwitchToDifferentKernelUndoOnRollback(c *C) {
	st := ms.o.State()
	st.Lock()
	defer st.Unlock()

	// create a new model
	newModel := ms.brands.Model("can0nical", "my-model", modelDefaults, map[string]interface{}{
		"kernel":         "brand-kernel",
		"revision":       "1",
		"required-snaps": []interface{}{"foo"},
	})

	devicestate.InjectSetModelError(fmt.Errorf("boom"))
	defer devicestate.InjectSetModelError(nil)

	chg, err := devicestate.Remodel(st, newModel)
	c.Assert(err, IsNil)

	st.Unlock()
	err = ms.o.Settle(settleTimeout)
	st.Lock()
	c.Assert(err, IsNil)
	c.Assert(chg.Err(), IsNil)

	// system waits for a restart because of the new kernel
	t := findKind(chg, "auto-connect")
	c.Assert(t, NotNil)
	c.Assert(t.Status(), Equals, state.DoingStatus)

	// simulate rollback of the kernel during reboot
	ms.mockRollbackAcrossReboot(c, ms.bloader, []snap.Type{snap.TypeKernel})

	// continue
	st.Unlock()
	err = ms.o.Settle(settleTimeout)
	st.Lock()
	c.Assert(err, IsNil)

	// the change was not successful
	c.Assert(chg.Status(), Equals, state.ErrorStatus)

	// and we are *not* in restarting state
	restarting, _ := st.Restarting()
	c.Check(restarting, Equals, false)

	// and the undo gave us our old kernel back
	c.Assert(ms.bloader.BootVars, DeepEquals, map[string]string{
		"snap_core":       "core_1.snap",
		"snap_try_core":   "",
		"snap_kernel":     "pc-kernel_1.snap",
		"snap_try_kernel": "",
		"snap_mode":       boot.DefaultStatus,
	})
}

func (s *mgrsSuite) TestRemodelStoreSwitch(c *C) {
	s.prereqSnapAssertions(c, map[string]interface{}{
		"snap-name": "foo",
	})
	snapPath, _ := s.makeStoreTestSnap(c, fmt.Sprintf("{name: %s, version: 1.0}", "foo"), "1")
	s.serveSnap(snapPath, "1")

	// track the creation of new DeviceAndAutContext (for new Store)
	newDAC := false

	mockServer := s.mockStore(c)
	defer mockServer.Close()

	st := s.o.State()
	st.Lock()
	defer st.Unlock()

	s.checkDeviceAndAuthContext = func(dac store.DeviceAndAuthContext) {
		// the DeviceAndAuthContext assumes state is unlocked
		st.Unlock()
		defer st.Lock()
		c.Check(dac, NotNil)
		stoID, err := dac.StoreID("")
		c.Assert(err, IsNil)
		c.Check(stoID, Equals, "switched-store")
		newDAC = true
	}

	// create/set custom model assertion
	assertstatetest.AddMany(st, s.brands.AccountsAndKeys("my-brand")...)

	model := s.brands.Model("my-brand", "my-model", modelDefaults)

	// setup model assertion
	err := assertstate.Add(st, model)
	c.Assert(err, IsNil)

	// have a serial as well
	kpMgr, err := asserts.OpenFSKeypairManager(dirs.SnapDeviceDir)
	c.Assert(err, IsNil)
	err = kpMgr.Put(deviceKey)
	c.Assert(err, IsNil)

	encDevKey, err := asserts.EncodePublicKey(deviceKey.PublicKey())
	c.Assert(err, IsNil)
	serial, err := s.brands.Signing("my-brand").Sign(asserts.SerialType, map[string]interface{}{
		"authority-id":        "my-brand",
		"brand-id":            "my-brand",
		"model":               "my-model",
		"serial":              "store-switch-serial",
		"device-key":          string(encDevKey),
		"device-key-sha3-384": deviceKey.PublicKey().ID(),
		"timestamp":           time.Now().Format(time.RFC3339),
	}, nil, "")
	c.Assert(err, IsNil)
	err = assertstate.Add(st, serial)
	c.Assert(err, IsNil)

	devicestatetest.SetDevice(st, &auth.DeviceState{
		Brand:  "my-brand",
		Model:  "my-model",
		KeyID:  deviceKey.PublicKey().ID(),
		Serial: "store-switch-serial",
	})

	// create a new model
	newModel := s.brands.Model("my-brand", "my-model", modelDefaults, map[string]interface{}{
		"store":          "switched-store",
		"required-snaps": []interface{}{"foo"},
		"revision":       "1",
	})

	s.expectedSerial = "store-switch-serial"
	s.expectedStore = "switched-store"
	s.sessionMacaroon = "switched-store-session"

	chg, err := devicestate.Remodel(st, newModel)
	c.Assert(err, IsNil)

	st.Unlock()
	err = s.o.Settle(settleTimeout)
	st.Lock()
	c.Assert(err, IsNil)

	c.Assert(chg.Status(), Equals, state.DoneStatus, Commentf("upgrade-snap change failed with: %v", chg.Err()))

	// the new required-snap "foo" is installed
	var snapst snapstate.SnapState
	err = snapstate.Get(st, "foo", &snapst)
	c.Assert(err, IsNil)

	// and marked required
	c.Check(snapst.Required, Equals, true)

	// a new store was made
	c.Check(newDAC, Equals, true)

	// we have a session with the new store
	device, err := devicestatetest.Device(st)
	c.Assert(err, IsNil)
	c.Check(device.Serial, Equals, "store-switch-serial")
	c.Check(device.SessionMacaroon, Equals, "switched-store-session")
}

func (s *mgrsSuite) TestRemodelSwitchGadgetTrack(c *C) {
	bloader := bootloadertest.Mock("mock", c.MkDir())
	bootloader.Force(bloader)
	defer bootloader.Force(nil)

	restore := release.MockOnClassic(false)
	defer restore()

	mockServer := s.mockStore(c)
	defer mockServer.Close()

	st := s.o.State()
	st.Lock()
	defer st.Unlock()

	si := &snap.SideInfo{RealName: "pc", SnapID: fakeSnapID("pc"), Revision: snap.R(1)}
	snapstate.Set(st, "pc", &snapstate.SnapState{
		Active:   true,
		Sequence: []*snap.SideInfo{si},
		Current:  snap.R(1),
		SnapType: "gadget",
	})
	gadgetSnapYaml := "name: pc\nversion: 2.0\ntype: gadget"
	gadgetYaml := `
volumes:
    volume-id:
        bootloader: grub
`
	snaptest.MockSnapWithFiles(c, gadgetSnapYaml, si, [][]string{
		{"meta/gadget.yaml", gadgetYaml},
	})
	snapPath, _ := s.makeStoreTestSnapWithFiles(c, gadgetSnapYaml, "2", [][]string{
		{"meta/gadget.yaml", gadgetYaml},
	})
	s.serveSnap(snapPath, "2")

	// create/set custom model assertion
	model := s.brands.Model("can0nical", "my-model", modelDefaults)

	// setup model assertion
	devicestatetest.SetDevice(st, &auth.DeviceState{
		Brand:  "can0nical",
		Model:  "my-model",
		Serial: "serialserialserial",
	})
	err := assertstate.Add(st, model)
	c.Assert(err, IsNil)

	// create a new model
	newModel := s.brands.Model("can0nical", "my-model", modelDefaults, map[string]interface{}{
		"gadget":   "pc=18",
		"revision": "1",
	})

	chg, err := devicestate.Remodel(st, newModel)
	c.Assert(err, IsNil)

	st.Unlock()
	err = s.o.Settle(settleTimeout)
	st.Lock()
	c.Assert(err, IsNil)
	c.Assert(chg.Err(), IsNil)

	// ensure tasks were run in the right order
	tasks := chg.Tasks()
	sort.Sort(byReadyTime(tasks))

	// first all downloads/checks in sequential order
	var i int
	i += validateDownloadCheckTasks(c, tasks[i:], "pc", "2", "18")

	// then all installs in sequential order
	i += validateRefreshTasks(c, tasks[i:], "pc", "2", isGadget)

	// ensure that we only have the tasks we checked (plus the one
	// extra "set-model" task)
	c.Assert(tasks, HasLen, i+1)
}

type mockUpdater struct{}

func (m *mockUpdater) Backup() error { return nil }

func (m *mockUpdater) Rollback() error { return nil }

func (m *mockUpdater) Update() error { return nil }

func (s *mgrsSuite) TestRemodelSwitchToDifferentGadget(c *C) {
	bloader := bootloadertest.Mock("mock", c.MkDir())
	bootloader.Force(bloader)
	defer bootloader.Force(nil)
	restore := release.MockOnClassic(false)
	defer restore()

	mockServer := s.mockStore(c)
	defer mockServer.Close()

	st := s.o.State()
	st.Lock()
	defer st.Unlock()

	si := &snap.SideInfo{RealName: "core18", SnapID: fakeSnapID("core18"), Revision: snap.R(1)}
	snapstate.Set(st, "core18", &snapstate.SnapState{
		Active:   true,
		Sequence: []*snap.SideInfo{si},
		Current:  snap.R(1),
		SnapType: "base",
	})
	si2 := &snap.SideInfo{RealName: "pc", SnapID: fakeSnapID("pc"), Revision: snap.R(1)}
	gadgetSnapYaml := "name: pc\nversion: 1.0\ntype: gadget"
	snapstate.Set(st, "pc", &snapstate.SnapState{
		Active:   true,
		Sequence: []*snap.SideInfo{si2},
		Current:  snap.R(1),
		SnapType: "gadget",
	})
	gadgetYaml := `
volumes:
    volume-id:
        bootloader: grub
        structure:
          - name: foo
            type: bare
            size: 1M
            content:
              - image: foo.img
`
	snaptest.MockSnapWithFiles(c, gadgetSnapYaml, si2, [][]string{
		{"meta/gadget.yaml", gadgetYaml},
		{"foo.img", "foo"},
	})

	// add new gadget "other-pc" snap to fake store
	const otherPcYaml = `name: other-pc
type: gadget
version: 2`
	s.prereqSnapAssertions(c, map[string]interface{}{
		"snap-name":    "other-pc",
		"publisher-id": "can0nical",
	})
	otherGadgetYaml := `
volumes:
    volume-id:
        bootloader: grub
        structure:
          - name: foo
            type: bare
            size: 1M
            content:
              - image: new-foo.img
`
	snapPath, _ := s.makeStoreTestSnapWithFiles(c, otherPcYaml, "2", [][]string{
		// use a compatible gadget YAML
		{"meta/gadget.yaml", otherGadgetYaml},
		{"new-foo.img", "new foo"},
	})
	s.serveSnap(snapPath, "2")

	updaterForStructureCalls := 0
	restore = gadget.MockUpdaterForStructure(func(ps *gadget.LaidOutStructure, rootDir, rollbackDir string, observer gadget.ContentUpdateObserver) (gadget.Updater, error) {
		updaterForStructureCalls++
		c.Assert(ps.Name, Equals, "foo")
		return &mockUpdater{}, nil
	})
	defer restore()

	// create/set custom model assertion
	model := s.brands.Model("can0nical", "my-model", modelDefaults, map[string]interface{}{
		"gadget": "pc",
	})

	// setup model assertion
	devicestatetest.SetDevice(st, &auth.DeviceState{
		Brand:  "can0nical",
		Model:  "my-model",
		Serial: "serialserialserial",
	})
	err := assertstate.Add(st, model)
	c.Assert(err, IsNil)

	// create a new model
	newModel := s.brands.Model("can0nical", "my-model", modelDefaults, map[string]interface{}{
		"gadget":   "other-pc=18",
		"revision": "1",
	})

	chg, err := devicestate.Remodel(st, newModel)
	c.Assert(err, IsNil)

	st.Unlock()
	err = s.o.Settle(settleTimeout)
	st.Lock()
	c.Assert(err, IsNil)
	c.Assert(chg.Err(), IsNil)

	// gadget updater was set up
	c.Check(updaterForStructureCalls, Equals, 1)

	// gadget update requests a restart
	restarting, _ := st.Restarting()
	c.Check(restarting, Equals, true)

	// simulate successful restart happened
	state.MockRestarting(st, state.RestartUnset)

	st.Unlock()
	err = s.o.Settle(settleTimeout)
	st.Lock()
	c.Assert(err, IsNil)

	// ensure tasks were run in the right order
	tasks := chg.Tasks()
	sort.Sort(byReadyTime(tasks))

	// first all downloads/checks
	var i int
	i += validateDownloadCheckTasks(c, tasks[i:], "other-pc", "2", "18")

	// then all installs
	i += validateInstallTasks(c, tasks[i:], "other-pc", "2", isGadget)

	// ensure that we only have the tasks we checked (plus the one
	// extra "set-model" task)
	c.Assert(tasks, HasLen, i+1)
}

func (s *mgrsSuite) TestRemodelSwitchToIncompatibleGadget(c *C) {
	bloader := bootloadertest.Mock("mock", c.MkDir())
	bootloader.Force(bloader)
	defer bootloader.Force(nil)
	restore := release.MockOnClassic(false)
	defer restore()

	mockServer := s.mockStore(c)
	defer mockServer.Close()

	st := s.o.State()
	st.Lock()
	defer st.Unlock()

	si := &snap.SideInfo{RealName: "core18", SnapID: fakeSnapID("core18"), Revision: snap.R(1)}
	snapstate.Set(st, "core18", &snapstate.SnapState{
		Active:   true,
		Sequence: []*snap.SideInfo{si},
		Current:  snap.R(1),
		SnapType: "base",
	})
	si2 := &snap.SideInfo{RealName: "pc", SnapID: fakeSnapID("pc"), Revision: snap.R(1)}
	gadgetSnapYaml := "name: pc\nversion: 1.0\ntype: gadget"
	snapstate.Set(st, "pc", &snapstate.SnapState{
		Active:   true,
		Sequence: []*snap.SideInfo{si2},
		Current:  snap.R(1),
		SnapType: "gadget",
	})
	gadgetYaml := `
volumes:
    volume-id:
        bootloader: grub
        structure:
          - name: foo
            type: 00000000-0000-0000-0000-0000deadcafe
            size: 10M
`
	snaptest.MockSnapWithFiles(c, gadgetSnapYaml, si2, [][]string{
		{"meta/gadget.yaml", gadgetYaml},
	})

	// add new gadget "other-pc" snap to fake store
	const otherPcYaml = `name: other-pc
type: gadget
version: 2`
	// new gadget layout is incompatible, a structure that exited before has
	// a different size now
	otherGadgetYaml := `
volumes:
    volume-id:
        bootloader: grub
        structure:
          - name: foo
            type: 00000000-0000-0000-0000-0000deadcafe
            size: 20M
`
	s.prereqSnapAssertions(c, map[string]interface{}{
		"snap-name":    "other-pc",
		"publisher-id": "can0nical",
	})
	snapPath, _ := s.makeStoreTestSnapWithFiles(c, otherPcYaml, "2", [][]string{
		{"meta/gadget.yaml", otherGadgetYaml},
	})
	s.serveSnap(snapPath, "2")

	// create/set custom model assertion
	model := s.brands.Model("can0nical", "my-model", modelDefaults, map[string]interface{}{
		"gadget": "pc",
	})

	// setup model assertion
	devicestatetest.SetDevice(st, &auth.DeviceState{
		Brand:  "can0nical",
		Model:  "my-model",
		Serial: "serialserialserial",
	})
	err := assertstate.Add(st, model)
	c.Assert(err, IsNil)

	// create a new model
	newModel := s.brands.Model("can0nical", "my-model", modelDefaults, map[string]interface{}{
		"gadget":   "other-pc=18",
		"revision": "1",
	})

	chg, err := devicestate.Remodel(st, newModel)
	c.Assert(err, IsNil)

	st.Unlock()
	err = s.o.Settle(settleTimeout)
	st.Lock()
	c.Assert(err, IsNil)
	c.Assert(chg.Err(), ErrorMatches, `cannot perform the following tasks:\n.*cannot remodel to an incompatible gadget: .*cannot change structure size.*`)
}

func (s *mgrsSuite) TestHappyDeviceRegistrationWithPrepareDeviceHook(c *C) {
	// just to 404 locally eager account-key requests
	mockStoreServer := s.mockStore(c)
	defer mockStoreServer.Close()

	model := s.brands.Model("my-brand", "my-model", modelDefaults, map[string]interface{}{
		"gadget": "gadget",
	})

	// reset as seeded but not registered
	// shortcut: have already device key
	kpMgr, err := asserts.OpenFSKeypairManager(dirs.SnapDeviceDir)
	c.Assert(err, IsNil)
	err = kpMgr.Put(deviceKey)
	c.Assert(err, IsNil)

	st := s.o.State()
	st.Lock()
	defer st.Unlock()

	assertstatetest.AddMany(st, s.brands.AccountsAndKeys("my-brand")...)
	devicestatetest.SetDevice(st, &auth.DeviceState{
		Brand: "my-brand",
		Model: "my-model",
		KeyID: deviceKey.PublicKey().ID(),
	})
	err = assertstate.Add(st, model)
	c.Assert(err, IsNil)

	signSerial := func(c *C, bhv *devicestatetest.DeviceServiceBehavior, headers map[string]interface{}, body []byte) (serial asserts.Assertion, ancillary []asserts.Assertion, err error) {
		brandID := headers["brand-id"].(string)
		model := headers["model"].(string)
		c.Check(brandID, Equals, "my-brand")
		c.Check(model, Equals, "my-model")
		headers["authority-id"] = brandID
		a, err := s.brands.Signing("my-brand").Sign(asserts.SerialType, headers, body, "")
		return a, nil, err
	}

	bhv := &devicestatetest.DeviceServiceBehavior{
		ReqID:            "REQID-1",
		RequestIDURLPath: "/svc/request-id",
		SerialURLPath:    "/svc/serial",
		SignSerial:       signSerial,
	}

	mockServer := devicestatetest.MockDeviceService(c, bhv)
	defer mockServer.Close()

	pDBhv := &devicestatetest.PrepareDeviceBehavior{
		DeviceSvcURL: mockServer.URL + "/svc/",
		Headers: map[string]string{
			"x-extra-header": "extra",
		},
		RegBody: map[string]string{
			"mac": "00:00:00:00:ff:00",
		},
		ProposedSerial: "12000",
	}

	r := devicestatetest.MockGadget(c, st, "gadget", snap.R(2), pDBhv)
	defer r()

	// run the whole device registration process
	st.Unlock()
	err = s.o.Settle(settleTimeout)
	st.Lock()
	c.Assert(err, IsNil)

	var becomeOperational *state.Change
	for _, chg := range st.Changes() {
		if chg.Kind() == "become-operational" {
			becomeOperational = chg
			break
		}
	}
	c.Assert(becomeOperational, NotNil)

	c.Check(becomeOperational.Status().Ready(), Equals, true)
	c.Check(becomeOperational.Err(), IsNil)

	device, err := devicestatetest.Device(st)
	c.Assert(err, IsNil)
	c.Check(device.Brand, Equals, "my-brand")
	c.Check(device.Model, Equals, "my-model")
	c.Check(device.Serial, Equals, "12000")

	a, err := assertstate.DB(st).Find(asserts.SerialType, map[string]string{
		"brand-id": "my-brand",
		"model":    "my-model",
		"serial":   "12000",
	})
	c.Assert(err, IsNil)
	serial := a.(*asserts.Serial)

	var details map[string]interface{}
	err = yaml.Unmarshal(serial.Body(), &details)
	c.Assert(err, IsNil)

	c.Check(details, DeepEquals, map[string]interface{}{
		"mac": "00:00:00:00:ff:00",
	})

	c.Check(serial.DeviceKey().ID(), Equals, device.KeyID)
}

func (s *mgrsSuite) TestRemodelReregistration(c *C) {
	s.prereqSnapAssertions(c, map[string]interface{}{
		"snap-name": "foo",
	})
	snapPath, _ := s.makeStoreTestSnap(c, fmt.Sprintf("{name: %s, version: 1.0}", "foo"), "1")
	s.serveSnap(snapPath, "1")

	// track the creation of new DeviceAndAutContext (for new Store)
	newDAC := false

	mockServer := s.mockStore(c)
	defer mockServer.Close()

	st := s.o.State()
	st.Lock()
	defer st.Unlock()

	s.checkDeviceAndAuthContext = func(dac store.DeviceAndAuthContext) {
		// the DeviceAndAuthContext assumes state is unlocked
		st.Unlock()
		defer st.Lock()
		c.Check(dac, NotNil)
		stoID, err := dac.StoreID("")
		c.Assert(err, IsNil)
		c.Check(stoID, Equals, "my-brand-substore")
		newDAC = true
	}

	model := s.brands.Model("my-brand", "my-model", modelDefaults, map[string]interface{}{
		"gadget": "gadget",
	})

	// setup initial device identity
	kpMgr, err := asserts.OpenFSKeypairManager(dirs.SnapDeviceDir)
	c.Assert(err, IsNil)
	err = kpMgr.Put(deviceKey)
	c.Assert(err, IsNil)

	assertstatetest.AddMany(st, s.brands.AccountsAndKeys("my-brand")...)
	devicestatetest.SetDevice(st, &auth.DeviceState{
		Brand:  "my-brand",
		Model:  "my-model",
		KeyID:  deviceKey.PublicKey().ID(),
		Serial: "orig-serial",
	})
	err = assertstate.Add(st, model)
	c.Assert(err, IsNil)

	encDevKey, err := asserts.EncodePublicKey(deviceKey.PublicKey())
	c.Assert(err, IsNil)
	serialHeaders := map[string]interface{}{
		"brand-id":            "my-brand",
		"model":               "my-model",
		"serial":              "orig-serial",
		"device-key":          string(encDevKey),
		"device-key-sha3-384": deviceKey.PublicKey().ID(),
		"timestamp":           time.Now().Format(time.RFC3339),
	}
	serialA, err := s.brands.Signing("my-brand").Sign(asserts.SerialType, serialHeaders, nil, "")
	c.Assert(err, IsNil)
	serial := serialA.(*asserts.Serial)
	err = assertstate.Add(st, serial)
	c.Assert(err, IsNil)

	signSerial := func(c *C, bhv *devicestatetest.DeviceServiceBehavior, headers map[string]interface{}, body []byte) (serial asserts.Assertion, ancillary []asserts.Assertion, err error) {
		brandID := headers["brand-id"].(string)
		model := headers["model"].(string)
		c.Check(brandID, Equals, "my-brand")
		c.Check(model, Equals, "other-model")
		headers["authority-id"] = brandID
		a, err := s.brands.Signing("my-brand").Sign(asserts.SerialType, headers, body, "")
		return a, nil, err
	}

	bhv := &devicestatetest.DeviceServiceBehavior{
		ReqID:            "REQID-1",
		RequestIDURLPath: "/svc/request-id",
		SerialURLPath:    "/svc/serial",
		SignSerial:       signSerial,
	}

	mockDeviceService := devicestatetest.MockDeviceService(c, bhv)
	defer mockDeviceService.Close()

	r := devicestatetest.MockGadget(c, st, "gadget", snap.R(2), nil)
	defer r()

	// set registration config on gadget
	tr := config.NewTransaction(st)
	c.Assert(tr.Set("gadget", "device-service.url", mockDeviceService.URL+"/svc/"), IsNil)
	c.Assert(tr.Set("gadget", "registration.proposed-serial", "orig-serial"), IsNil)
	tr.Commit()

	// run the remodel
	// create a new model
	newModel := s.brands.Model("my-brand", "other-model", modelDefaults, map[string]interface{}{
		"store":          "my-brand-substore",
		"gadget":         "gadget",
		"required-snaps": []interface{}{"foo"},
	})

	s.expectedSerial = "orig-serial"
	s.expectedStore = "my-brand-substore"
	s.sessionMacaroon = "other-store-session"

	chg, err := devicestate.Remodel(st, newModel)
	c.Assert(err, IsNil)

	st.Unlock()
	err = s.o.Settle(settleTimeout)
	st.Lock()
	c.Assert(err, IsNil)

	c.Assert(chg.Status(), Equals, state.DoneStatus, Commentf("upgrade-snap change failed with: %v", chg.Err()))

	device, err := devicestatetest.Device(st)
	c.Assert(err, IsNil)
	c.Check(device.Brand, Equals, "my-brand")
	c.Check(device.Model, Equals, "other-model")
	c.Check(device.Serial, Equals, "orig-serial")

	a, err := assertstate.DB(st).Find(asserts.SerialType, map[string]string{
		"brand-id": "my-brand",
		"model":    "other-model",
		"serial":   "orig-serial",
	})
	c.Assert(err, IsNil)
	serial = a.(*asserts.Serial)

	c.Check(serial.Body(), HasLen, 0)
	c.Check(serial.DeviceKey().ID(), Equals, device.KeyID)

	// the new required-snap "foo" is installed
	var snapst snapstate.SnapState
	err = snapstate.Get(st, "foo", &snapst)
	c.Assert(err, IsNil)

	// and marked required
	c.Check(snapst.Required, Equals, true)

	// a new store was made
	c.Check(newDAC, Equals, true)

	// we have a session with the new store
	c.Check(device.SessionMacaroon, Equals, "other-store-session")
}

func (s *mgrsSuite) TestCheckRefreshFailureWithConcurrentRemoveOfConnectedSnap(c *C) {
	hookMgr := s.o.HookManager()
	c.Assert(hookMgr, NotNil)

	// force configure hook failure for some-snap.
	hookMgr.RegisterHijack("configure", "some-snap", func(ctx *hookstate.Context) error {
		return fmt.Errorf("failing configure hook")
	})

	snapPath, _ := s.makeStoreTestSnap(c, someSnapYaml, "40")
	s.serveSnap(snapPath, "40")
	snapPath, _ = s.makeStoreTestSnap(c, otherSnapYaml, "50")
	s.serveSnap(snapPath, "50")

	mockServer := s.mockStore(c)
	defer mockServer.Close()

	st := s.o.State()
	st.Lock()
	defer st.Unlock()

	st.Set("conns", map[string]interface{}{
		"other-snap:media-hub some-snap:media-hub": map[string]interface{}{"interface": "media-hub", "auto": false},
	})

	si := &snap.SideInfo{RealName: "some-snap", SnapID: fakeSnapID("some-snap"), Revision: snap.R(1)}
	snapInfo := snaptest.MockSnap(c, someSnapYaml, si)

	oi := &snap.SideInfo{RealName: "other-snap", SnapID: fakeSnapID("other-snap"), Revision: snap.R(1)}
	otherInfo := snaptest.MockSnap(c, otherSnapYaml, oi)

	snapstate.Set(st, "some-snap", &snapstate.SnapState{
		Active:   true,
		Sequence: []*snap.SideInfo{si},
		Current:  snap.R(1),
		SnapType: "app",
	})
	snapstate.Set(st, "other-snap", &snapstate.SnapState{
		Active:   true,
		Sequence: []*snap.SideInfo{oi},
		Current:  snap.R(1),
		SnapType: "app",
	})

	// add snaps to the repo and connect them
	repo := s.o.InterfaceManager().Repository()
	c.Assert(repo.AddSnap(snapInfo), IsNil)
	c.Assert(repo.AddSnap(otherInfo), IsNil)
	_, err := repo.Connect(&interfaces.ConnRef{
		PlugRef: interfaces.PlugRef{Snap: "other-snap", Name: "media-hub"},
		SlotRef: interfaces.SlotRef{Snap: "some-snap", Name: "media-hub"},
	}, nil, nil, nil, nil, nil)
	c.Assert(err, IsNil)

	// refresh all
	c.Assert(assertstate.RefreshSnapDeclarations(st, 0), IsNil)

	ts, err := snapstate.Update(st, "some-snap", nil, 0, snapstate.Flags{})
	c.Assert(err, IsNil)
	chg := st.NewChange("refresh", "...")
	chg.AddAll(ts)

	// remove other-snap
	ts2, err := snapstate.Remove(st, "other-snap", snap.R(0), &snapstate.RemoveFlags{Purge: true})
	c.Assert(err, IsNil)
	chg2 := st.NewChange("remove-snap", "...")
	chg2.AddAll(ts2)

	st.Unlock()
	err = s.o.Settle(settleTimeout)
	st.Lock()

	c.Check(err, IsNil)

	// the refresh change has failed due to configure hook error
	c.Check(chg.Err(), ErrorMatches, `cannot perform the following tasks:\n.*failing configure hook.*`)
	c.Check(chg.Status(), Equals, state.ErrorStatus)

	// download-snap is one of the first tasks in the refresh change, check that it was undone
	var downloadSnapStatus state.Status
	for _, t := range chg.Tasks() {
		if t.Kind() == "download-snap" {
			downloadSnapStatus = t.Status()
			break
		}
	}
	c.Check(downloadSnapStatus, Equals, state.UndoneStatus)

	// the remove change succeeded
	c.Check(chg2.Err(), IsNil)
	c.Check(chg2.Status(), Equals, state.DoneStatus)
}

func (s *mgrsSuite) TestInstallKernelSnapRollbackUpdatesBootloaderEnv(c *C) {
	bloader := boottest.MockUC16Bootenv(bootloadertest.Mock("mock", c.MkDir()))
	bootloader.Force(bloader)
	defer bootloader.Force(nil)

	restore := release.MockOnClassic(false)
	defer restore()

	model := s.brands.Model("my-brand", "my-model", modelDefaults)

	const packageKernel = `
name: pc-kernel
version: 4.0-1
type: kernel`

	files := [][]string{
		{"kernel.img", "I'm a kernel"},
		{"initrd.img", "...and I'm an initrd"},
		{"meta/kernel.yaml", "version: 4.2"},
	}
	snapPath := snaptest.MakeTestSnapWithFiles(c, packageKernel, files)

	st := s.o.State()
	st.Lock()
	defer st.Unlock()

	// pretend we have core18/pc-kernel
	bloader.BootVars = map[string]string{
		"snap_core":   "core18_2.snap",
		"snap_kernel": "pc-kernel_123.snap",
		"snap_mode":   boot.DefaultStatus,
	}
	si1 := &snap.SideInfo{RealName: "pc-kernel", Revision: snap.R(123)}
	snapstate.Set(st, "pc-kernel", &snapstate.SnapState{
		SnapType: "kernel",
		Active:   true,
		Sequence: []*snap.SideInfo{si1},
		Current:  si1.Revision,
	})
	snaptest.MockSnapWithFiles(c, packageKernel, si1, [][]string{
		{"meta/kernel.yaml", ""},
	})
	si2 := &snap.SideInfo{RealName: "core18", Revision: snap.R(2)}
	snapstate.Set(st, "core18", &snapstate.SnapState{
		SnapType: "base",
		Active:   true,
		Sequence: []*snap.SideInfo{si2},
		Current:  si2.Revision,
	})

	// setup model assertion
	assertstatetest.AddMany(st, s.brands.AccountsAndKeys("my-brand")...)
	devicestatetest.SetDevice(st, &auth.DeviceState{
		Brand:  "my-brand",
		Model:  "my-model",
		Serial: "serialserialserial",
	})
	err := assertstate.Add(st, model)
	c.Assert(err, IsNil)

	ts, _, err := snapstate.InstallPath(st, &snap.SideInfo{RealName: "pc-kernel"}, snapPath, "", "", snapstate.Flags{})
	c.Assert(err, IsNil)

	chg := st.NewChange("install-snap", "...")
	chg.AddAll(ts)

	// run, this will trigger a wait for the restart
	st.Unlock()
	err = s.o.Settle(settleTimeout)
	st.Lock()
	c.Assert(err, IsNil)

	c.Assert(bloader.BootVars, DeepEquals, map[string]string{
		"snap_core":       "core18_2.snap",
		"snap_try_core":   "",
		"snap_kernel":     "pc-kernel_123.snap",
		"snap_try_kernel": "pc-kernel_x1.snap",
		"snap_mode":       boot.TryStatus,
	})

	// we are in restarting state and the change is not done yet
	restarting, _ := st.Restarting()
	c.Check(restarting, Equals, true)
	c.Check(chg.Status(), Equals, state.DoingStatus)
	s.mockRollbackAcrossReboot(c, bloader, []snap.Type{snap.TypeKernel})

	// the kernel revision got rolled back
	var snapst snapstate.SnapState
	snapstate.Get(st, "pc-kernel", &snapst)
	info, err := snapst.CurrentInfo()
	c.Assert(err, IsNil)
	c.Assert(info.Revision, Equals, snap.R(123))

	st.Unlock()
	err = s.o.Settle(settleTimeout)
	st.Lock()
	c.Assert(err, IsNil)

	c.Assert(chg.Status(), Equals, state.ErrorStatus)
	c.Assert(chg.Err(), ErrorMatches, `(?ms).*cannot finish pc-kernel installation, there was a rollback across reboot\)`)

	// and the bootvars are reset
	c.Check(bloader.BootVars, DeepEquals, map[string]string{
		"snap_core":       "core18_2.snap",
		"snap_kernel":     "pc-kernel_123.snap",
		"snap_mode":       boot.DefaultStatus,
		"snap_try_core":   "",
		"snap_try_kernel": "",
	})
}

<<<<<<< HEAD
type gadgetUpdatesSuite struct {
	baseMgrsSuite
}

var _ = Suite(&gadgetUpdatesSuite{})

func (ms *gadgetUpdatesSuite) SetUpTest(c *C) {
	ms.baseMgrsSuite.SetUpTest(c)

	bloader := boottest.MockUC16Bootenv(bootloadertest.Mock("mock", c.MkDir()))
	bootloader.Force(bloader)
	ms.AddCleanup(func() { bootloader.Force(nil) })

	restore := release.MockOnClassic(false)
	ms.AddCleanup(restore)

	mockServer := ms.mockStore(c)
	ms.AddCleanup(mockServer.Close)

	st := ms.o.State()
	st.Lock()
	defer st.Unlock()

	// setup model assertion
	model := ms.brands.Model("can0nical", "my-model", modelDefaults, map[string]interface{}{
		"gadget": "pi",
	})
	devicestatetest.SetDevice(st, &auth.DeviceState{
		Brand:  "can0nical",
		Model:  "my-model",
		Serial: "serialserial",
	})
	err := assertstate.Add(st, model)
	c.Assert(err, IsNil)
}

// makeMockDev puts a mock mount point under /run/mnt/{structureName}
// that can then be used from mocked gadget.yaml
func (ms *gadgetUpdatesSuite) makeMockedDev(c *C, structureName string) {
	// mock /dev/disk/by-label/{structureName}
	byLabelDir := filepath.Join(dirs.GlobalRootDir, "/dev/disk/by-label/")
	err := os.MkdirAll(byLabelDir, 0755)
	c.Assert(err, IsNil)
	// create fakedevice node
	err = ioutil.WriteFile(filepath.Join(dirs.GlobalRootDir, "/dev/fakedevice0p1"), nil, 0644)
	c.Assert(err, IsNil)
	// and point the mocked by-label entry to the fakedevice node
	err = os.Symlink(filepath.Join(dirs.GlobalRootDir, "/dev/fakedevice0p1"), filepath.Join(byLabelDir, structureName))
	c.Assert(err, IsNil)

	// mock /proc/self/mountinfo with the above generated paths
	ms.AddCleanup(osutil.MockMountInfo(fmt.Sprintf("26 27 8:3 / %[1]s/run/mnt/%[2]s rw,relatime shared:7 - vfat %[1]s/dev/fakedevice0p1 rw", dirs.GlobalRootDir, structureName)))

	// and mock the mount point
	err = os.MkdirAll(filepath.Join(dirs.GlobalRootDir, "/run/mnt/", structureName), 0755)
	c.Assert(err, IsNil)
}

// tsWithoutReRefresh removes the re-refresh task from the given taskset.
//
// It assumes that re-refresh is the last task and will fail if that is
// not the case.
//
// This is needed because settle() will not converge with the re-refresh
// task because re-refresh will always be in doing state.
func tsWithoutReRefresh(c *C, ts *state.TaskSet) *state.TaskSet {
	refreshIdx := len(ts.Tasks()) - 1
	c.Assert(ts.Tasks()[refreshIdx].Kind(), Equals, "check-rerefresh")
	ts = state.NewTaskSet(ts.Tasks()[:refreshIdx-1]...)
	return ts
}

func (ms *gadgetUpdatesSuite) TestRefreshGadgetUpdates(c *C) {
	structureName := "ubuntu-seed"
	gadgetYaml := fmt.Sprintf(`
volumes:
    volume-id:
        schema: mbr
        bootloader: u-boot
        structure:
          - name: %s
            filesystem: vfat
            type: 0C
            size: 1200M
            content:
              - source: boot-assets/
                target: /
              - source: foo.img
                target: /subdir/foo-renamed.img`, structureName)
	newGadgetYaml := gadgetYaml + `
            update:
              edition: 2
`
	ms.makeMockedDev(c, structureName)

	st := ms.o.State()
	st.Lock()
	defer st.Unlock()

	// we have an installed gadget
	si := &snap.SideInfo{RealName: "pi", SnapID: fakeSnapID("pi"), Revision: snap.R(1)}
	gadgetSnapYaml := "name: pi\nversion: 1.0\ntype: gadget"
	snapstate.Set(st, "pi", &snapstate.SnapState{
		Active:   true,
		Sequence: []*snap.SideInfo{si},
		Current:  snap.R(1),
		SnapType: "gadget",
	})
	snaptest.MockSnapWithFiles(c, gadgetSnapYaml, si, [][]string{
		{"meta/gadget.yaml", gadgetYaml},
	})

	// add new gadget snap to fake store
	ms.prereqSnapAssertions(c, map[string]interface{}{
		"snap-name":    "pi",
		"publisher-id": "can0nical",
		"revision":     "2",
	})
	snapPath, _ := ms.makeStoreTestSnapWithFiles(c, gadgetSnapYaml, "2", [][]string{
		{"meta/gadget.yaml", newGadgetYaml},
		{"boot-assets/bcm2710-rpi-2-b.dtb", "bcm2710-rpi-2-b.dtb rev2"},
		{"boot-assets/bcm2710-rpi-3-b.dtb", "bcm2710-rpi-3-b.dtb rev2"},
		{"boot-assets/overlays/uart0.dtbo", "uart0.dtbo rev2"},
		{"foo.img", "foo rev2"},
	})
	ms.serveSnap(snapPath, "2")

	ts, err := snapstate.Update(st, "pi", nil, 0, snapstate.Flags{})
	c.Assert(err, IsNil)
	// remove the re-refresh as it will prevent settle from converging
	ts = tsWithoutReRefresh(c, ts)

	chg := st.NewChange("upgrade-gadget", "...")
	chg.AddAll(ts)

	st.Unlock()
	err = ms.o.Settle(settleTimeout)
	st.Lock()
	c.Assert(err, IsNil)

	// pretend we restarted
	t := findKind(chg, "auto-connect")
	c.Assert(t, NotNil)
	c.Assert(t.Status(), Equals, state.DoingStatus, Commentf("install-snap change failed with: %v", chg.Err()))
	// simulate successful restart happened
	state.MockRestarting(st, state.RestartUnset)

	// settle again
	st.Unlock()
	err = ms.o.Settle(settleTimeout)
	st.Lock()
	c.Assert(err, IsNil)

	c.Assert(chg.Err(), IsNil)
	c.Assert(chg.Status(), Equals, state.DoneStatus, Commentf("upgrade-snap change failed with: %v", chg.Err()))

	// check that files/dirs got updated and subdirs are correct
	c.Check(filepath.Join(dirs.GlobalRootDir, "/run/mnt/", structureName, "subdir/foo-renamed.img"), testutil.FileContains, "foo rev2")
	c.Check(filepath.Join(dirs.GlobalRootDir, "/run/mnt/", structureName, "bcm2710-rpi-2-b.dtb"), testutil.FileContains, "bcm2710-rpi-2-b.dtb rev2")
	c.Check(filepath.Join(dirs.GlobalRootDir, "/run/mnt/", structureName, "bcm2710-rpi-3-b.dtb"), testutil.FileContains, "bcm2710-rpi-3-b.dtb rev2")
	c.Check(filepath.Join(dirs.GlobalRootDir, "/run/mnt/", structureName, "overlays/uart0.dtbo"), testutil.FileContains, "uart0.dtbo rev2")
=======
func (s *mgrsSuite) testUC20RunUpdateManagedBootConfig(c *C, snapPath string, si *snap.SideInfo, bl bootloader.Bootloader, updated bool) {
	restore := release.MockOnClassic(false)
	defer restore()

	// pretend we booted with the right kernel
	bl.SetBootVars(map[string]string{"snap_kernel": "pc-kernel_1.snap"})

	uc20ModelDefaults := map[string]interface{}{
		"architecture": "amd64",
		"base":         "core20",
		"store":        "my-brand-store-id",
		"snaps": []interface{}{
			map[string]interface{}{
				"name":            "pc-kernel",
				"id":              snaptest.AssertedSnapID("pc-kernel"),
				"type":            "kernel",
				"default-channel": "20",
			},
			map[string]interface{}{
				"name":            "pc",
				"id":              snaptest.AssertedSnapID("pc"),
				"type":            "gadget",
				"default-channel": "20",
			}},
	}

	model := s.brands.Model("my-brand", "my-model", uc20ModelDefaults)

	// mock the modeenv file
	m := boot.Modeenv{
		Mode:           "run",
		RecoverySystem: "20191127",
		Base:           "core20_1.snap",
		CurrentKernelCommandLines: []string{
			"snapd_recovery_mode=run console=ttyS0 console=tty1 panic=-1",
		},
	}
	err := m.WriteTo("")
	c.Assert(err, IsNil)

	st := s.o.State()
	st.Lock()
	// defer st.Unlock()
	st.Set("seeded", true)

	si1 := &snap.SideInfo{RealName: "snapd", Revision: snap.R(1)}
	snapstate.Set(st, "snapd", &snapstate.SnapState{
		SnapType: "snapd",
		Active:   true,
		Sequence: []*snap.SideInfo{si1},
		Current:  si1.Revision,
	})
	snaptest.MockSnapWithFiles(c, "name: snapd\ntype: snapd\nversion: 123", si1, nil)

	si2 := &snap.SideInfo{RealName: "core20", Revision: snap.R(1)}
	snapstate.Set(st, "core20", &snapstate.SnapState{
		SnapType: "base",
		Active:   true,
		Sequence: []*snap.SideInfo{si2},
		Current:  si2.Revision,
	})
	si3 := &snap.SideInfo{RealName: "pc-kernel", Revision: snap.R(1)}
	snapstate.Set(st, "pc-kernel", &snapstate.SnapState{
		SnapType: "kernel",
		Active:   true,
		Sequence: []*snap.SideInfo{si3},
		Current:  si3.Revision,
	})

	// setup model assertion
	assertstatetest.AddMany(st, s.brands.AccountsAndKeys("my-brand")...)
	devicestatetest.SetDevice(st, &auth.DeviceState{
		Brand:  "my-brand",
		Model:  "my-model",
		Serial: "serialserialserial",
	})
	err = assertstate.Add(st, model)
	c.Assert(err, IsNil)

	ts, _, err := snapstate.InstallPath(st, si, snapPath, "", "", snapstate.Flags{})
	c.Assert(err, IsNil)

	chg := st.NewChange("install-snap", "...")
	chg.AddAll(ts)

	// run, this will trigger wait for restart with snapd snap (or be done
	// with core)
	st.Unlock()
	err = s.o.Settle(settleTimeout)
	st.Lock()
	c.Assert(err, IsNil)

	if si.RealName == "core" {
		// core on UC20 is done at this point
		c.Assert(chg.Status(), Equals, state.DoneStatus)
		c.Assert(chg.Err(), IsNil)
	} else {
		// boot config is updated after link-snap, so first comes the
		// daemon restart
		c.Check(chg.Status(), Equals, state.DoingStatus)
		restarting, kind := st.Restarting()
		c.Check(restarting, Equals, true)
		c.Assert(kind, Equals, state.RestartDaemon)

		// simulate successful daemon restart happened
		state.MockRestarting(st, state.RestartUnset)

		// let the change run its course
		st.Unlock()
		err = s.o.Settle(settleTimeout)
		st.Lock()
		c.Assert(err, IsNil)

		c.Check(chg.Status(), Equals, state.DoneStatus)
		restarting, kind = st.Restarting()
		if updated {
			// boot config updated, thus a system restart was
			// requested
			c.Check(restarting, Equals, true)
			c.Assert(kind, Equals, state.RestartSystem)
		} else {
			c.Check(restarting, Equals, false)
		}
	}
}

func (s *mgrsSuite) TestUC20SnapdUpdatesManagedBootConfig(c *C) {
	mabloader := bootloadertest.Mock("mock", c.MkDir()).WithTrustedAssets()
	bootloader.Force(mabloader)
	defer bootloader.Force(nil)

	mabloader.Updated = true

	const snapdSnap = `
name: snapd
version: 1.0
type: snapd`
	snapPath := snaptest.MakeTestSnapWithFiles(c, snapdSnap, nil)
	si := &snap.SideInfo{RealName: "snapd"}

	const updated = true
	s.testUC20RunUpdateManagedBootConfig(c, snapPath, si, mabloader, updated)

	c.Check(mabloader.UpdateCalls, Equals, 1)
}

func (s *mgrsSuite) TestUC20SnapdUpdateManagedBootNotNeededConfig(c *C) {
	mabloader := bootloadertest.Mock("mock", c.MkDir()).WithTrustedAssets()
	bootloader.Force(mabloader)
	defer bootloader.Force(nil)

	// nothing was updated, eg. boot config editions are the same
	mabloader.Updated = false

	const snapdSnap = `
name: snapd
version: 1.0
type: snapd`
	snapPath := snaptest.MakeTestSnapWithFiles(c, snapdSnap, nil)
	si := &snap.SideInfo{RealName: "snapd"}

	const updated = false
	s.testUC20RunUpdateManagedBootConfig(c, snapPath, si, mabloader, updated)

	c.Check(mabloader.UpdateCalls, Equals, 1)
}

func (s *mgrsSuite) TestUC20CoreDoesNotUpdateManagedBootConfig(c *C) {
	mabloader := bootloadertest.Mock("mock", c.MkDir()).WithTrustedAssets()
	bootloader.Force(mabloader)
	defer bootloader.Force(nil)

	const coreSnap = `
name: core
version: 1.0
type: base`
	snapPath := snaptest.MakeTestSnapWithFiles(c, coreSnap, nil)
	si := &snap.SideInfo{RealName: "core"}

	const updated = false
	s.testUC20RunUpdateManagedBootConfig(c, snapPath, si, mabloader, updated)
	c.Check(mabloader.UpdateCalls, Equals, 0)
}

func (s *mgrsSuite) testNonUC20RunUpdateManagedBootConfig(c *C, snapPath string, si *snap.SideInfo, bl bootloader.Bootloader) {
	// non UC20 device model

	restore := release.MockOnClassic(false)
	defer restore()

	// pretend we booted with the right kernel & base
	bl.SetBootVars(map[string]string{
		"snap_core":   "core_1.snap",
		"snap_kernel": "pc-kernel_1.snap",
	})

	model := s.brands.Model("my-brand", "my-model", modelDefaults)

	st := s.o.State()
	st.Lock()
	// defer st.Unlock()
	st.Set("seeded", true)

	si1 := &snap.SideInfo{RealName: "snapd", Revision: snap.R(1)}
	snapstate.Set(st, "snapd", &snapstate.SnapState{
		SnapType: "snapd",
		Active:   true,
		Sequence: []*snap.SideInfo{si1},
		Current:  si1.Revision,
	})
	si2 := &snap.SideInfo{RealName: "core", Revision: snap.R(1)}
	snapstate.Set(st, "core", &snapstate.SnapState{
		SnapType: "base",
		Active:   true,
		Sequence: []*snap.SideInfo{si2},
		Current:  si2.Revision,
	})
	si3 := &snap.SideInfo{RealName: "pc-kernel", Revision: snap.R(1)}
	snapstate.Set(st, "pc-kernel", &snapstate.SnapState{
		SnapType: "kernel",
		Active:   true,
		Sequence: []*snap.SideInfo{si3},
		Current:  si3.Revision,
	})

	// setup model assertion
	assertstatetest.AddMany(st, s.brands.AccountsAndKeys("my-brand")...)
	devicestatetest.SetDevice(st, &auth.DeviceState{
		Brand:  "my-brand",
		Model:  "my-model",
		Serial: "serialserialserial",
	})
	err := assertstate.Add(st, model)
	c.Assert(err, IsNil)

	ts, _, err := snapstate.InstallPath(st, si, snapPath, "", "", snapstate.Flags{})
	c.Assert(err, IsNil)

	chg := st.NewChange("install-snap", "...")
	chg.AddAll(ts)

	// run, this will trigger a wait for the restart
	st.Unlock()
	err = s.o.Settle(settleTimeout)
	st.Lock()
	c.Assert(err, IsNil)

	c.Check(chg.Status(), Equals, state.DoingStatus)
	restarting, _ := st.Restarting()
	c.Check(restarting, Equals, true)

	// simulate successful restart happened
	state.MockRestarting(st, state.RestartUnset)
	if si.RealName == "core" {
		// pretend we switched to a new core
		bl.SetBootVars(map[string]string{
			"snap_core":   "core_x1.snap",
			"snap_kernel": "pc-kernel_1.snap",
		})
	}

	st.Unlock()
	err = s.o.Settle(settleTimeout)
	st.Lock()
	c.Assert(err, IsNil)

	c.Assert(chg.Status(), Equals, state.DoneStatus)
	c.Assert(chg.Err(), IsNil)
}

func (s *mgrsSuite) TestNonUC20DoesNotUpdateManagedBootConfig(c *C) {
	mabloader := bootloadertest.Mock("mock", c.MkDir()).WithTrustedAssets()
	bootloader.Force(mabloader)
	defer bootloader.Force(nil)

	const coreSnap = `
name: core
version: 1.0
type: base`
	snapPath := snaptest.MakeTestSnapWithFiles(c, coreSnap, nil)
	si := &snap.SideInfo{RealName: "core"}

	s.testNonUC20RunUpdateManagedBootConfig(c, snapPath, si, mabloader)
	c.Check(mabloader.UpdateCalls, Equals, 0)
}

func (s *mgrsSuite) TestNonUC20SnapdNoUpdateNotManagedBootConfig(c *C) {
	mabloader := bootloadertest.Mock("mock", c.MkDir()).WithTrustedAssets()
	bootloader.Force(mabloader)
	defer bootloader.Force(nil)

	const snapdSnap = `
name: snapd
version: 1.0
type: snapd`
	snapPath := snaptest.MakeTestSnapWithFiles(c, snapdSnap, nil)
	si := &snap.SideInfo{RealName: "snapd"}

	s.testNonUC20RunUpdateManagedBootConfig(c, snapPath, si, mabloader)
	c.Check(mabloader.UpdateCalls, Equals, 0)
>>>>>>> 38ef18b7
}<|MERGE_RESOLUTION|>--- conflicted
+++ resolved
@@ -5869,7 +5869,308 @@
 	})
 }
 
-<<<<<<< HEAD
+func (s *mgrsSuite) testUC20RunUpdateManagedBootConfig(c *C, snapPath string, si *snap.SideInfo, bl bootloader.Bootloader, updated bool) {
+	restore := release.MockOnClassic(false)
+	defer restore()
+
+	// pretend we booted with the right kernel
+	bl.SetBootVars(map[string]string{"snap_kernel": "pc-kernel_1.snap"})
+
+	uc20ModelDefaults := map[string]interface{}{
+		"architecture": "amd64",
+		"base":         "core20",
+		"store":        "my-brand-store-id",
+		"snaps": []interface{}{
+			map[string]interface{}{
+				"name":            "pc-kernel",
+				"id":              snaptest.AssertedSnapID("pc-kernel"),
+				"type":            "kernel",
+				"default-channel": "20",
+			},
+			map[string]interface{}{
+				"name":            "pc",
+				"id":              snaptest.AssertedSnapID("pc"),
+				"type":            "gadget",
+				"default-channel": "20",
+			}},
+	}
+
+	model := s.brands.Model("my-brand", "my-model", uc20ModelDefaults)
+
+	// mock the modeenv file
+	m := boot.Modeenv{
+		Mode:           "run",
+		RecoverySystem: "20191127",
+		Base:           "core20_1.snap",
+		CurrentKernelCommandLines: []string{
+			"snapd_recovery_mode=run console=ttyS0 console=tty1 panic=-1",
+		},
+	}
+	err := m.WriteTo("")
+	c.Assert(err, IsNil)
+
+	st := s.o.State()
+	st.Lock()
+	// defer st.Unlock()
+	st.Set("seeded", true)
+
+	si1 := &snap.SideInfo{RealName: "snapd", Revision: snap.R(1)}
+	snapstate.Set(st, "snapd", &snapstate.SnapState{
+		SnapType: "snapd",
+		Active:   true,
+		Sequence: []*snap.SideInfo{si1},
+		Current:  si1.Revision,
+	})
+	snaptest.MockSnapWithFiles(c, "name: snapd\ntype: snapd\nversion: 123", si1, nil)
+
+	si2 := &snap.SideInfo{RealName: "core20", Revision: snap.R(1)}
+	snapstate.Set(st, "core20", &snapstate.SnapState{
+		SnapType: "base",
+		Active:   true,
+		Sequence: []*snap.SideInfo{si2},
+		Current:  si2.Revision,
+	})
+	si3 := &snap.SideInfo{RealName: "pc-kernel", Revision: snap.R(1)}
+	snapstate.Set(st, "pc-kernel", &snapstate.SnapState{
+		SnapType: "kernel",
+		Active:   true,
+		Sequence: []*snap.SideInfo{si3},
+		Current:  si3.Revision,
+	})
+
+	// setup model assertion
+	assertstatetest.AddMany(st, s.brands.AccountsAndKeys("my-brand")...)
+	devicestatetest.SetDevice(st, &auth.DeviceState{
+		Brand:  "my-brand",
+		Model:  "my-model",
+		Serial: "serialserialserial",
+	})
+	err = assertstate.Add(st, model)
+	c.Assert(err, IsNil)
+
+	ts, _, err := snapstate.InstallPath(st, si, snapPath, "", "", snapstate.Flags{})
+	c.Assert(err, IsNil)
+
+	chg := st.NewChange("install-snap", "...")
+	chg.AddAll(ts)
+
+	// run, this will trigger wait for restart with snapd snap (or be done
+	// with core)
+	st.Unlock()
+	err = s.o.Settle(settleTimeout)
+	st.Lock()
+	c.Assert(err, IsNil)
+
+	if si.RealName == "core" {
+		// core on UC20 is done at this point
+		c.Assert(chg.Status(), Equals, state.DoneStatus)
+		c.Assert(chg.Err(), IsNil)
+	} else {
+		// boot config is updated after link-snap, so first comes the
+		// daemon restart
+		c.Check(chg.Status(), Equals, state.DoingStatus)
+		restarting, kind := st.Restarting()
+		c.Check(restarting, Equals, true)
+		c.Assert(kind, Equals, state.RestartDaemon)
+
+		// simulate successful daemon restart happened
+		state.MockRestarting(st, state.RestartUnset)
+
+		// let the change run its course
+		st.Unlock()
+		err = s.o.Settle(settleTimeout)
+		st.Lock()
+		c.Assert(err, IsNil)
+
+		c.Check(chg.Status(), Equals, state.DoneStatus)
+		restarting, kind = st.Restarting()
+		if updated {
+			// boot config updated, thus a system restart was
+			// requested
+			c.Check(restarting, Equals, true)
+			c.Assert(kind, Equals, state.RestartSystem)
+		} else {
+			c.Check(restarting, Equals, false)
+		}
+	}
+}
+
+func (s *mgrsSuite) TestUC20SnapdUpdatesManagedBootConfig(c *C) {
+	mabloader := bootloadertest.Mock("mock", c.MkDir()).WithTrustedAssets()
+	bootloader.Force(mabloader)
+	defer bootloader.Force(nil)
+
+	mabloader.Updated = true
+
+	const snapdSnap = `
+name: snapd
+version: 1.0
+type: snapd`
+	snapPath := snaptest.MakeTestSnapWithFiles(c, snapdSnap, nil)
+	si := &snap.SideInfo{RealName: "snapd"}
+
+	const updated = true
+	s.testUC20RunUpdateManagedBootConfig(c, snapPath, si, mabloader, updated)
+
+	c.Check(mabloader.UpdateCalls, Equals, 1)
+}
+
+func (s *mgrsSuite) TestUC20SnapdUpdateManagedBootNotNeededConfig(c *C) {
+	mabloader := bootloadertest.Mock("mock", c.MkDir()).WithTrustedAssets()
+	bootloader.Force(mabloader)
+	defer bootloader.Force(nil)
+
+	// nothing was updated, eg. boot config editions are the same
+	mabloader.Updated = false
+
+	const snapdSnap = `
+name: snapd
+version: 1.0
+type: snapd`
+	snapPath := snaptest.MakeTestSnapWithFiles(c, snapdSnap, nil)
+	si := &snap.SideInfo{RealName: "snapd"}
+
+	const updated = false
+	s.testUC20RunUpdateManagedBootConfig(c, snapPath, si, mabloader, updated)
+
+	c.Check(mabloader.UpdateCalls, Equals, 1)
+}
+
+func (s *mgrsSuite) TestUC20CoreDoesNotUpdateManagedBootConfig(c *C) {
+	mabloader := bootloadertest.Mock("mock", c.MkDir()).WithTrustedAssets()
+	bootloader.Force(mabloader)
+	defer bootloader.Force(nil)
+
+	const coreSnap = `
+name: core
+version: 1.0
+type: base`
+	snapPath := snaptest.MakeTestSnapWithFiles(c, coreSnap, nil)
+	si := &snap.SideInfo{RealName: "core"}
+
+	const updated = false
+	s.testUC20RunUpdateManagedBootConfig(c, snapPath, si, mabloader, updated)
+	c.Check(mabloader.UpdateCalls, Equals, 0)
+}
+
+func (s *mgrsSuite) testNonUC20RunUpdateManagedBootConfig(c *C, snapPath string, si *snap.SideInfo, bl bootloader.Bootloader) {
+	// non UC20 device model
+
+	restore := release.MockOnClassic(false)
+	defer restore()
+
+	// pretend we booted with the right kernel & base
+	bl.SetBootVars(map[string]string{
+		"snap_core":   "core_1.snap",
+		"snap_kernel": "pc-kernel_1.snap",
+	})
+
+	model := s.brands.Model("my-brand", "my-model", modelDefaults)
+
+	st := s.o.State()
+	st.Lock()
+	// defer st.Unlock()
+	st.Set("seeded", true)
+
+	si1 := &snap.SideInfo{RealName: "snapd", Revision: snap.R(1)}
+	snapstate.Set(st, "snapd", &snapstate.SnapState{
+		SnapType: "snapd",
+		Active:   true,
+		Sequence: []*snap.SideInfo{si1},
+		Current:  si1.Revision,
+	})
+	si2 := &snap.SideInfo{RealName: "core", Revision: snap.R(1)}
+	snapstate.Set(st, "core", &snapstate.SnapState{
+		SnapType: "base",
+		Active:   true,
+		Sequence: []*snap.SideInfo{si2},
+		Current:  si2.Revision,
+	})
+	si3 := &snap.SideInfo{RealName: "pc-kernel", Revision: snap.R(1)}
+	snapstate.Set(st, "pc-kernel", &snapstate.SnapState{
+		SnapType: "kernel",
+		Active:   true,
+		Sequence: []*snap.SideInfo{si3},
+		Current:  si3.Revision,
+	})
+
+	// setup model assertion
+	assertstatetest.AddMany(st, s.brands.AccountsAndKeys("my-brand")...)
+	devicestatetest.SetDevice(st, &auth.DeviceState{
+		Brand:  "my-brand",
+		Model:  "my-model",
+		Serial: "serialserialserial",
+	})
+	err := assertstate.Add(st, model)
+	c.Assert(err, IsNil)
+
+	ts, _, err := snapstate.InstallPath(st, si, snapPath, "", "", snapstate.Flags{})
+	c.Assert(err, IsNil)
+
+	chg := st.NewChange("install-snap", "...")
+	chg.AddAll(ts)
+
+	// run, this will trigger a wait for the restart
+	st.Unlock()
+	err = s.o.Settle(settleTimeout)
+	st.Lock()
+	c.Assert(err, IsNil)
+
+	c.Check(chg.Status(), Equals, state.DoingStatus)
+	restarting, _ := st.Restarting()
+	c.Check(restarting, Equals, true)
+
+	// simulate successful restart happened
+	state.MockRestarting(st, state.RestartUnset)
+	if si.RealName == "core" {
+		// pretend we switched to a new core
+		bl.SetBootVars(map[string]string{
+			"snap_core":   "core_x1.snap",
+			"snap_kernel": "pc-kernel_1.snap",
+		})
+	}
+
+	st.Unlock()
+	err = s.o.Settle(settleTimeout)
+	st.Lock()
+	c.Assert(err, IsNil)
+
+	c.Assert(chg.Status(), Equals, state.DoneStatus)
+	c.Assert(chg.Err(), IsNil)
+}
+
+func (s *mgrsSuite) TestNonUC20DoesNotUpdateManagedBootConfig(c *C) {
+	mabloader := bootloadertest.Mock("mock", c.MkDir()).WithTrustedAssets()
+	bootloader.Force(mabloader)
+	defer bootloader.Force(nil)
+
+	const coreSnap = `
+name: core
+version: 1.0
+type: base`
+	snapPath := snaptest.MakeTestSnapWithFiles(c, coreSnap, nil)
+	si := &snap.SideInfo{RealName: "core"}
+
+	s.testNonUC20RunUpdateManagedBootConfig(c, snapPath, si, mabloader)
+	c.Check(mabloader.UpdateCalls, Equals, 0)
+}
+
+func (s *mgrsSuite) TestNonUC20SnapdNoUpdateNotManagedBootConfig(c *C) {
+	mabloader := bootloadertest.Mock("mock", c.MkDir()).WithTrustedAssets()
+	bootloader.Force(mabloader)
+	defer bootloader.Force(nil)
+
+	const snapdSnap = `
+name: snapd
+version: 1.0
+type: snapd`
+	snapPath := snaptest.MakeTestSnapWithFiles(c, snapdSnap, nil)
+	si := &snap.SideInfo{RealName: "snapd"}
+
+	s.testNonUC20RunUpdateManagedBootConfig(c, snapPath, si, mabloader)
+	c.Check(mabloader.UpdateCalls, Equals, 0)
+}
+
 type gadgetUpdatesSuite struct {
 	baseMgrsSuite
 }
@@ -6031,306 +6332,4 @@
 	c.Check(filepath.Join(dirs.GlobalRootDir, "/run/mnt/", structureName, "bcm2710-rpi-2-b.dtb"), testutil.FileContains, "bcm2710-rpi-2-b.dtb rev2")
 	c.Check(filepath.Join(dirs.GlobalRootDir, "/run/mnt/", structureName, "bcm2710-rpi-3-b.dtb"), testutil.FileContains, "bcm2710-rpi-3-b.dtb rev2")
 	c.Check(filepath.Join(dirs.GlobalRootDir, "/run/mnt/", structureName, "overlays/uart0.dtbo"), testutil.FileContains, "uart0.dtbo rev2")
-=======
-func (s *mgrsSuite) testUC20RunUpdateManagedBootConfig(c *C, snapPath string, si *snap.SideInfo, bl bootloader.Bootloader, updated bool) {
-	restore := release.MockOnClassic(false)
-	defer restore()
-
-	// pretend we booted with the right kernel
-	bl.SetBootVars(map[string]string{"snap_kernel": "pc-kernel_1.snap"})
-
-	uc20ModelDefaults := map[string]interface{}{
-		"architecture": "amd64",
-		"base":         "core20",
-		"store":        "my-brand-store-id",
-		"snaps": []interface{}{
-			map[string]interface{}{
-				"name":            "pc-kernel",
-				"id":              snaptest.AssertedSnapID("pc-kernel"),
-				"type":            "kernel",
-				"default-channel": "20",
-			},
-			map[string]interface{}{
-				"name":            "pc",
-				"id":              snaptest.AssertedSnapID("pc"),
-				"type":            "gadget",
-				"default-channel": "20",
-			}},
-	}
-
-	model := s.brands.Model("my-brand", "my-model", uc20ModelDefaults)
-
-	// mock the modeenv file
-	m := boot.Modeenv{
-		Mode:           "run",
-		RecoverySystem: "20191127",
-		Base:           "core20_1.snap",
-		CurrentKernelCommandLines: []string{
-			"snapd_recovery_mode=run console=ttyS0 console=tty1 panic=-1",
-		},
-	}
-	err := m.WriteTo("")
-	c.Assert(err, IsNil)
-
-	st := s.o.State()
-	st.Lock()
-	// defer st.Unlock()
-	st.Set("seeded", true)
-
-	si1 := &snap.SideInfo{RealName: "snapd", Revision: snap.R(1)}
-	snapstate.Set(st, "snapd", &snapstate.SnapState{
-		SnapType: "snapd",
-		Active:   true,
-		Sequence: []*snap.SideInfo{si1},
-		Current:  si1.Revision,
-	})
-	snaptest.MockSnapWithFiles(c, "name: snapd\ntype: snapd\nversion: 123", si1, nil)
-
-	si2 := &snap.SideInfo{RealName: "core20", Revision: snap.R(1)}
-	snapstate.Set(st, "core20", &snapstate.SnapState{
-		SnapType: "base",
-		Active:   true,
-		Sequence: []*snap.SideInfo{si2},
-		Current:  si2.Revision,
-	})
-	si3 := &snap.SideInfo{RealName: "pc-kernel", Revision: snap.R(1)}
-	snapstate.Set(st, "pc-kernel", &snapstate.SnapState{
-		SnapType: "kernel",
-		Active:   true,
-		Sequence: []*snap.SideInfo{si3},
-		Current:  si3.Revision,
-	})
-
-	// setup model assertion
-	assertstatetest.AddMany(st, s.brands.AccountsAndKeys("my-brand")...)
-	devicestatetest.SetDevice(st, &auth.DeviceState{
-		Brand:  "my-brand",
-		Model:  "my-model",
-		Serial: "serialserialserial",
-	})
-	err = assertstate.Add(st, model)
-	c.Assert(err, IsNil)
-
-	ts, _, err := snapstate.InstallPath(st, si, snapPath, "", "", snapstate.Flags{})
-	c.Assert(err, IsNil)
-
-	chg := st.NewChange("install-snap", "...")
-	chg.AddAll(ts)
-
-	// run, this will trigger wait for restart with snapd snap (or be done
-	// with core)
-	st.Unlock()
-	err = s.o.Settle(settleTimeout)
-	st.Lock()
-	c.Assert(err, IsNil)
-
-	if si.RealName == "core" {
-		// core on UC20 is done at this point
-		c.Assert(chg.Status(), Equals, state.DoneStatus)
-		c.Assert(chg.Err(), IsNil)
-	} else {
-		// boot config is updated after link-snap, so first comes the
-		// daemon restart
-		c.Check(chg.Status(), Equals, state.DoingStatus)
-		restarting, kind := st.Restarting()
-		c.Check(restarting, Equals, true)
-		c.Assert(kind, Equals, state.RestartDaemon)
-
-		// simulate successful daemon restart happened
-		state.MockRestarting(st, state.RestartUnset)
-
-		// let the change run its course
-		st.Unlock()
-		err = s.o.Settle(settleTimeout)
-		st.Lock()
-		c.Assert(err, IsNil)
-
-		c.Check(chg.Status(), Equals, state.DoneStatus)
-		restarting, kind = st.Restarting()
-		if updated {
-			// boot config updated, thus a system restart was
-			// requested
-			c.Check(restarting, Equals, true)
-			c.Assert(kind, Equals, state.RestartSystem)
-		} else {
-			c.Check(restarting, Equals, false)
-		}
-	}
-}
-
-func (s *mgrsSuite) TestUC20SnapdUpdatesManagedBootConfig(c *C) {
-	mabloader := bootloadertest.Mock("mock", c.MkDir()).WithTrustedAssets()
-	bootloader.Force(mabloader)
-	defer bootloader.Force(nil)
-
-	mabloader.Updated = true
-
-	const snapdSnap = `
-name: snapd
-version: 1.0
-type: snapd`
-	snapPath := snaptest.MakeTestSnapWithFiles(c, snapdSnap, nil)
-	si := &snap.SideInfo{RealName: "snapd"}
-
-	const updated = true
-	s.testUC20RunUpdateManagedBootConfig(c, snapPath, si, mabloader, updated)
-
-	c.Check(mabloader.UpdateCalls, Equals, 1)
-}
-
-func (s *mgrsSuite) TestUC20SnapdUpdateManagedBootNotNeededConfig(c *C) {
-	mabloader := bootloadertest.Mock("mock", c.MkDir()).WithTrustedAssets()
-	bootloader.Force(mabloader)
-	defer bootloader.Force(nil)
-
-	// nothing was updated, eg. boot config editions are the same
-	mabloader.Updated = false
-
-	const snapdSnap = `
-name: snapd
-version: 1.0
-type: snapd`
-	snapPath := snaptest.MakeTestSnapWithFiles(c, snapdSnap, nil)
-	si := &snap.SideInfo{RealName: "snapd"}
-
-	const updated = false
-	s.testUC20RunUpdateManagedBootConfig(c, snapPath, si, mabloader, updated)
-
-	c.Check(mabloader.UpdateCalls, Equals, 1)
-}
-
-func (s *mgrsSuite) TestUC20CoreDoesNotUpdateManagedBootConfig(c *C) {
-	mabloader := bootloadertest.Mock("mock", c.MkDir()).WithTrustedAssets()
-	bootloader.Force(mabloader)
-	defer bootloader.Force(nil)
-
-	const coreSnap = `
-name: core
-version: 1.0
-type: base`
-	snapPath := snaptest.MakeTestSnapWithFiles(c, coreSnap, nil)
-	si := &snap.SideInfo{RealName: "core"}
-
-	const updated = false
-	s.testUC20RunUpdateManagedBootConfig(c, snapPath, si, mabloader, updated)
-	c.Check(mabloader.UpdateCalls, Equals, 0)
-}
-
-func (s *mgrsSuite) testNonUC20RunUpdateManagedBootConfig(c *C, snapPath string, si *snap.SideInfo, bl bootloader.Bootloader) {
-	// non UC20 device model
-
-	restore := release.MockOnClassic(false)
-	defer restore()
-
-	// pretend we booted with the right kernel & base
-	bl.SetBootVars(map[string]string{
-		"snap_core":   "core_1.snap",
-		"snap_kernel": "pc-kernel_1.snap",
-	})
-
-	model := s.brands.Model("my-brand", "my-model", modelDefaults)
-
-	st := s.o.State()
-	st.Lock()
-	// defer st.Unlock()
-	st.Set("seeded", true)
-
-	si1 := &snap.SideInfo{RealName: "snapd", Revision: snap.R(1)}
-	snapstate.Set(st, "snapd", &snapstate.SnapState{
-		SnapType: "snapd",
-		Active:   true,
-		Sequence: []*snap.SideInfo{si1},
-		Current:  si1.Revision,
-	})
-	si2 := &snap.SideInfo{RealName: "core", Revision: snap.R(1)}
-	snapstate.Set(st, "core", &snapstate.SnapState{
-		SnapType: "base",
-		Active:   true,
-		Sequence: []*snap.SideInfo{si2},
-		Current:  si2.Revision,
-	})
-	si3 := &snap.SideInfo{RealName: "pc-kernel", Revision: snap.R(1)}
-	snapstate.Set(st, "pc-kernel", &snapstate.SnapState{
-		SnapType: "kernel",
-		Active:   true,
-		Sequence: []*snap.SideInfo{si3},
-		Current:  si3.Revision,
-	})
-
-	// setup model assertion
-	assertstatetest.AddMany(st, s.brands.AccountsAndKeys("my-brand")...)
-	devicestatetest.SetDevice(st, &auth.DeviceState{
-		Brand:  "my-brand",
-		Model:  "my-model",
-		Serial: "serialserialserial",
-	})
-	err := assertstate.Add(st, model)
-	c.Assert(err, IsNil)
-
-	ts, _, err := snapstate.InstallPath(st, si, snapPath, "", "", snapstate.Flags{})
-	c.Assert(err, IsNil)
-
-	chg := st.NewChange("install-snap", "...")
-	chg.AddAll(ts)
-
-	// run, this will trigger a wait for the restart
-	st.Unlock()
-	err = s.o.Settle(settleTimeout)
-	st.Lock()
-	c.Assert(err, IsNil)
-
-	c.Check(chg.Status(), Equals, state.DoingStatus)
-	restarting, _ := st.Restarting()
-	c.Check(restarting, Equals, true)
-
-	// simulate successful restart happened
-	state.MockRestarting(st, state.RestartUnset)
-	if si.RealName == "core" {
-		// pretend we switched to a new core
-		bl.SetBootVars(map[string]string{
-			"snap_core":   "core_x1.snap",
-			"snap_kernel": "pc-kernel_1.snap",
-		})
-	}
-
-	st.Unlock()
-	err = s.o.Settle(settleTimeout)
-	st.Lock()
-	c.Assert(err, IsNil)
-
-	c.Assert(chg.Status(), Equals, state.DoneStatus)
-	c.Assert(chg.Err(), IsNil)
-}
-
-func (s *mgrsSuite) TestNonUC20DoesNotUpdateManagedBootConfig(c *C) {
-	mabloader := bootloadertest.Mock("mock", c.MkDir()).WithTrustedAssets()
-	bootloader.Force(mabloader)
-	defer bootloader.Force(nil)
-
-	const coreSnap = `
-name: core
-version: 1.0
-type: base`
-	snapPath := snaptest.MakeTestSnapWithFiles(c, coreSnap, nil)
-	si := &snap.SideInfo{RealName: "core"}
-
-	s.testNonUC20RunUpdateManagedBootConfig(c, snapPath, si, mabloader)
-	c.Check(mabloader.UpdateCalls, Equals, 0)
-}
-
-func (s *mgrsSuite) TestNonUC20SnapdNoUpdateNotManagedBootConfig(c *C) {
-	mabloader := bootloadertest.Mock("mock", c.MkDir()).WithTrustedAssets()
-	bootloader.Force(mabloader)
-	defer bootloader.Force(nil)
-
-	const snapdSnap = `
-name: snapd
-version: 1.0
-type: snapd`
-	snapPath := snaptest.MakeTestSnapWithFiles(c, snapdSnap, nil)
-	si := &snap.SideInfo{RealName: "snapd"}
-
-	s.testNonUC20RunUpdateManagedBootConfig(c, snapPath, si, mabloader)
-	c.Check(mabloader.UpdateCalls, Equals, 0)
->>>>>>> 38ef18b7
 }