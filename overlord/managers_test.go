--- conflicted
+++ resolved
@@ -1957,10 +1957,6 @@
 	ts2, err := snapstate.InstallPath(st, &snap.SideInfo{RealName: snapName2, SnapID: fakeSnapID(snapName2), Revision: snap.R(3)}, snapPath2, "", snapstate.Flags{DevMode: true})
 	c.Assert(err, IsNil)
 
-<<<<<<< HEAD
-	// using same change and simulating InstallMany, so need to wait for first taskset
-=======
->>>>>>> 4bb71594
 	ts2.WaitAll(ts1)
 	chg.AddAll(ts2)
 
