--- conflicted
+++ resolved
@@ -1130,11 +1130,6 @@
 	return db.WithStackedBackstore(asserts.NewMemoryBackstore())
 }
 
-<<<<<<< HEAD
-// ValidationSetsFromModel takes in a model and creates a
-// snapasserts.ValidationSets from any validation sets that the model includes.
-func ValidationSetsFromModel(st *state.State, model *asserts.Model, store snapstate.StoreService, offline bool) (*snapasserts.ValidationSets, error) {
-=======
 // ValidationSetsModelOptions contains options for ValidationSetsFromModel.
 type ValidationSetsModelOptions struct {
 	// Offline should be set to true if the store should not be accessed. Any
@@ -1147,7 +1142,6 @@
 // ValidationSetsFromModel takes in a model and creates a
 // snapasserts.ValidationSets from any validation sets that the model includes.
 func ValidationSetsFromModel(st *state.State, model *asserts.Model, deviceCtx snapstate.DeviceContext, options ValidationSetsModelOptions) (*snapasserts.ValidationSets, error) {
->>>>>>> 2ccf0ef4
 	var sets []*asserts.ValidationSet
 	save := func(a asserts.Assertion) error {
 		if vs, ok := a.(*asserts.ValidationSet); ok {
@@ -1155,12 +1149,8 @@
 		}
 
 		if err := Add(st, a); err != nil {
-<<<<<<< HEAD
-			if _, ok := err.(*asserts.RevisionError); ok {
-=======
 			if err, ok := err.(*asserts.RevisionError); ok {
 				logger.Noticef("assertion not added due to same or newer revision already present: %d", err.Current)
->>>>>>> 2ccf0ef4
 				return nil
 			}
 			return err
@@ -1171,15 +1161,10 @@
 
 	db := DB(st)
 
-<<<<<<< HEAD
-	retrieve := func(ref *asserts.Ref) (asserts.Assertion, error) {
-		if offline {
-=======
 	store := snapstate.Store(st, deviceCtx)
 
 	retrieve := func(ref *asserts.Ref) (asserts.Assertion, error) {
 		if options.Offline {
->>>>>>> 2ccf0ef4
 			return ref.Resolve(db.Find)
 		}
 
@@ -1190,11 +1175,7 @@
 	}
 
 	retrieveSeq := func(ref *asserts.AtSequence) (asserts.Assertion, error) {
-<<<<<<< HEAD
-		if offline {
-=======
 		if options.Offline {
->>>>>>> 2ccf0ef4
 			return resolveValidationSetAssertion(ref, db)
 		}
 
