--- conflicted
+++ resolved
@@ -105,11 +105,7 @@
 	c.Assert(err, ErrorMatches, "cannot create state: state .* already exists")
 }
 
-<<<<<<< HEAD
-func (s *FirstBootTestSuite) TestPopulateFromSeedSimpleNoSideInfo(c *C) {
-=======
 func (s *FirstBootTestSuite) TestPopulateFromSeedHappy(c *C) {
->>>>>>> 751c8a00
 	// put a firstboot snap into the SnapBlobDir
 	snapYaml := `name: foo
 version: 1.0`
@@ -150,7 +146,11 @@
 	c.Assert(err, IsNil)
 	c.Assert(info.SideInfo.SnapID, Equals, "snapidsnapid")
 	c.Assert(info.SideInfo.DeveloperID, Equals, "developerid")
-<<<<<<< HEAD
+
+	var snapst snapstate.SnapState
+	err = snapstate.Get(state, "foo", &snapst)
+	c.Assert(err, IsNil)
+	c.Assert(snapst.DevMode(), Equals, true)
 }
 
 func (s *FirstBootTestSuite) makeModelAssertionChain(c *C) {
@@ -224,11 +224,4 @@
 	c.Assert(err, IsNil)
 	_, ok := as.(*asserts.Model)
 	c.Check(ok, Equals, true)
-=======
-
-	var snapst snapstate.SnapState
-	err = snapstate.Get(state, "foo", &snapst)
-	c.Assert(err, IsNil)
-	c.Assert(snapst.DevMode(), Equals, true)
->>>>>>> 751c8a00
 }