# Interfaces

Interfaces allow snaps to communicate or share resources according to the
protocol established by the interface.

Each connection has two ends, a "plug" (consumer) and a "slot" (provider).  A
plug and a slot can be connected if they use the same interface name.  The
connection grants necessary permissions for snaps to operate according to the
protocol.

Slots may support multiple connections to plugs.  For example the core snap
exposes the ``network`` slot and all applications that can talk over the
network connect their plugs there.

The availability of an interface depends on a number of factors and may be
may be provided by the core snap or via snaps providing the slot.  The
available interfaces on a given system can be seen with ``snap interfaces``.

## Transitional interfaces
Most interfaces are designed for strong application isolation and user control
such that auto-connected interfaces are considered safe and users choose what
applications to trust and to what extent via manually connected interfaces.

Some interfaces are considered transitional to support traditional Linux
desktop environments and these transitional interfaces typically are
auto-connected. Since many of the underlying technologies in these environments
were not designed with strong application isolation in mind, users should only
install applications using these interfaces from trusted sources.  Transitional
interfaces will be deprecated as replacement or modified technologies that
enforce strong application isolation are available.

## Making connections
Interfaces may either be auto-connected on install or manually connected after
install.

To list the available connectable interfaces and connections:

    $ snap interfaces

To make a connection:

    $ snap connect <snap>:<plug interface> <snap>:<slot interface>

To disconnect snaps:

    $ snap disconnect <snap>:<plug interface> <snap>:<slot interface>

Consider a snap ``foo`` that uses ``plugs: [ log-observe ]``. Since
``log-observe`` is not auto-connected, ``foo`` will not have access to the
interface upon install:

    $ sudo snap install foo
    $ snap interfaces
    Slot                 Plug
    :log-observe         -
    -                    foo:log-observe

You may manually connect using ``snappy connect``:

    $ sudo snap connect foo:log-observe core:log-observe
    $ snap interfaces
    Slot                 Plug
    :log-observe         foo:log-observe

and disconnect using ``snappy disconnect``:

    $ sudo snap disconnect foo:log-observe core:log-observe
    $ snap interfaces # shows they are disconnected
    Slot                 Plug
    :log-observe         -
    -                    foo:log-observe

On the other hand, ``bar`` could use ``plugs: [ network ]`` and since
``network`` is auto-connected, ``bar`` has access to the interface upon
install:

    $ sudo snap install bar
    $ snap interfaces
    Slot                 Plug
    :network             bar:network

You may disconnect an auto-connected interface:

    $ sudo snap disconnect bar:network core:network
    $ snap interfaces
    Slot                 Plug
    :network             -
    -                    bar:network

Whether the slot is provided by the core snap or not doesn't matter in terms of
snap interfaces except that if the slot is provided by a snap, a snap that
implements the slot must be installed for it to be connectable. Eg, the
``bluez`` interface is not provided by the core snap so a snap author
implementing the bluez service might use ``slots: [ bluez ]``. Then after
install, the bluez interface shows up as available:

    $ sudo snap install foo-blue
    $ snap interfaces
    Slot                 Plug
    foo-blue:bluez       -

Now install and connect works like before (eg, ``baz`` uses
``plugs: [ bluez ]``):

    $ sudo snap install baz
    $ snap interfaces
    Slot                 Plug
    foo-blue:bluez       -
    -                    baz:bluez
    $ sudo snap connect baz:bluez foo-blue:bluez
    $ snap interfaces
    Slot                 Plug
    foo-blue:bluez       baz:bluez

## Supported Interfaces - Basic

### camera

Can access the first video camera. Suitable for programs wanting to use
webcams.

* Auto-Connect: no

### gsettings

Can access global gsettings of the user's session which gives privileged access
to sensitive information stored in gsettings and allows adjusting settings of
other applications.

* Auto-Connect: yes
* Transitional: yes

### home

Can access non-hidden files in user's `$HOME` and gvfs mounted directories
owned by the user to read/write/lock.

* Auto-Connect: yes on classic (traditional distributions), no otherwise
* Transitional: yes

### mpris

Providing snaps implementing the Media Player Remove Interfacing Specification
(mpris) may be accessed via their well-known DBus name.

Consuming snaps can access media players implementing mpris via the providing
snap's well-known DBus name.

* Auto-Connect: no

### network

Can access the network as a client.

* Auto-Connect: yes

### network-bind

Can access the network as a server.

* Auto-Connect: yes

### opengl

Can access OpenGL hardware.

* Auto-Connect: yes

### optical-drive

Can access the first optical drive in read-only mode. Suitable for CD/DVD
playback.

* Auto-Connect: yes

### pulseaudio

Can access the PulseAudio sound server which allows for sound playback in games
and media application. Recording not supported but will be in a future release.

* Auto-Connect: yes

### unity7

Can access Unity7. Unity 7 runs on X and requires access to various DBus
services. This interface grants privileged access to the user's session since
the Unity 7 environment does not prevent eavesdropping or apps interfering with
one another.

* Auto-Connect: yes
* Transitional: yes

### x11

Can access the X server which gives privileged access to the user's session
since X does not prevent eavesdropping or apps interfering with one another.

* Auto-Connect: yes
* Transitional: yes

## Supported Interfaces - Advanced

### browser-support

Can access files and IPC needed by modern browsers. This interface is
intended to be used when using an embedded Chromium Content API or using the
sandboxes in major browsers from vendors like Google and Mozilla. The
``allow-sandbox`` attribute may be used to give the necessary access to use
the browser's sandbox functionality.

* Auto-Connect: yes
* Attributes:
    * allow-sandbox: true|false (defaults to ``false``)

### bluetooth-control

Allow to manage the kernel side Bluetooth stack.

* Auto-Connect: no

### bluez

Can access snaps providing the bluez interface which gives privileged access to
bluetooth.

<<<<<<< HEAD
Usage: common
Auto-Connect: no
Attributes:
* name (slot): optional, media player name to use for DBus well-known name (ie,
  `org.mpris.MediaPlayer2.$name`). If omitted, use the snap's name.
=======
* Auto-Connect: no
>>>>>>> cba01f47

### content

Can access content from the providing snap from within the consuming snap's
filesystem area.

* Auto-Connect: yes for snaps from same publisher, no otherwise
* Attributes:
    * read (slot): read-only paths from providing snap to expose to the consuming snap
    * write (slot): read-write paths from providing snap to expose to the consuming snap
    * target (plug): path in consuming snap to find providing snap's files

### cups-control

Can access cups control socket which gives privileged access to configure
printing.

* Auto-Connect: no

### firewall-control

Can configure network firewalling giving privileged access to networking.

* Auto-Connect: no

### hardware-observe

Can query hardware information from the system.

* Auto-Connect: no

### locale-control

Can manage locales directly separate from ``config core``.

* Auto-Connect: no

### location-control

Can access snaps providing the location-control interface which gives
privileged access to configure, observe and use location services.

* Auto-Connect: no

### location-observe

Can access snaps providing the location-observe interface which gives
privileged access to query location services.

* Auto-Connect: no

### log-observe

Can read system logs and set kernel log rate-limiting.

* Auto-Connect: no

### modem-manager

Can access snaps providing the modem-manager interface which gives privileged
access to configure, observe and use modems.

* Auto-Connect: no

### mount-observe

Can query system mount information. This is restricted because it gives
privileged read access to mount arguments and should only be used with trusted
apps.

* Auto-Connect: no

### network-control

Can configure networking which gives wide, privileged access to networking.

* Auto-Connect: no

### network-manager

Can access snaps providing the network-manager interface which gives privileged
access to configure and observe networking.

* Auto-Connect: no

### network-observe

Can query network status information which gives privileged read-only access to
networking information.

* Auto-Connect: no

### ppp

Can access Point-to-Point protocol daemon which gives privileged access to
configure and observe PPP networking.

* Auto-Connect: no

### process-control

Can manage processes via signals and nice.

* Auto-Connect: no

### serial-port

Can access serial ports. This is restricted because it provides privileged
access to configure serial port hardware.

* Auto-Connect: no
* Attributes:
    * path (slot): path to serial device

### snapd-control

Can manage snaps via snapd.

* Auto-Connect: no

### system-observe

Can query system status information which gives privileged read access to all
processes on the system.

* Auto-Connect: no

### system-trace

Can use kernel tracing facilities. This is restricted because it gives
privileged access to all processes on the system and should only be used with
trusted apps.

* Auto-Connect: no

### timeserver-control

Can manage timeservers directly separate from ``config core``.

* Auto-Connect: no

### tpm

Can access the tpm device /dev/tpm0.

* Auto-Connect: no<|MERGE_RESOLUTION|>--- conflicted
+++ resolved
@@ -147,6 +147,9 @@
 snap's well-known DBus name.
 
 * Auto-Connect: no
+* Attributes:
+    * name (slot): optional, media player name to use for DBus well-known name
+      (ie, `org.mpris.MediaPlayer2.$name`). If omitted, use the snap's name.
 
 ### network
 
@@ -223,15 +226,7 @@
 Can access snaps providing the bluez interface which gives privileged access to
 bluetooth.
 
-<<<<<<< HEAD
-Usage: common
-Auto-Connect: no
-Attributes:
-* name (slot): optional, media player name to use for DBus well-known name (ie,
-  `org.mpris.MediaPlayer2.$name`). If omitted, use the snap's name.
-=======
-* Auto-Connect: no
->>>>>>> cba01f47
+* Auto-Connect: no
 
 ### content
 
