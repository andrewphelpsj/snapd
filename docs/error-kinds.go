--- conflicted
+++ resolved
@@ -54,7 +54,6 @@
 		}
 		fmt.Println()
 
-<<<<<<< HEAD
 		kinds := make([]string, 0, len(c.Decl.Specs))
 		docs := make(map[string]string, len(c.Decl.Specs))
 		for _, spec := range c.Decl.Specs {
@@ -79,46 +78,8 @@
 			doc = strings.Replace(doc, "\n", " ", -1)
 			doc = strings.Replace(doc, "  ", " ", -1)
 			doc = strings.TrimSpace(doc)
-			doc1 := strings.TrimSuffix(doc, ".")
-			if doc1 != doc {
-				if strings.Index(doc1, ". ") == -1 {
-					fmt.Fprintf(os.Stderr, "unexpected dot at the end %q for %s\n", doc, name)
-=======
-			kinds := make([]string, 0, len(c.Decl.Specs))
-			docs := make(map[string]string, len(c.Decl.Specs))
-			for _, spec := range c.Decl.Specs {
-				vs, ok := spec.(*ast.ValueSpec)
-				if !ok {
-					continue
-				}
-				kind, err := strconv.Unquote(vs.Values[0].(*ast.BasicLit).Value)
-				if err != nil {
-					// unexpected
-					fail(err)
-				}
-				doc := vs.Doc.Text()
-				name := vs.Names[0]
-				pfx := name.String() + ":"
-				if !strings.HasPrefix(doc, pfx) {
-					fmt.Fprintf(os.Stderr, "expected %s: doc string prefix, got %q\n", name, doc)
-				} else {
-					doc = doc[len(pfx):]
-				}
-				doc = strings.Replace(doc, "\n", " ", -1)
-				doc = strings.Replace(doc, "  ", " ", -1)
-				doc = strings.TrimSpace(doc)
-				if !strings.HasSuffix(doc, ".") {
-					fmt.Fprintf(os.Stderr, "expected dot at the end %q for %s\n", doc, name)
-				}
-				if strings.HasPrefix(doc, "deprecated") {
-					// skip
-					continue
-				}
-				if doc == "" {
-					doc = name.String() + "..."
->>>>>>> a777978c
-				}
-				doc = doc1
+			if !strings.HasSuffix(doc, ".") {
+				fmt.Fprintf(os.Stderr, "expected dot at the end %q for %s\n", doc, name)
 			}
 			if strings.HasPrefix(doc, "deprecated") {
 				// skip
