# Snappy Ubuntu Core REST API

Version: v2pre0

## Versioning

As the API evolves, some changes are deemed backwards-compatible (such
as adding methods or verbs, or adding members to the returned JSON
objects) and don't warrant an endpoint change; some changes won't be
backwards compatible, and will be exposed under a new endpoint.

## Connecting

While it is expected to allow clients to connect using HTTPS over a
TCP socket, at this point only a UNIX socket is supported. The socket
is `/run/snapd.socket`.

## Authentication

The API documents three levels of access: *guest*, *authenticated* and
*trusted*. The trusted level is allowed to modify all aspects of the
system, the authenticated level can query most but not all aspects,
and the guest level can only query static system-level information.

Authentication over the unix socket is delegated to UNIX ACLs, and
uses `SO_PEERCRED` to determine privilege levels. In essence this
means that a user will be either *authenticated* or *trusted*, with
the latter restricted to the superuser.

[//]: # (QUESTION: map system user nobody to guest?)

## Responses

All responses are `application/json` unless noted otherwise. There are
three standard return types:

* Standard return value
* Background operation
* Error

Status codes follow that of HTTP. Standard and background operation responses
are capable of returning additional meta data key/values as part of the returned
JSON object.

### Standard return value

For a standard synchronous operation, the following JSON object is
returned:

```javascript
{
 "result": {},               // Extra resource/action specific data
 "status": "OK",
 "status-code": 200,
 "type": "sync"
}
```

The HTTP code will be 200 (`OK`), or 201 (`Created`, in which case the
`Location` HTTP header will be set), as appropriate.

### Background operation

When a request results in a background operation, the HTTP code is set
to 202 (`Accepted`) and the `Location` HTTP header is set to the
operation's URL.

The body is a JSON object with the following structure:

```javascript
{
 "result": {
     ...
 },
 "status": "Accepted",
 "status-code": 202,
 "type": "async"
 "change": "adWf",
}
```

Information about the background operation progress can be retrieved
from the referenced change.

### Error

There are various situations in which something may immediately go
wrong, in those cases, the following return value is used:

```javascript
{
 "result": {
   "message": "human-friendly description of the cause of the error",
   "kind": "store-error",  // one of a list of kinds (TBD), only present iff "value" is present
   "value": {"...": "..."} // kind-specific object, as required
 },
 "status": "Bad Request", // text description of status-code
 "status-code": 400,      // or 401, etc. (same as HTTP code)
 "type": "error"
}
```

HTTP code must be one of of 400, 401, 403, 404, 405, 409, 412 or 500.

Error *results* will also be used in the output of `async` responses.

If, in implementing a client, you find yourself keying off of
`message` to alter the behaviour of your client to e.g. better inform
the user of the error or otherwise adapt to the error condition,
**STOP** and *talk to us*; this is where `kind` comes in. New entries
for `kind` (and associated `value` metadata) will be added as needed
by client implementations.

<<<<<<< HEAD
=======
#### Error kinds

kind               | value description
-------------------|--------------------
`license-required` | see "A note on licenses", below
`two-factor-required` | the client needs to retry the `login` command including an OTP
`two-factor-failed` | the OTP provided wasn't recognised
`login-required` | the requested operation cannot be performed without an authenticated user. This is the kind of any other 401 Unauthorized response.
`invalid-auth-data` | the authentication data provided failed to validate (e.g. a malformed email address). The `value` of the error is an object with a key per failed field and a list of the failures on each field.

>>>>>>> b197e849
### Timestamps

Timestamps are presented in RFC3339 format, with µs precision, and in
UTC. For example, `2009-02-13T23:31:31.234567Z`.

## `/`

Reserved for human-readable content describing the service.

## `/v2/system-info`
### `GET`

* Description: Server configuration and environment information
* Access: guest
* Operation: sync
* Return: Dict with the operating system's key values.

#### Sample result:

```javascript
{
 "series": "16",
 "version": "2.0.17",
 "os-release": {
   "id": "ubuntu",
   "version-id": "17.04",
 },
 "on-classic": true,
 "store": "store-id"          // only if not default
}
```

## `/v2/login`
### `POST`

* Description: Log user in the store
* Access: trusted
* Operation: sync
* Return: Dict with the authenticated user information.

#### Sample input

```javascript
{
  "username": "foo@bar.com", // username is an email
  "password": "swordfish",   // the password (!)
  "otp": "123456"            // OTP, if the account needs it
}
```

#### Sample result:

```javascript
{
 "macaroon": "serialized-store-macaroon",
 "discharges": ["discharge-for-macaroon-authentication"]
}
```

See also the error kinds `two-factor-required` and
`two-factor-failed`.


## /v2/find
### GET

* Description: Find snaps in the store
* Access: authenticated
* Operation: sync
* Return: list of snaps in the store that match the search term and
  that this system can handle.

### Parameters:

#### `q`

Search for snaps that match the given string. This is a weighted broad
search, meant as the main interface to searching for snaps.

#### `name`

Search for snaps whose name matches the given string. Can't be used
together with `q`. This is meant for things like autocompletion. The
match is exact (i.e. find would return 0 or 1 results) unless the
string ends in `*`.

#### `select`

Alter the collection searched:

* `refresh`: search refreshable snaps. Can't be used with `q`, nor `name`.
* `private`: search private snaps (by default, find only searches
  public snaps). Can't be used with `name`, only `q` (for now at
  least).

#### `private`

A boolean flag that, if `true` (or `t` or `yes` or...), makes the search look
in the user's private snaps. Requires that the user be authenticated. Only
works with broad (`text`-prefix) search; defaults the prefix to `text`.

#### Sample result:

[//]: # (keep the fields sorted, both in the sample and its description below. Makes scanning easier)

```javascript
[{
      "channel": "stable",
      "confinement": "strict",
      "description": "Moon-buggy is a simple character graphics game, where you drive some kind of car across the moon's surface.  Unfortunately there are dangerous craters there.  Fortunately your car can jump over them!\r\n",
      "developer": "dholbach",
      "download-size": 90112,
      "icon": "",
      "id": "2kkitQurgOkL3foImG4wDwn9CIANuHlt",
      "name": "moon-buggy",
      "private": false,
      "resource": "/v2/snaps/moon-buggy",
      "revision": "11",
      "status": "available",
      "summary": "Drive a car across the moon",
      "type": "app",
      "version": "1.0.51.11"
      "prices": {"EUR": 1.99, "USD": 2.49}
    }, {
      "description": "no description",
      "developer": "chipaca",
      "download-size": 1110016,
      "icon": "https://myapps.developer.ubuntu.com/site_media/appmedia/2015/10/http.png",
      "name": "http",
      "resource": "/v2/snaps/http",
      "revision": 14,
      "status": "available",
      "summary": "HTTPie in a snap",
      "type": "app",
      "version": "4.6692016"
}]
```

##### Fields

[//]: # (keep the fields sorted, both in the description and the sample above. Makes scanning easier)

* `channel`: which channel the snap is currently tracking.
* `confinement`: the confinement requested by the snap itself; one of `strict` or `devmode`.
* `description`: snap description.
* `developer`: developer who created the snap.
* `download-size`: how big the download will be.
* `icon`: a url to the snap icon, possibly relative to this server.
* `id`: unique ID for this snap.
* `name`: the snap name.
* `prices`: JSON object with properties named by ISO 4217 currency code. The values of the properties are numerics representing the cost in each currency. For free snaps, the "prices" property is omitted.
* `private`: true if this snap is only available to its author.
* `resource`: HTTP resource for this snap.
* `revision`: a number representing the revision.
* `status`: can be either `available`, or `priced` (i.e. needs to be bought to become available).
* `summary`: one-line summary.
* `type`: the type of snap; one of `app`, `kernel`, `gadget`, or `os`.
* `version`: a string representing the version.

[//]: # (seriously, keep the fields sorted!)

#### Result meta data:

```javascript
{
 "suggested-currency": "GBP"
}
```

##### Fields

* `suggested-currency`: the suggested currency to use for presentation, 
   derived by Geo IP lookup.

## /v2/snaps

### GET

* Description: List of snaps
* Access: authenticated
* Operation: sync
* Return: list of snaps installed in this Ubuntu Core system, as for `/v2/find`

Sample result:

[//]: # (keep the fields sorted, both in the description and the sample above. Makes scanning easier)

```javascript
[{
      "apps": [{"name": "moon-buggy"}]
      "channel": "stable"
      "confinement": "strict"
      "description": "Moon-buggy is a simple character graphics game, where you drive some kind of car across the moon's surface.  Unfortunately there are dangerous craters there.  Fortunately your car can jump over them!\r\n",
      "developer": "dholbach",
      "devmode": false,
      "icon": "",
      "id": "2kkitQurgOkL3foImG4wDwn9CIANuHlt",
      "install-date": "2016-05-17T09:36:53+12:00",
      "installed-size": 90112,
      "name": "moon-buggy",
      "private": false,
      "resource": "/v2/snaps/moon-buggy",
      "revision": "11",
      "status": "active",
      "summary": "Drive a car across the moon",
      "trymode": false,
      "type": "app",
      "version": "1.0.51.11"
    }, {
      "summary": "The ubuntu-core OS snap",
      "description": "A secure, minimal transactional OS for devices and containers.",
      "icon": "",                  // core might not have an icon
      "installed-size": 67784704,
      "install-date": "2016-03-08T11:29:21Z",
      "name": "ubuntu-core",
      "developer": "canonical",
      "resource": "/v2/snaps/ubuntu-core",
      "status": "active",
      "type": "os",
      "update-available": 247,
      "version": "241",
      "revision": 99,
      "channel": "stable",
}]
```

#### Fields

In addition to the fields described in `/v2/find`:

[//]: # (keep the fields sorted!)

* `apps`: JSON array of apps the snap provides. Each app has a `name` field to name a binary this app provides.
* `devmode`: true if the snap is currently installed in development mode.
* `installed-size`: how much space the snap itself (not its data) uses.
* `install-date`: the date and time when the snap was installed.
* `status`: can be either `installed` or `active` (i.e. is current).
* `trymode`: true if the app was installed in try mode.

furthermore, `download-size` and `price` cannot occur in the output of `/v2/snaps`.

### POST

* Description: Install an uploaded snap to the system.
* Access: trusted
* Operation: async
* Return: background operation or standard error

#### Input

The snap to install must be provided as part of the body of a
`mutlipart/form-data` request. The form should have one file
named "snap".

## /v2/snaps/[name]
### GET

* Description: Details for an installed snap
* Access: authenticated
* Operation: sync
* Return: snap details (as in `/v2/snaps`)

### POST

* Description: Install, refresh, revert or remove
* Access: trusted
* Operation: async
* Return: background operation or standard error

#### Sample input

```javascript
{
 "action": "install"
}
```

#### Fields in the input object

field      | ignored except in action | description
-----------|-------------------|------------
`action`   |                   | Required; a string, one of `install`, `refresh`, `remove`, `revert`, `enable`, or `disable`.
`channel`  | `install` `update` | From which channel to pull the new package (and track henceforth). Channels are a means to discern the maturity of a package or the software it contains, although the exact meaning is left to the application developer. One of `edge`, `beta`, `candidate`, and `stable` which is the default.

## /v2/icons/[name]/icon

### GET

* Description: Get an icon from a snap installed on the system. The
  response will be the raw contents of the icon file; the content-type
  will be set accordingly and the Content-Disposition header will specify
  the filename.

  This fetches the icon from the snap itself.
* Access: guest

This is *not* a standard return type.

## /v2/assertions

### POST

* Description: Tries to add an assertion to the system assertion database.
* Authorization: trusted
* Operation: sync

The body of the request provides the assertion to add. The assertion
may also be a newer revision of a preexisting assertion that it will replace.

To succeed the assertion must be valid, its signature verified with a
known public key and the assertion consistent with and its
prerequisite in the database.

## /v2/assertions/[assertionType]
### GET

* Description: Get all the assertions in the system assertion database of the given type matching the header filters passed as query parameters
* Access: authenticated
* Operation: sync
* Return: stream of assertions

The response is a stream of assertions separated by double newlines.
The X-Ubuntu-Assertions-Count header is set to the number of
returned assertions, 0 or more.

## /v2/interfaces

### GET

* Description: Get all the plugs, slots and their connections.
* Access: authenticated
* Operation: sync
* Return: an object with two arrays of plugs, slots and their connections.

Sample result:

```javascript
{
    "slots": [
        {
            "snap":  "canonical-pi2",
            "slot":  "pin-13",
            "interface":  "bool-file",
            "label": "Pin 13",
            "connections": [
                {"snap": "keyboard-lights", "plug": "capslock-led"}
            ]
        }
    ],
    "plugs": [
        {
            "snap":  "keyboard-lights",
            "plug":  "capslock-led",
            "interface": "bool-file",
            "label": "Capslock indicator LED",
            "connections": [
                {"snap": "canonical-pi2", "slot": "pin-13"}
            ]
        }
    ]
}
```

### POST

* Description: Issue an action to the interface system
* Access: authenticated
* Operation: async
* Return: background operation or standard error

Available actions are:

- connect: connect the plug to the given slot.
- disconnect: disconnect the given plug from the given slot.

Sample input:

```javascript
{
    "action": "connect",
    "slots": {{"snap": "canonical-pi2",   "slot": "pin-13"}},
    "plugs": {{"snap": "keyboard-lights", "plug": "capslock-led"}}
}
```

## /v2/events

### GET

* Description: Websocket upgrade
* Access: trusted
* Operation: sync
* Return: nothing (never ending flow of events)

### Parameters

The default is for all notifications to be received but the following filters
are supported:

#### types

Comma separated list of notification types, either `logging` or `operations`.

#### resource

Generally the UUID of a background operation you are interested in.

## /v2/buy

### POST

* Description: Buy the specified snap
* Access: authenticated
* Operation: sync
* Return: Dict with buy state.

#### Sample input using default payment method:

```javascript
{
    "snap-id": "2kkitQurgOkL3foImG4wDwn9CIANuHlt",
    "snap-name": "moon-buggy",
    "price": "2.99",
    "currency": "USD"
}
```

#### Sample input specifying specific credit card:

```javascript
{
    "snap-id": "2kkitQurgOkL3foImG4wDwn9CIANuHlt",
    "snap-name": "moon-buggy",
    "price": "2.99",
    "currency": "USD",
    "backend-id": "credit_card",
    "method-id": 1
}
```

#### Sample result:

```javascript
{
 "state": "Complete",
}
```

## /v2/buy/methods

### GET

* Description: Get a list of the available payment methods
* Access: authenticated
* Operation: sync
* Return: Dict with payment methods.

#### Sample result with one method that allows automatic payment:

```javascript
{
    "allows-automatic-payment": true,
    "methods": [
      {
        "backend-id": "credit_card",
        "currencies": ["USD", "GBP"],
        "description": "**** **** **** 1111 (exp 23/2020)",
        "id": 123,
        "preferred": true,
        "requires-interaction": false
      }
    ]
  }
```

#### Sample with 3 methods and no automatic payments:

```javascript
{
    "allows-automatic-payment": false,
    "methods": [
      {
        "backend-id": "credit_card",
        "currencies": ["USD", "GBP"],
        "description": "**** **** **** 1111 (exp 23/2020)",
        "id": 123,
        "preferred": false,
        "requires-interaction": false
      },
      {
        "backend-id": "credit_card",
        "currencies": ["USD", "GBP"],
        "description": "**** **** **** 2222 (exp 23/2025)",
        "id": 234,
        "preferred": false,
        "requires-interaction": false
      },
      {
        "backend-id": "rest_paypal",
        "currencies": ["USD", "GBP", "EUR"],
        "description": "PayPal",
        "id": 345,
        "preferred": false,
        "requires-interaction": true
      }
    ]
  }
```<|MERGE_RESOLUTION|>--- conflicted
+++ resolved
@@ -111,8 +111,6 @@
 for `kind` (and associated `value` metadata) will be added as needed
 by client implementations.
 
-<<<<<<< HEAD
-=======
 #### Error kinds
 
 kind               | value description
@@ -123,7 +121,6 @@
 `login-required` | the requested operation cannot be performed without an authenticated user. This is the kind of any other 401 Unauthorized response.
 `invalid-auth-data` | the authentication data provided failed to validate (e.g. a malformed email address). The `value` of the error is an object with a key per failed field and a list of the failures on each field.
 
->>>>>>> b197e849
 ### Timestamps
 
 Timestamps are presented in RFC3339 format, with µs precision, and in
