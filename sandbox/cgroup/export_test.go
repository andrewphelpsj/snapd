// -*- Mode: Go; indent-tabs-mode: t -*-

/*
 * Copyright (C) 2019 Canonical Ltd
 *
 * This program is free software: you can redistribute it and/or modify
 * it under the terms of the GNU General Public License version 3 as
 * published by the Free Software Foundation.
 *
 * This program is distributed in the hope that it will be useful,
 * but WITHOUT ANY WARRANTY; without even the implied warranty of
 * MERCHANTABILITY or FITNESS FOR A PARTICULAR PURPOSE.  See the
 * GNU General Public License for more details.
 *
 * You should have received a copy of the GNU General Public License
 * along with this program.  If not, see <http://www.gnu.org/licenses/>.
 *
 */
package cgroup

import (
	"github.com/godbus/dbus"
)

var (
	Cgroup2SuperMagic  = cgroup2SuperMagic
	ProbeCgroupVersion = probeCgroupVersion
<<<<<<< HEAD

	DoCreateTransientScope  = doCreateTransientScope
	SessionOrMaybeSystemBus = sessionOrMaybeSystemBus
	ErrDBusUnknownMethod    = errDBusUnknownMethod
	ErrDBusNameHasNoOwner   = errDBusNameHasNoOwner
	ErrDBusSpawnChildExited = errDBusSpawnChildExited
=======
	ParsePid           = parsePid
>>>>>>> 0f3d3e02
)

func MockFsTypeForPath(mock func(string) (int64, error)) (restore func()) {
	old := fsTypeForPath
	fsTypeForPath = mock
	return func() {
		fsTypeForPath = old
	}
}

func MockFsRootPath(p string) (restore func()) {
	old := rootPath
	rootPath = p
	return func() {
		rootPath = old
	}
}

func MockRandomUUID(uuid string) func() {
	old := randomUUID
	randomUUID = func() (string, error) {
		return uuid, nil
	}
	return func() {
		randomUUID = old
	}
}

func MockOsGetuid(uid int) func() {
	old := osGetuid
	osGetuid = func() int {
		return uid
	}
	return func() {
		osGetuid = old
	}
}

func MockOsGetpid(pid int) func() {
	old := osGetpid
	osGetpid = func() int {
		return pid
	}
	return func() {
		osGetpid = old
	}
}

func MockCgroupProcessPathInTrackingCgroup(fn func(pid int) (string, error)) func() {
	old := cgroupProcessPathInTrackingCgroup
	cgroupProcessPathInTrackingCgroup = fn
	return func() {
		cgroupProcessPathInTrackingCgroup = old
	}
}

func MockDoCreateTransientScope(fn func(conn *dbus.Conn, unitName string, pid int) error) func() {
	old := doCreateTransientScope
	doCreateTransientScope = fn
	return func() {
		doCreateTransientScope = old
	}
}<|MERGE_RESOLUTION|>--- conflicted
+++ resolved
@@ -25,16 +25,13 @@
 var (
 	Cgroup2SuperMagic  = cgroup2SuperMagic
 	ProbeCgroupVersion = probeCgroupVersion
-<<<<<<< HEAD
+	ParsePid           = parsePid
 
 	DoCreateTransientScope  = doCreateTransientScope
 	SessionOrMaybeSystemBus = sessionOrMaybeSystemBus
 	ErrDBusUnknownMethod    = errDBusUnknownMethod
 	ErrDBusNameHasNoOwner   = errDBusNameHasNoOwner
 	ErrDBusSpawnChildExited = errDBusSpawnChildExited
-=======
-	ParsePid           = parsePid
->>>>>>> 0f3d3e02
 )
 
 func MockFsTypeForPath(mock func(string) (int64, error)) (restore func()) {
