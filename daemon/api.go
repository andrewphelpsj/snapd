--- conflicted
+++ resolved
@@ -884,12 +884,8 @@
 
 // getInterfaces returns all plugs and slots.
 func getInterfaces(c *Command, r *http.Request) Response {
-<<<<<<< HEAD
-	return SyncResponse(c.d.interfaces.Interfaces(), nil)
-=======
 	repo := c.d.overlord.InterfaceManager().Repository()
 	return SyncResponse(repo.Interfaces())
->>>>>>> f5d82b20
 }
 
 // plugJSON aids in marshaling Plug into JSON.
@@ -1126,10 +1122,5 @@
 		}
 		chgInfos = append(chgInfos, change2changeInfo(chg))
 	}
-<<<<<<< HEAD
 	return SyncResponse(chgInfos, nil)
-=======
-
-	return SyncResponse(chgInfos)
->>>>>>> f5d82b20
 }