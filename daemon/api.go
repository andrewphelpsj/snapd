--- conflicted
+++ resolved
@@ -39,11 +39,8 @@
 	"github.com/ubuntu-core/snappy/dirs"
 	"github.com/ubuntu-core/snappy/i18n"
 	"github.com/ubuntu-core/snappy/interfaces"
-<<<<<<< HEAD
+	"github.com/ubuntu-core/snappy/logger"
 	"github.com/ubuntu-core/snappy/osutil"
-=======
-	"github.com/ubuntu-core/snappy/logger"
->>>>>>> 1400bc09
 	"github.com/ubuntu-core/snappy/overlord/auth"
 	"github.com/ubuntu-core/snappy/overlord/ifacestate"
 	"github.com/ubuntu-core/snappy/overlord/snapstate"
@@ -401,19 +398,10 @@
 	return SyncResponse(results, meta)
 }
 
-<<<<<<< HEAD
-// plural!
-func getSnapsInfo(c *Command, r *http.Request, user *auth.UserState) Response {
-	route := c.d.router.Get(snapCmd.Path)
-	if route == nil {
-		return InternalError("router can't find route for snaps")
-	}
-=======
 func shouldSearchStore(r *http.Request) bool {
 	// we should jump to the old behaviour iff q is given, or if
 	// sources is given and either empty or contains the word
 	// 'store'.  Otherwise, local results only.
->>>>>>> 1400bc09
 
 	query := r.URL.Query()
 
@@ -686,7 +674,6 @@
 
 const maxReadBuflen = 1024 * 1024
 
-<<<<<<< HEAD
 func trySnap(c *Command, r *http.Request, user *auth.UserState, trydir string) Response {
 	st := c.d.overlord.State()
 	st.Lock()
@@ -715,8 +702,6 @@
 	return AsyncResponse(nil, &Meta{Change: chg.ID()})
 }
 
-=======
->>>>>>> 1400bc09
 func sideloadSnap(c *Command, r *http.Request, user *auth.UserState) Response {
 	route := c.d.router.Get(stateChangeCmd.Path)
 	if route == nil {
