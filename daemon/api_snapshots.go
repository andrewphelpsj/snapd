// -*- Mode: Go; indent-tabs-mode: t -*-

/*
 * Copyright (C) 2018 Canonical Ltd
 *
 * This program is free software: you can redistribute it and/or modify
 * it under the terms of the GNU General Public License version 3 as
 * published by the Free Software Foundation.
 *
 * This program is distributed in the hope that it will be useful,
 * but WITHOUT ANY WARRANTY; without even the implied warranty of
 * MERCHANTABILITY or FITNESS FOR A PARTICULAR PURPOSE.  See the
 * GNU General Public License for more details.
 *
 * You should have received a copy of the GNU General Public License
 * along with this program.  If not, see <http://www.gnu.org/licenses/>.
 *
 */

package daemon

import (
	"context"
	"encoding/json"
	"fmt"
	"net/http"
	"strconv"
	"strings"

	"github.com/snapcore/snapd/client"
	"github.com/snapcore/snapd/overlord/auth"
	"github.com/snapcore/snapd/overlord/state"
	"github.com/snapcore/snapd/strutil"
)

var snapshotCmd = &Command{
	// TODO: also support /v2/snapshots/<id>
	Path:     "/v2/snapshots",
	UserOK:   true,
	PolkitOK: "io.snapcraft.snapd.manage",
	GET:      listSnapshots,
	POST:     changeSnapshots,
}

var snapshotExportCmd = &Command{
	Path: "/v2/snapshots/{id}/export",
	GET:  getSnapshotExport,
}

func listSnapshots(c *Command, r *http.Request, user *auth.UserState) Response {
	query := r.URL.Query()
	var setID uint64
	if sid := query.Get("set"); sid != "" {
		var err error
		setID, err = strconv.ParseUint(sid, 10, 64)
		if err != nil {
			return BadRequest("'set', if given, must be a positive base 10 number; got %q", sid)
		}
	}

	sets, err := snapshotList(context.TODO(), setID, strutil.CommaSeparatedList(r.URL.Query().Get("snaps")))
	if err != nil {
		return InternalError("%v", err)
	}
	return SyncResponse(sets, nil)
}

// A snapshotAction is used to request an operation on a snapshot
// keep this in sync with client/snapshotAction...
type snapshotAction struct {
	SetID  uint64   `json:"set"`
	Action string   `json:"action"`
	Snaps  []string `json:"snaps,omitempty"`
	Users  []string `json:"users,omitempty"`
}

func (action snapshotAction) String() string {
	// verb of snapshot #N [for snaps %q] [for users %q]
	var snaps string
	var users string
	if len(action.Snaps) > 0 {
		snaps = " for snaps " + strutil.Quoted(action.Snaps)
	}
	if len(action.Users) > 0 {
		users = " for users " + strutil.Quoted(action.Users)
	}
	return fmt.Sprintf("%s of snapshot set #%d%s%s", strings.Title(action.Action), action.SetID, snaps, users)
}

func changeSnapshots(c *Command, r *http.Request, user *auth.UserState) Response {
	var action snapshotAction
	decoder := json.NewDecoder(r.Body)
	if err := decoder.Decode(&action); err != nil {
		return BadRequest("cannot decode request body into snapshot operation: %v", err)
	}
	if decoder.More() {
		return BadRequest("extra content found after snapshot operation")
	}

	if action.SetID == 0 {
		return BadRequest("snapshot operation requires snapshot set ID")
	}

	if action.Action == "" {
		return BadRequest("snapshot operation requires action")
	}

	var affected []string
	var ts *state.TaskSet
	var err error

	st := c.d.overlord.State()
	st.Lock()
	defer st.Unlock()

	switch action.Action {
	case "check":
		affected, ts, err = snapshotCheck(st, action.SetID, action.Snaps, action.Users)
	case "restore":
		affected, ts, err = snapshotRestore(st, action.SetID, action.Snaps, action.Users)
	case "forget":
		if len(action.Users) != 0 {
			return BadRequest(`snapshot "forget" operation cannot specify users`)
		}
		affected, ts, err = snapshotForget(st, action.SetID, action.Snaps)
	default:
		return BadRequest("unknown snapshot operation %q", action.Action)
	}

	switch err {
	case nil:
		// woo
	case client.ErrSnapshotSetNotFound, client.ErrSnapshotSnapsNotFound:
		return NotFound("%v", err)
	default:
		return InternalError("%v", err)
	}

	chg := newChange(st, action.Action+"-snapshot", action.String(), []*state.TaskSet{ts}, affected)
	chg.Set("api-data", map[string]interface{}{"snap-names": affected})
	ensureStateSoon(st)

	return AsyncResponse(nil, &Meta{Change: chg.ID()})
}

<<<<<<< HEAD
var snapshotImportCmd = &Command{
	Path: "/v2/snapshot/import",
	POST: postSnapshotImport,
}

func postSnapshotImport(c *Command, r *http.Request, user *auth.UserState) Response {
	// XXX: check that we have enough space to import the compressed snapshots

	// XXX: is this the right layer?
	defer r.Body.Close()

	st := c.d.overlord.State()
	setID, snapNames, writtenSize, err := snapshotImport(context.TODO(), st, r.Body)
	if err != nil {
		return BadRequest(err.Error())
	}

	if r.ContentLength != writtenSize {
		msg := fmt.Sprintf("content-length does not match the written size: %d is not %d", r.ContentLength, writtenSize)
		return BadRequest(msg)
	}

	result := map[string]interface{}{"set-id": setID, "snaps": snapNames}
	return SyncResponse(result, nil)
=======
// getSnapshotExport streams an archive containing an export of existing snapshots.
//
// The snapshots are re-packaged into a single uncompressed tar archive and
// internally contain multiple zip files.
func getSnapshotExport(c *Command, r *http.Request, user *auth.UserState) Response {
	st := c.d.overlord.State()
	st.Lock()
	defer st.Unlock()

	vars := muxVars(r)
	sid := vars["id"]
	setID, err := strconv.ParseUint(sid, 10, 64)
	if err != nil {
		return BadRequest("'id' must be a positive base 10 number; got %q", sid)
	}

	export, err := snapshotExport(context.TODO(), setID)
	if err != nil {
		return BadRequest("cannot export %v: %v", setID, err)
	}
	// init (size calculation) can be slow so drop the lock
	st.Unlock()
	err = export.Init()
	st.Lock()
	if err != nil {
		return BadRequest("cannot calculate size of exported snapshot %v: %v", setID, err)
	}

	return &snapshotExportResponse{SnapshotExport: export}
>>>>>>> 800f381a
}<|MERGE_RESOLUTION|>--- conflicted
+++ resolved
@@ -143,7 +143,6 @@
 	return AsyncResponse(nil, &Meta{Change: chg.ID()})
 }
 
-<<<<<<< HEAD
 var snapshotImportCmd = &Command{
 	Path: "/v2/snapshot/import",
 	POST: postSnapshotImport,
@@ -168,7 +167,8 @@
 
 	result := map[string]interface{}{"set-id": setID, "snaps": snapNames}
 	return SyncResponse(result, nil)
-=======
+}
+
 // getSnapshotExport streams an archive containing an export of existing snapshots.
 //
 // The snapshots are re-packaged into a single uncompressed tar archive and
@@ -198,5 +198,4 @@
 	}
 
 	return &snapshotExportResponse{SnapshotExport: export}
->>>>>>> 800f381a
 }