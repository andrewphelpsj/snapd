--- conflicted
+++ resolved
@@ -164,11 +164,6 @@
 	// * this on disk structure is last on the disk
 	// * there is exactly one more structure on disk than partitions in the
 	//   gadget
-<<<<<<< HEAD
-	// * the size of this structure extends to the end of the disk
-	// * there is no system-data role in the gadget.yaml
-
-=======
 	// * there is no system-data role in the gadget.yaml
 
 	// note: we specifically do not check the size of the structure because it
@@ -177,7 +172,6 @@
 	// initramfs:
 	// https://github.com/snapcore/core-build/blob/master/initramfs/scripts/local-premount/resize
 
->>>>>>> d6d47c0d
 	// bare structures don't show up on disk, so we can't include them
 	// when calculating how many "structures" are in gadgetLayout to
 	// ensure that there is only one extra OnDiskStructure at the end
@@ -197,25 +191,12 @@
 
 	numPartsOnDisk := len(diskLayout.Structure)
 
-<<<<<<< HEAD
-	structEnd := quantity.Offset(s.Size) + s.StartOffset
-	diskEnd := quantity.Offset(uint64(diskLayout.SectorSize) * diskLayout.UsableSectorsEnd)
-
-	return s.Filesystem == "ext4" &&
-		s.Type == "0FC63DAF-8483-4772-8E79-3D69D8477DE4" && // TODO: check hybrid and on MBR/DOS too
-		s.Label == "writable" &&
-		// StructureIndex is 1-based
-		s.StructureIndex == numPartsOnDisk &&
-		numPartsInGadget+1 == numPartsOnDisk &&
-		structEnd == diskEnd
-=======
 	return s.Filesystem == "ext4" &&
 		s.Type == "0FC63DAF-8483-4772-8E79-3D69D8477DE4" && // TODO: check hybrid and on MBR/DOS too
 		s.Label == "writable" &&
 		// DiskIndex is 1-based
 		s.DiskIndex == numPartsOnDisk &&
 		numPartsInGadget+1 == numPartsOnDisk
->>>>>>> d6d47c0d
 }
 
 // EnsureLayoutCompatibilityOptions is a set of options for determining how
