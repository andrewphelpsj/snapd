// -*- Mode: Go; indent-tabs-mode: t -*-

/*
 * Copyright (C) 2019-2020 Canonical Ltd
 *
 * This program is free software: you can redistribute it and/or modify
 * it under the terms of the GNU General Public License version 3 as
 * published by the Free Software Foundation.
 *
 * This program is distributed in the hope that it will be useful,
 * but WITHOUT ANY WARRANTY; without even the implied warranty of
 * MERCHANTABILITY or FITNESS FOR A PARTICULAR PURPOSE.  See the
 * GNU General Public License for more details.
 *
 * You should have received a copy of the GNU General Public License
 * along with this program.  If not, see <http://www.gnu.org/licenses/>.
 *
 */

package install_test

import (
	"fmt"
	"io/ioutil"
	"path/filepath"
	"testing"
	"time"

	. "gopkg.in/check.v1"

	"github.com/snapcore/snapd/asserts"
	"github.com/snapcore/snapd/gadget"
	"github.com/snapcore/snapd/gadget/gadgettest"
	"github.com/snapcore/snapd/gadget/install"
	"github.com/snapcore/snapd/gadget/quantity"
	"github.com/snapcore/snapd/osutil/disks"
	"github.com/snapcore/snapd/testutil"
)

func TestInstall(t *testing.T) { TestingT(t) }

type partitionTestSuite struct {
	testutil.BaseTest

	dir        string
	gadgetRoot string
	cmdPartx   *testutil.MockCmd
}

var _ = Suite(&partitionTestSuite{})

func (s *partitionTestSuite) SetUpTest(c *C) {
	s.BaseTest.SetUpTest(c)

	s.dir = c.MkDir()
	s.gadgetRoot = filepath.Join(c.MkDir(), "gadget")

	s.cmdPartx = testutil.MockCommand(c, "partx", "")
	s.AddCleanup(s.cmdPartx.Restore)

	cmdSfdisk := testutil.MockCommand(c, "sfdisk", `echo "sfdisk was not mocked"; exit 1`)
	s.AddCleanup(cmdSfdisk.Restore)
	cmdLsblk := testutil.MockCommand(c, "lsblk", `echo "lsblk was not mocked"; exit 1`)
	s.AddCleanup(cmdLsblk.Restore)

	cmdUdevadm := testutil.MockCommand(c, "udevadm", `echo "udevadm was not mocked"; exit 1`)
	s.AddCleanup(cmdUdevadm.Restore)
}

const (
	scriptPartitionsBios = iota
	scriptPartitionsBiosSeed
	scriptPartitionsBiosSeedData
)

func makeMockDiskMappingIncludingPartitions(num int) *disks.MockDiskMapping {
	disk := &disks.MockDiskMapping{
		DevNum:              "42:0",
		DiskSizeInBytes:     (8388574 + 34) * 512,
		DiskUsableSectorEnd: 8388574 + 1,
		DiskSchema:          "gpt",
		ID:                  "9151F25B-CDF0-48F1-9EDE-68CBD616E2CA",
		SectorSizeBytes:     512,
		Structure:           []disks.Partition{},
		DevNode:             "/dev/node",
	}

	if num >= scriptPartitionsBios {
		disk.Structure = append(disk.Structure, disks.Partition{
			KernelDeviceNode: "/dev/node1",
			StartInBytes:     2048 * 512,
			SizeInBytes:      2048 * 512,
			PartitionType:    "21686148-6449-6E6F-744E-656564454649",
			PartitionUUID:    "2E59D969-52AB-430B-88AC-F83873519F6F",
			PartitionLabel:   "BIOS Boot",
			Major:            42,
			Minor:            1,
			DiskIndex:        1,
		})
	}

	if num >= scriptPartitionsBiosSeed {
		disk.Structure = append(disk.Structure, disks.Partition{
			KernelDeviceNode: "/dev/node2",
			StartInBytes:     4096 * 512,
			SizeInBytes:      2457600 * 512,
			PartitionType:    "C12A7328-F81F-11D2-BA4B-00A0C93EC93B",
			PartitionUUID:    "44C3D5C3-CAE1-4306-83E8-DF437ACDB32F",
			PartitionLabel:   "Recovery",
			Major:            42,
			Minor:            2,
			DiskIndex:        2,
			FilesystemType:   "vfat",
			FilesystemUUID:   "A644-B807",
			FilesystemLabel:  "ubuntu-seed",
		})
	}

	if num >= scriptPartitionsBiosSeedData {
		disk.Structure = append(disk.Structure, disks.Partition{
			KernelDeviceNode: "/dev/node3",
			StartInBytes:     2461696 * 512,
			SizeInBytes:      2457600 * 512,
			PartitionType:    "0FC63DAF-8483-4772-8E79-3D69D8477DE4",
			PartitionUUID:    "F940029D-BFBB-4887-9D44-321E85C63866",
			PartitionLabel:   "Writable",
			Major:            42,
			Minor:            3,
			DiskIndex:        3,
			FilesystemType:   "ext4",
			FilesystemUUID:   "8781-433a",
			FilesystemLabel:  "ubuntu-data",
		})
	}

	return disk
}

var mockOnDiskStructureWritable = gadget.OnDiskStructure{
	Node: "/dev/node3",
	LaidOutStructure: gadget.LaidOutStructure{
		VolumeStructure: &gadget.VolumeStructure{
			VolumeName: "pc",
			Name:       "Writable",
			Size:       1258291200,
			Type:       "83,0FC63DAF-8483-4772-8E79-3D69D8477DE4",
			Role:       "system-data",
			Label:      "ubuntu-data",
			Filesystem: "ext4",
		},
		StartOffset: 1260388352,
		YamlIndex:   3,
	},
	// expanded to fill the disk
	Size: 2*quantity.SizeGiB + 845*quantity.SizeMiB + 1031680,
}

var mockOnDiskStructureSave = gadget.OnDiskStructure{
	Node: "/dev/node3",
	LaidOutStructure: gadget.LaidOutStructure{
		VolumeStructure: &gadget.VolumeStructure{
			VolumeName: "pc",
			Name:       "Save",
			Size:       128 * quantity.SizeMiB,
			Type:       "83,0FC63DAF-8483-4772-8E79-3D69D8477DE4",
			Role:       "system-save",
			Label:      "ubuntu-save",
			Filesystem: "ext4",
		},
		StartOffset: 1260388352,
		YamlIndex:   3,
	},
	Size: 128 * quantity.SizeMiB,
}

var mockOnDiskStructureWritableAfterSave = gadget.OnDiskStructure{
	Node: "/dev/node4",
	LaidOutStructure: gadget.LaidOutStructure{
		VolumeStructure: &gadget.VolumeStructure{
			VolumeName: "pc",
			Name:       "Writable",
			Size:       1200 * quantity.SizeMiB,
			Type:       "83,0FC63DAF-8483-4772-8E79-3D69D8477DE4",
			Role:       "system-data",
			Label:      "ubuntu-data",
			Filesystem: "ext4",
		},
		StartOffset: 1394606080,
		YamlIndex:   4,
	},
	// expanded to fill the disk
	Size: 2*quantity.SizeGiB + 717*quantity.SizeMiB + 1031680,
}

type uc20Model struct{}

func (c uc20Model) Classic() bool             { return false }
func (c uc20Model) Grade() asserts.ModelGrade { return asserts.ModelSigned }

var uc20Mod = uc20Model{}

func (s *partitionTestSuite) TestBuildPartitionList(c *C) {
	m := map[string]*disks.MockDiskMapping{
		"/dev/node": makeMockDiskMappingIncludingPartitions(scriptPartitionsBiosSeed),
	}

	restore := disks.MockDeviceNameToDiskMapping(m)
	defer restore()

	err := makeMockGadget(s.gadgetRoot, gptGadgetContentWithSave)
	c.Assert(err, IsNil)
	pv, err := gadgettest.MustLayOutSingleVolumeFromGadget(s.gadgetRoot, "", uc20Mod)
	c.Assert(err, IsNil)

	dl, err := gadget.OnDiskVolumeFromDevice("/dev/node")
	c.Assert(err, IsNil)

	// the expected expanded writable partition size is:
	// start offset = (2M + 1200M), expanded size in sectors = (8388575*512 - start offset)/512
	sfdiskInput, create, err := install.BuildPartitionList(dl, pv)
	c.Assert(err, IsNil)
	c.Assert(sfdiskInput.String(), Equals,
		`/dev/node3 : start=     2461696, size=      262144, type=0FC63DAF-8483-4772-8E79-3D69D8477DE4, name="Save"
/dev/node4 : start=     2723840, size=     5664735, type=0FC63DAF-8483-4772-8E79-3D69D8477DE4, name="Writable"
`)
	c.Check(create, NotNil)
	c.Assert(create, DeepEquals, []gadget.OnDiskStructure{mockOnDiskStructureSave, mockOnDiskStructureWritableAfterSave})
}

func (s *partitionTestSuite) TestBuildPartitionListOnlyCreatablePartitions(c *C) {
	// drop the "BIOS Boot" partition from the mock disk so that we only have
	// ubuntu-seed (at normal location for the second partition, as if the first
	// partition just vanished from the disk)
	mockDisk := makeMockDiskMappingIncludingPartitions(scriptPartitionsBiosSeed)
	mockDisk.Structure = mockDisk.Structure[1:]
	mockDisk.Structure[0].DiskIndex = 1
	m := map[string]*disks.MockDiskMapping{
		"/dev/node": mockDisk,
	}

	restore := disks.MockDeviceNameToDiskMapping(m)
	defer restore()

	err := makeMockGadget(s.gadgetRoot, gptGadgetContentWithSave)
	c.Assert(err, IsNil)
	pv, err := gadgettest.MustLayOutSingleVolumeFromGadget(s.gadgetRoot, "", uc20Mod)
	c.Assert(err, IsNil)

	dl, err := gadget.OnDiskVolumeFromDevice("/dev/node")
	c.Assert(err, IsNil)

	_, _, err = install.BuildPartitionList(dl, pv)
	c.Assert(err, ErrorMatches, `cannot create partition #1 \(\"BIOS Boot\"\)`)
}

func (s *partitionTestSuite) TestCreatePartitions(c *C) {
	cmdSfdisk := testutil.MockCommand(c, "sfdisk", "")
	defer cmdSfdisk.Restore()

	m := map[string]*disks.MockDiskMapping{
		"/dev/node": makeMockDiskMappingIncludingPartitions(scriptPartitionsBiosSeed),
	}

	restore := disks.MockDeviceNameToDiskMapping(m)
	defer restore()

	cmdUdevadm := testutil.MockCommand(c, "udevadm", "")
	defer cmdUdevadm.Restore()

	calls := 0
	restore = install.MockEnsureNodesExist(func(ds []gadget.OnDiskStructure, timeout time.Duration) error {
		calls++
		c.Assert(ds, HasLen, 1)
		c.Assert(ds[0].Node, Equals, "/dev/node3")
		return nil
	})
	defer restore()

	err := makeMockGadget(s.gadgetRoot, gadgetContent)
	c.Assert(err, IsNil)
	pv, err := gadgettest.MustLayOutSingleVolumeFromGadget(s.gadgetRoot, "", uc20Mod)
	c.Assert(err, IsNil)

	dl, err := gadget.OnDiskVolumeFromDevice("/dev/node")
	c.Assert(err, IsNil)
	created, err := install.CreateMissingPartitions(dl, pv)
	c.Assert(err, IsNil)
	c.Assert(created, DeepEquals, []gadget.OnDiskStructure{mockOnDiskStructureWritable})
	c.Assert(calls, Equals, 1)

	// Check partition table write
	c.Assert(cmdSfdisk.Calls(), DeepEquals, [][]string{
		{"sfdisk", "--append", "--no-reread", "/dev/node"},
	})

	// Check partition table update
	c.Assert(s.cmdPartx.Calls(), DeepEquals, [][]string{
		{"partx", "-u", "/dev/node"},
	})

	c.Assert(cmdUdevadm.Calls(), DeepEquals, [][]string{
		{"udevadm", "settle", "--timeout=180"},
	})
}

func (s *partitionTestSuite) TestRemovePartitionsTrivial(c *C) {
	// no locally created partitions
	m := map[string]*disks.MockDiskMapping{
		"/dev/node": makeMockDiskMappingIncludingPartitions(scriptPartitionsBios),
	}

	restore := disks.MockDeviceNameToDiskMapping(m)
	defer restore()

	err := makeMockGadget(s.gadgetRoot, gadgetContent)
	c.Assert(err, IsNil)
	pv, err := gadgettest.MustLayOutSingleVolumeFromGadget(s.gadgetRoot, "", uc20Mod)
	c.Assert(err, IsNil)

	dl, err := gadget.OnDiskVolumeFromDevice("/dev/node")
	c.Assert(err, IsNil)

	err = install.RemoveCreatedPartitions(pv, dl)
	c.Assert(err, IsNil)
}

func (s *partitionTestSuite) TestRemovePartitions(c *C) {
	m := map[string]*disks.MockDiskMapping{
		"/dev/node": {
			DevNum:  "42:0",
			DevNode: "/dev/node",
			// assume GPT backup header section is 34 sectors long
			DiskSizeInBytes:     (8388574 + 34) * 512,
			DiskUsableSectorEnd: 8388574 + 1,
			DiskSchema:          "gpt",
			ID:                  "9151F25B-CDF0-48F1-9EDE-68CBD616E2CA",
			SectorSizeBytes:     512,
			Structure: []disks.Partition{
				// all 3 partitions present
				{
					KernelDeviceNode: "/dev/node1",
					StartInBytes:     2048 * 512,
					SizeInBytes:      2048 * 512,
					PartitionType:    "21686148-6449-6E6F-744E-656564454649",
					PartitionUUID:    "2E59D969-52AB-430B-88AC-F83873519F6F",
					PartitionLabel:   "BIOS Boot",
					Major:            42,
					Minor:            1,
					DiskIndex:        1,
				},
				{
					KernelDeviceNode: "/dev/node2",
					StartInBytes:     4096 * 512,
					SizeInBytes:      2457600 * 512,
					PartitionType:    "C12A7328-F81F-11D2-BA4B-00A0C93EC93B",
					PartitionUUID:    "44C3D5C3-CAE1-4306-83E8-DF437ACDB32F",
					PartitionLabel:   "Recovery",
					Major:            42,
					Minor:            2,
					DiskIndex:        2,
					FilesystemType:   "vfat",
					FilesystemUUID:   "A644-B807",
					FilesystemLabel:  "ubuntu-seed",
				},
				{
					KernelDeviceNode: "/dev/node3",
					StartInBytes:     2461696 * 512,
					SizeInBytes:      2457600 * 512,
					PartitionType:    "0FC63DAF-8483-4772-8E79-3D69D8477DE4",
					PartitionUUID:    "F940029D-BFBB-4887-9D44-321E85C63866",
					PartitionLabel:   "Writable",
					Major:            42,
					Minor:            3,
					DiskIndex:        3,
					FilesystemType:   "ext4",
					FilesystemUUID:   "8781-433a",
					FilesystemLabel:  "ubuntu-data",
				},
			},
		},
	}

	restore := disks.MockDeviceNameToDiskMapping(m)
	defer restore()

	cmdSfdisk := testutil.MockCommand(c, "sfdisk", "")
	defer cmdSfdisk.Restore()

	cmdUdevadm := testutil.MockCommand(c, "udevadm", "")
	defer cmdUdevadm.Restore()

	dl, err := gadget.OnDiskVolumeFromDevice("/dev/node")
	c.Assert(err, IsNil)

	err = makeMockGadget(s.gadgetRoot, gadgetContent)
	c.Assert(err, IsNil)
	pv, err := gadgettest.MustLayOutSingleVolumeFromGadget(s.gadgetRoot, "", uc20Mod)
	c.Assert(err, IsNil)

	err = install.RemoveCreatedPartitions(pv, dl)
	c.Assert(err, IsNil)

	c.Assert(cmdSfdisk.Calls(), DeepEquals, [][]string{
		{"sfdisk", "--no-reread", "--delete", "/dev/node", "3"},
	})

	// check that the OnDiskVolume was updated as expected
	c.Assert(dl.Structure, DeepEquals, []gadget.OnDiskStructure{
		{
			LaidOutStructure: gadget.LaidOutStructure{
				VolumeStructure: &gadget.VolumeStructure{
					Name: "BIOS Boot",
					Size: 1024 * 1024,
					Type: "21686148-6449-6E6F-744E-656564454649",
					ID:   "2E59D969-52AB-430B-88AC-F83873519F6F",
				},
				StartOffset: 1024 * 1024,
<<<<<<< HEAD
				Index:       gadget.UnknownLaidOutStructureIndex,
			},
			StructureIndex: 1,
			Node:           "/dev/node1",
			Size:           1024 * 1024,
=======
			},
			DiskIndex: 1,
			Node:      "/dev/node1",
			Size:      1024 * 1024,
>>>>>>> d6d47c0d
		},
		{
			LaidOutStructure: gadget.LaidOutStructure{
				VolumeStructure: &gadget.VolumeStructure{
					Label:      "ubuntu-seed",
					Name:       "Recovery",
					Size:       2457600 * 512,
					Type:       "C12A7328-F81F-11D2-BA4B-00A0C93EC93B",
					ID:         "44C3D5C3-CAE1-4306-83E8-DF437ACDB32F",
					Filesystem: "vfat",
				},

				StartOffset: 1024*1024 + 1024*1024,
<<<<<<< HEAD
				Index:       gadget.UnknownLaidOutStructureIndex,
			},
			StructureIndex: 2,
			Node:           "/dev/node2",
			Size:           2457600 * 512,
=======
			},
			DiskIndex: 2,
			Node:      "/dev/node2",
			Size:      2457600 * 512,
>>>>>>> d6d47c0d
		},
	})
}

const gadgetContentDifferentOrder = `volumes:
  pc:
    bootloader: grub
    structure:
      - name: mbr
        type: mbr
        size: 440
        content:
          - image: pc-boot.img
      - name: BIOS Boot
        type: DA,21686148-6449-6E6F-744E-656564454649
        size: 1M
        offset: 1M
        offset-write: mbr+92
        content:
          - image: pc-core.img
      - name: Writable
        role: system-data
        filesystem: ext4
        type: 83,0FC63DAF-8483-4772-8E79-3D69D8477DE4
        size: 1200M
      - name: Recovery
        role: system-seed
        filesystem: vfat
        # UEFI will boot the ESP partition by default first
        type: EF,C12A7328-F81F-11D2-BA4B-00A0C93EC93B
        size: 1200M
        content:
          - source: grubx64.efi
            target: EFI/boot/grubx64.efi
`

func (s *partitionTestSuite) TestRemovePartitionsNonAdjacent(c *C) {
	m := map[string]*disks.MockDiskMapping{
		"/dev/node": {
			DevNum:  "42:0",
			DevNode: "/dev/node",
			// assume GPT backup header section is 34 sectors long
			DiskSizeInBytes:     (8388574 + 34) * 512,
			DiskUsableSectorEnd: 8388574 + 1,
			DiskSchema:          "gpt",
			ID:                  "9151F25B-CDF0-48F1-9EDE-68CBD616E2CA",
			SectorSizeBytes:     512,
			Structure: []disks.Partition{
				// all 3 partitions present
				{
					KernelDeviceNode: "/dev/node1",
					StartInBytes:     1024 * 1024,
					SizeInBytes:      2048 * 512,
					PartitionType:    "21686148-6449-6E6F-744E-656564454649",
					PartitionUUID:    "2E59D969-52AB-430B-88AC-F83873519F6F",
					PartitionLabel:   "BIOS Boot",
					Major:            42,
					Minor:            1,
					DiskIndex:        1,
				},
				{
					KernelDeviceNode: "/dev/node2",
					StartInBytes:     1024*1024 + 1024*1024,
					SizeInBytes:      2457600 * 512,
					PartitionType:    "0FC63DAF-8483-4772-8E79-3D69D8477DE4",
					PartitionUUID:    "F940029D-BFBB-4887-9D44-321E85C63866",
					PartitionLabel:   "Writable",
					Major:            42,
					Minor:            2,
					DiskIndex:        2,
					FilesystemType:   "ext4",
					FilesystemUUID:   "8781-433a",
					FilesystemLabel:  "ubuntu-data",
				},
				{
					KernelDeviceNode: "/dev/node3",
					StartInBytes:     1024*1024 + 1024*1024 + 2457600*512,
					SizeInBytes:      2457600 * 512,
					PartitionType:    "C12A7328-F81F-11D2-BA4B-00A0C93EC93B",
					PartitionUUID:    "44C3D5C3-CAE1-4306-83E8-DF437ACDB32F",
					PartitionLabel:   "Recovery",
					Major:            42,
					Minor:            3,
					DiskIndex:        3,
					FilesystemType:   "vfat",
					FilesystemUUID:   "A644-B807",
					FilesystemLabel:  "ubuntu-seed",
				},
			},
		},
	}

	restore := disks.MockDeviceNameToDiskMapping(m)
	defer restore()

	cmdSfdisk := testutil.MockCommand(c, "sfdisk", "")
	defer cmdSfdisk.Restore()

	cmdUdevadm := testutil.MockCommand(c, "udevadm", "")
	defer cmdUdevadm.Restore()

	dl, err := gadget.OnDiskVolumeFromDevice("/dev/node")
	c.Assert(err, IsNil)

	err = makeMockGadget(s.gadgetRoot, gadgetContentDifferentOrder)
	c.Assert(err, IsNil)
	pv, err := gadgettest.MustLayOutSingleVolumeFromGadget(s.gadgetRoot, "", uc20Mod)
	c.Assert(err, IsNil)

	err = install.RemoveCreatedPartitions(pv, dl)
	c.Assert(err, IsNil)

	c.Assert(cmdSfdisk.Calls(), DeepEquals, [][]string{
		{"sfdisk", "--no-reread", "--delete", "/dev/node", "2"},
	})

	// check that the OnDiskVolume was updated as expected
	c.Assert(dl.Structure, DeepEquals, []gadget.OnDiskStructure{
		{
			LaidOutStructure: gadget.LaidOutStructure{
				VolumeStructure: &gadget.VolumeStructure{
					Name: "BIOS Boot",
					Size: 1024 * 1024,
					Type: "21686148-6449-6E6F-744E-656564454649",
					ID:   "2E59D969-52AB-430B-88AC-F83873519F6F",
				},
				StartOffset: 1024 * 1024,
<<<<<<< HEAD
				Index:       gadget.UnknownLaidOutStructureIndex,
			},
			StructureIndex: 1,
			Node:           "/dev/node1",
			Size:           1024 * 1024,
=======
			},
			DiskIndex: 1,
			Node:      "/dev/node1",
			Size:      1024 * 1024,
>>>>>>> d6d47c0d
		},
		{
			LaidOutStructure: gadget.LaidOutStructure{
				VolumeStructure: &gadget.VolumeStructure{
					Label:      "ubuntu-seed",
					Name:       "Recovery",
					Size:       2457600 * 512,
					Type:       "C12A7328-F81F-11D2-BA4B-00A0C93EC93B",
					ID:         "44C3D5C3-CAE1-4306-83E8-DF437ACDB32F",
					Filesystem: "vfat",
				},

				StartOffset: 1024*1024 + 1024*1024 + 2457600*512,
<<<<<<< HEAD
				Index:       gadget.UnknownLaidOutStructureIndex,
			},

			Node:           "/dev/node3",
			StructureIndex: 3,
			Size:           2457600 * 512,
=======
			},

			Node:      "/dev/node3",
			DiskIndex: 3,
			Size:      2457600 * 512,
>>>>>>> d6d47c0d
		},
	})
}

func (s *partitionTestSuite) TestEnsureNodesExist(c *C) {
	const mockUdevadmScript = `err=%q; echo "$err"; [ -n "$err" ] && exit 1 || exit 0`
	for _, tc := range []struct {
		utErr string
		err   string
	}{
		{utErr: "", err: ""},
		{utErr: "some error", err: "some error"},
	} {
		c.Logf("utErr:%q err:%q", tc.utErr, tc.err)

		node := filepath.Join(c.MkDir(), "node")
		err := ioutil.WriteFile(node, nil, 0644)
		c.Assert(err, IsNil)

		cmdUdevadm := testutil.MockCommand(c, "udevadm", fmt.Sprintf(mockUdevadmScript, tc.utErr))
		defer cmdUdevadm.Restore()

		ds := []gadget.OnDiskStructure{{Node: node}}
		err = install.EnsureNodesExist(ds, 10*time.Millisecond)
		if tc.err == "" {
			c.Assert(err, IsNil)
		} else {
			c.Assert(err, ErrorMatches, tc.err)
		}

		c.Assert(cmdUdevadm.Calls(), DeepEquals, [][]string{
			{"udevadm", "trigger", "--settle", node},
		})
	}
}

func (s *partitionTestSuite) TestEnsureNodesExistTimeout(c *C) {
	cmdUdevadm := testutil.MockCommand(c, "udevadm", "")
	defer cmdUdevadm.Restore()

	node := filepath.Join(c.MkDir(), "node")
	ds := []gadget.OnDiskStructure{{Node: node}}
	t := time.Now()
	timeout := 1 * time.Second
	err := install.EnsureNodesExist(ds, timeout)
	c.Assert(err, ErrorMatches, fmt.Sprintf("device %s not available", node))
	c.Assert(time.Since(t) >= timeout, Equals, true)
	c.Assert(cmdUdevadm.Calls(), HasLen, 0)
}

const gptGadgetContentWithSave = `volumes:
  pc:
    bootloader: grub
    structure:
      - name: mbr
        type: mbr
        size: 440
        content:
          - image: pc-boot.img
      - name: BIOS Boot
        type: DA,21686148-6449-6E6F-744E-656564454649
        size: 1M
        offset: 1M
        offset-write: mbr+92
        content:
          - image: pc-core.img
      - name: Recovery
        role: system-seed
        filesystem: vfat
        # UEFI will boot the ESP partition by default first
        type: EF,C12A7328-F81F-11D2-BA4B-00A0C93EC93B
        size: 1200M
        content:
          - source: grubx64.efi
            target: EFI/boot/grubx64.efi
      - name: Save
        role: system-save
        filesystem: ext4
        type: 83,0FC63DAF-8483-4772-8E79-3D69D8477DE4
        size: 128M
      - name: Writable
        role: system-data
        filesystem: ext4
        type: 83,0FC63DAF-8483-4772-8E79-3D69D8477DE4
        size: 1200M
`

func (s *partitionTestSuite) TestCreatedDuringInstallGPT(c *C) {
	m := map[string]*disks.MockDiskMapping{
		"node": {
			DevNum:              "42:0",
			DiskSizeInBytes:     (8388574 + 34) * 512,
			DiskUsableSectorEnd: 8388574 + 1,
			DiskSchema:          "gpt",
			ID:                  "9151F25B-CDF0-48F1-9EDE-68CBD616E2CA",
			SectorSizeBytes:     512,
			DevNode:             "/dev/node",
			Structure: []disks.Partition{
				{
					KernelDeviceNode: "/dev/node1",
					StartInBytes:     2048 * 512,
					SizeInBytes:      2048 * 512,
					PartitionType:    "21686148-6449-6E6F-744E-656564454649",
					PartitionUUID:    "2E59D969-52AB-430B-88AC-F83873519F6F",
					PartitionLabel:   "BIOS Boot",
					Major:            42,
					Minor:            1,
					DiskIndex:        1,
				},
				{
					KernelDeviceNode: "/dev/node2",
					StartInBytes:     4096 * 512,
					SizeInBytes:      2457600 * 512,
					PartitionType:    "C12A7328-F81F-11D2-BA4B-00A0C93EC93B",
					PartitionUUID:    "44C3D5C3-CAE1-4306-83E8-DF437ACDB32F",
					PartitionLabel:   "ubuntu-seed",
					Major:            42,
					Minor:            2,
					DiskIndex:        2,
					FilesystemType:   "vfat",
					FilesystemUUID:   "A644-B807",
					FilesystemLabel:  "ubuntu-seed",
				},
				{
					KernelDeviceNode: "/dev/node3",
					StartInBytes:     2461696 * 512,
					SizeInBytes:      262144 * 512,
					PartitionType:    "0FC63DAF-8483-4772-8E79-3D69D8477DE4",
					PartitionUUID:    "F940029D-BFBB-4887-9D44-321E85C63866",
					PartitionLabel:   "ubuntu-boot",
					Major:            42,
					Minor:            3,
					DiskIndex:        3,
					FilesystemType:   "ext4",
					FilesystemUUID:   "8781-433a",
					FilesystemLabel:  "ubuntu-boot",
				},
				{
					KernelDeviceNode: "/dev/node4",
					StartInBytes:     2723840 * 512,
					SizeInBytes:      2457600 * 512,
					PartitionType:    "0FC63DAF-8483-4772-8E79-3D69D8477DE4",
					PartitionUUID:    "G940029D-BFBB-4887-9D44-321E85C63866",
					PartitionLabel:   "ubuntu-data",
					Major:            42,
					Minor:            4,
					DiskIndex:        4,
					FilesystemType:   "ext4",
					FilesystemUUID:   "8123-433a",
					FilesystemLabel:  "ubuntu-data",
				},
			},
		},
	}

	restore := disks.MockDeviceNameToDiskMapping(m)
	defer restore()

	err := makeMockGadget(s.gadgetRoot, gptGadgetContentWithSave)
	c.Assert(err, IsNil)
	pv, err := gadgettest.MustLayOutSingleVolumeFromGadget(s.gadgetRoot, "", uc20Mod)
	c.Assert(err, IsNil)

	dl, err := gadget.OnDiskVolumeFromDevice("node")
	c.Assert(err, IsNil)

	list := install.CreatedDuringInstall(pv, dl)
	// only save and writable should show up
	c.Check(list, DeepEquals, []string{"/dev/node3", "/dev/node4"})
}

// this is an mbr gadget like the pi, but doesn't have the amd64 mbr structure
// so it's probably not representative, but still useful for unit tests here
const mbrGadgetContentWithSave = `volumes:
  pc:
    schema: mbr
    bootloader: grub
    structure:
      - name: Recovery
        role: system-seed
        filesystem: vfat
        type: EF,C12A7328-F81F-11D2-BA4B-00A0C93EC93B
        offset: 2M
        size: 1200M
        content:
          - source: grubx64.efi
            target: EFI/boot/grubx64.efi
      - name: Boot
        role: system-boot
        filesystem: ext4
        type: 83,0FC63DAF-8483-4772-8E79-3D69D8477DE4
        size: 1200M
      - name: Save
        role: system-save
        filesystem: ext4
        type: 83,0FC63DAF-8483-4772-8E79-3D69D8477DE4
        size: 128M
      - name: Writable
        role: system-data
        filesystem: ext4
        type: 83,0FC63DAF-8483-4772-8E79-3D69D8477DE4
        size: 1200M
`

func (s *partitionTestSuite) TestCreatedDuringInstallMBR(c *C) {

	const (
		twoMeg                   = 2 * 1024 * 1024
		oneHundredTwentyEightMeg = 128 * 1024 * 1024
		twelveHundredMeg         = 1200 * 1024 * 1024
	)
	m := map[string]*disks.MockDiskMapping{
		"node": {
			DevNum:              "42:0",
			DevNode:             "/dev/node",
			DiskSizeInBytes:     (8388574 + 34) * 512,
			DiskUsableSectorEnd: 8388574 + 1,
			DiskSchema:          "dos",
			ID:                  "9151F25B-CDF0-48F1-9EDE-68CBD616E2CA",
			SectorSizeBytes:     512,
			Structure: []disks.Partition{
				{
					KernelDeviceNode: "/dev/node1",
					StartInBytes:     twoMeg,
					SizeInBytes:      twelveHundredMeg,
					PartitionType:    "0a",
					PartitionLabel:   "Recovery",
					Major:            42,
					Minor:            1,
					DiskIndex:        1,
					FilesystemType:   "vfat",
					FilesystemUUID:   "A644-B807",
					FilesystemLabel:  "ubuntu-seed",
				},
				{
					KernelDeviceNode: "/dev/node2",
					StartInBytes:     twelveHundredMeg + twoMeg,
					SizeInBytes:      twelveHundredMeg,
					PartitionType:    "b",
					PartitionLabel:   "Boot",
					Major:            42,
					Minor:            2,
					DiskIndex:        2,
					FilesystemType:   "vfat",
					FilesystemUUID:   "A644-B807",
					FilesystemLabel:  "ubuntu-boot",
				},
				{
					KernelDeviceNode: "/dev/node3",
					StartInBytes:     twoMeg + twelveHundredMeg + twelveHundredMeg,
					SizeInBytes:      oneHundredTwentyEightMeg,
					PartitionType:    "c",
					PartitionLabel:   "Save",
					Major:            42,
					Minor:            3,
					DiskIndex:        3,
					FilesystemType:   "ext4",
					FilesystemUUID:   "8781-433a",
					FilesystemLabel:  "ubuntu-save",
				},
				{
					KernelDeviceNode: "/dev/node4",
					StartInBytes:     twoMeg + twelveHundredMeg + twelveHundredMeg + oneHundredTwentyEightMeg,
					SizeInBytes:      twelveHundredMeg,
					PartitionType:    "0d",
					PartitionLabel:   "Data",
					Major:            42,
					Minor:            4,
					DiskIndex:        4,
					FilesystemType:   "ext4",
					FilesystemUUID:   "8123-433a",
					FilesystemLabel:  "ubuntu-data",
				},
			},
		},
	}

	restore := disks.MockDeviceNameToDiskMapping(m)
	defer restore()

	dl, err := gadget.OnDiskVolumeFromDevice("node")
	c.Assert(err, IsNil)

	err = makeMockGadget(s.gadgetRoot, mbrGadgetContentWithSave)
	c.Assert(err, IsNil)
	pv, err := gadgettest.MustLayOutSingleVolumeFromGadget(s.gadgetRoot, "", uc20Mod)
	c.Assert(err, IsNil)

	list := install.CreatedDuringInstall(pv, dl)
	c.Assert(list, DeepEquals, []string{"/dev/node2", "/dev/node3", "/dev/node4"})
}<|MERGE_RESOLUTION|>--- conflicted
+++ resolved
@@ -415,18 +415,10 @@
 					ID:   "2E59D969-52AB-430B-88AC-F83873519F6F",
 				},
 				StartOffset: 1024 * 1024,
-<<<<<<< HEAD
-				Index:       gadget.UnknownLaidOutStructureIndex,
-			},
-			StructureIndex: 1,
-			Node:           "/dev/node1",
-			Size:           1024 * 1024,
-=======
 			},
 			DiskIndex: 1,
 			Node:      "/dev/node1",
 			Size:      1024 * 1024,
->>>>>>> d6d47c0d
 		},
 		{
 			LaidOutStructure: gadget.LaidOutStructure{
@@ -440,18 +432,10 @@
 				},
 
 				StartOffset: 1024*1024 + 1024*1024,
-<<<<<<< HEAD
-				Index:       gadget.UnknownLaidOutStructureIndex,
-			},
-			StructureIndex: 2,
-			Node:           "/dev/node2",
-			Size:           2457600 * 512,
-=======
 			},
 			DiskIndex: 2,
 			Node:      "/dev/node2",
 			Size:      2457600 * 512,
->>>>>>> d6d47c0d
 		},
 	})
 }
@@ -579,18 +563,10 @@
 					ID:   "2E59D969-52AB-430B-88AC-F83873519F6F",
 				},
 				StartOffset: 1024 * 1024,
-<<<<<<< HEAD
-				Index:       gadget.UnknownLaidOutStructureIndex,
-			},
-			StructureIndex: 1,
-			Node:           "/dev/node1",
-			Size:           1024 * 1024,
-=======
 			},
 			DiskIndex: 1,
 			Node:      "/dev/node1",
 			Size:      1024 * 1024,
->>>>>>> d6d47c0d
 		},
 		{
 			LaidOutStructure: gadget.LaidOutStructure{
@@ -604,20 +580,11 @@
 				},
 
 				StartOffset: 1024*1024 + 1024*1024 + 2457600*512,
-<<<<<<< HEAD
-				Index:       gadget.UnknownLaidOutStructureIndex,
-			},
-
-			Node:           "/dev/node3",
-			StructureIndex: 3,
-			Size:           2457600 * 512,
-=======
 			},
 
 			Node:      "/dev/node3",
 			DiskIndex: 3,
 			Size:      2457600 * 512,
->>>>>>> d6d47c0d
 		},
 	})
 }
