# SOME DESCRIPTIVE TITLE.
# Copyright (C) YEAR THE PACKAGE'S COPYRIGHT HOLDER
# This file is distributed under the same license as the PACKAGE package.
# FIRST AUTHOR <EMAIL@ADDRESS>, YEAR.
#
#, fuzzy
msgid   ""
msgstr  "Project-Id-Version: snappy\n"
        "Report-Msgid-Bugs-To: snappy-devel@lists.ubuntu.com\n"
<<<<<<< HEAD
        "POT-Creation-Date: 2016-02-11 12:02+0100\n"
=======
        "POT-Creation-Date: 2016-02-11 12:20+0100\n"
>>>>>>> af57d26a
        "PO-Revision-Date: YEAR-MO-DA HO:MI+ZONE\n"
        "Last-Translator: FULL NAME <EMAIL@ADDRESS>\n"
        "Language-Team: LANGUAGE <LL@li.org>\n"
        "Language: \n"
        "MIME-Version: 1.0\n"
        "Content-Type: text/plain; charset=CHARSET\n"
        "Content-Transfer-Encoding: 8bit\n"

#. TRANSLATORS: the %s is a pkgname, the second a comma separated list of paths
#, c-format
msgid   "%s: %s\n"
msgstr  ""

#. TRANSLATORS: the first %s is a pkgname, the second %s is a path
#, c-format
msgid   "'%s' is no longer allowed to access '%s'\n"
msgstr  ""

#. TRANSLATORS: the first %s is a pkgname, the second %s is a path
#, c-format
msgid   "'%s' is now allowed to access '%s'\n"
msgstr  ""

#. TRANSLATORS: the first %s is a pkgname, the second %s is a path
#, c-format
msgid   "'%s' previously allowed access to '%s'. Skipping\n"
msgstr  ""

#. TRANSLATORS: the %s is a pkgname
#, c-format
msgid   "'%s:' is not allowed to access additional hardware\n"
msgstr  ""

msgid   "(deprecated) please use \"list\""
msgstr  ""

msgid   "2fa code: "
msgstr  ""

msgid   "A concise summary of key attributes of the snappy system, such as the release and channel.\n"
        "\n"
        "The verbose output includes the specific version information for the factory image, the running image and the image that will be run on reboot, together with a list of the available channels for this image.\n"
        "\n"
        "Providing a package name will display information about a specific installed package.\n"
        "\n"
        "The verbose version of the info command for a package will also tell you the available channels for that package, when it was installed for the first time, disk space utilization, and in the case of frameworks, which apps are able to use the framework."
msgstr  ""

msgid   "Activate a package"
msgstr  ""

msgid   "Activate a package that has previously been deactivated. If the package is already activated, do nothing."
msgstr  ""

msgid   "Activate a snap that is installed but inactive"
msgstr  ""

msgid   "Add a snap to the system"
msgstr  ""

msgid   "Adds a skill slot to the system"
msgstr  ""

msgid   "Adds a skill to the system"
msgstr  ""

msgid   "Adds an assertion to the system"
msgstr  ""

msgid   "Allows rollback of a snap to a previous installed version. Without any arguments, the previous installed version is selected. It is also possible to specify the version to rollback to as a additional argument.\n"
msgstr  ""

#, c-format
msgid   "Another snappy is running, will try again in %d seconds...\n"
        "Press ctrl-c to cancel.\n"
msgstr  ""

msgid   "Assign a hardware device to a package"
msgstr  ""

msgid   "Assign hardware to a specific installed package"
msgstr  ""

msgid   "Builds a snap package"
msgstr  ""

msgid   "Classic dimension destroyed on this snappy system."
msgstr  ""

msgid   "Classic dimension disabled on this system.\n"
        "Use \"sudo snappy enable-classic\" to enable it."
msgstr  ""

msgid   "Classic dimension enabled on this snappy system.\n"
        "Use “snappy shell classic” to enter the classic dimension."
msgstr  ""

msgid   "Classic dimension is already enabled."
msgstr  ""

msgid   "Classic dimension is not enabled."
msgstr  ""

msgid   "Configures a package. The configuration is a YAML file, provided in the specified file which can be \"-\" for stdin. Output of the command is the current configuration, so running this command with no input file provides a snapshot of the app's current config."
msgstr  ""

msgid   "Creates a snap package and if available, runs the review scripts."
msgstr  ""

msgid   "Deactivate a package"
msgstr  ""

msgid   "Deactivate a package. If the package is already deactivated, do nothing."
msgstr  ""

msgid   "Deactivate an installed active snap"
msgstr  ""

msgid   "Destroy the classic dimension."
msgstr  ""

msgid   "Destroy the ubuntu classic dimension."
msgstr  ""

msgid   "Display a summary of key attributes of the snappy system."
msgstr  ""

msgid   "Do not clean up old versions of the package."
msgstr  ""

msgid   "Enable classic dimension."
msgstr  ""

msgid   "Enable the ubuntu classic dimension."
msgstr  ""

msgid   "Ensures system is running with latest parts"
msgstr  ""

msgid   "Entering classic dimension"
msgstr  ""

msgid   "Finds packages to install"
msgstr  ""

msgid   "First boot has already run"
msgstr  ""

msgid   "Force policy generation."
msgstr  ""

msgid   "Generate the apparmor policy"
msgstr  ""

#. TRANSLATORS: the %s is a pkgname
#, c-format
msgid   "Generated '%s' snap\n"
msgstr  ""

msgid   "Grants a skill to a skill slot"
msgstr  ""

msgid   "Include information about packages from the snappy store"
msgstr  ""

msgid   "Install a snap package"
msgstr  ""

msgid   "Install snaps even if the signature can not be verified."
msgstr  ""

#. TRANSLATORS: the %s is a pkgname
#, c-format
msgid   "Installing %s\n"
msgstr  ""

msgid   "List active components installed on a snappy system"
msgstr  ""

msgid   "List assigned hardware device for a package"
msgstr  ""

msgid   "List assigned hardware for a specific installed package"
msgstr  ""

msgid   "Lists skills in the system"
msgstr  ""

msgid   "Log into the store"
msgstr  ""

msgid   "Login successful"
msgstr  ""

msgid   "Name\tDate\tVersion\t"
msgstr  ""

msgid   "Name\tDate\tVersion\tDeveloper\t"
msgstr  ""

msgid   "Name\tVersion\tSummary"
msgstr  ""

#. TRANSLATORS: the %s is a pkgname
#, c-format
msgid   "No snap: '%s' found"
msgstr  ""

msgid   "Password: "
msgstr  ""

msgid   "Provide information about a specific installed package"
msgstr  ""

msgid   "Provides a list of all active components installed on a snappy system.\n"
        "\n"
        "If requested, the command will find out if there are updates for any of the components and indicate that by appending a * to the date. This will be slower as it requires a round trip to the app store on the network.\n"
        "\n"
        "The developer information refers to non-mainline versions of a package (much like PPAs in deb-based Ubuntu). If the package is the primary version of that package in Ubuntu then the developer info is not shown. This allows one to identify packages which have custom, non-standard versions installed. As a special case, the “sideload” developer refers to packages installed manually on the system.\n"
        "\n"
        "When a verbose listing is requested, information about the channel used is displayed; which is one of alpha, beta, rc or stable, and all fields are fully expanded too. In some cases, older (inactive) versions of snappy packages will be installed, these will be shown in the verbose output and the active version indicated with a * appended to the name of the component."
msgstr  ""

msgid   "Provides more detailed information"
msgstr  ""

msgid   "Purge a snap's data from the system"
msgstr  ""

msgid   "Purge an installed package."
msgstr  ""

#. TRANSLATORS: the %s is a pkgname
#, c-format
msgid   "Purging %s\n"
msgstr  ""

msgid   "Query and modify snappy services"
msgstr  ""

msgid   "Query and modify snappy services of locally-installed packages"
msgstr  ""

msgid   "Reboot if necessary to be on the latest running system."
msgstr  ""

#. TRANSLATORS: the first %s is a pkgname the second a version
#, c-format
msgid   "Reboot to use %s version %s."
msgstr  ""

#. TRANSLATORS: the %s shows a comma separated list
#. of package names
#, c-format
msgid   "Rebooting to satisfy updates for %s\n"
msgstr  ""

msgid   "Refresh a snap in the system"
msgstr  ""

msgid   "Remove a snap from the system"
msgstr  ""

msgid   "Remove a snapp part"
msgstr  ""

msgid   "Remove all the data from the listed packages"
msgstr  ""

msgid   "Remove all the data from the listed packages. Normally this is used for packages that have been removed and attempting to purge data for an installed package will result in an error. The --installed option  overrides that and enables the administrator to purge all data for an installed package (effectively resetting the package completely)."
msgstr  ""

msgid   "Remove hardware from a specific installed package"
msgstr  ""

msgid   "Removes a skill from the system"
msgstr  ""

msgid   "Removes a skill slot from the system"
msgstr  ""

#. TRANSLATORS: the %s is a pkgname
#, c-format
msgid   "Removing %s\n"
msgstr  ""

msgid   "Rollback a snap to its previous known-good version"
msgstr  ""

msgid   "Rollback to a previous version of a package"
msgstr  ""

msgid   "Run snappy console interface"
msgstr  ""

msgid   "Run snappy shell interface"
msgstr  ""

msgid   "Runs unsupported experimental commands"
msgstr  ""

msgid   "Set configuration for a specific installed package"
msgstr  ""

msgid   "Set configuration for an installed package."
msgstr  ""

msgid   "Set properties of system or package"
msgstr  ""

msgid   "Set properties of system or package\n"
        "\n"
        "Supported properties are:\n"
        "  active=VERSION\n"
        "\n"
        "Example:\n"
        "  set hello-world active=1.0\n"
msgstr  ""

#. TRANSLATORS: the first %s is a pkgname, the second %s is the new version
#, c-format
msgid   "Setting %s to version %s\n"
msgstr  ""

msgid   "Show available updates (requires network)"
msgstr  ""

msgid   "Show channel information and expand all fields"
msgstr  ""

msgid   "Shows known assertions of the provided type"
msgstr  ""

msgid   "Skill\tGranted To"
msgstr  ""

msgid   "Snap\tService\tState"
msgstr  ""

#. TRANSLATORS: please keep each line under 80 characters.
#, c-format
msgid   "Snappy is updating your system in the background. This may take some minutes.\n"
        "Will try again in %d seconds...\n"
        "Press ctrl-c to cancel.\n"
msgstr  ""

#. TRANSLATORS: please keep this under 80 characters if possible
msgid   "Snappy needs to reboot to finish an update. Defer with 'sudo shutdown -c'."
msgstr  ""

msgid   "Specify an alternate output directory for the resulting package"
msgstr  ""

msgid   "The Package to install (name or path)"
msgstr  ""

msgid   "The Package to update"
msgstr  ""

msgid   "The \"versions\" command is no longer available.\n"
        "\n"
        "Please use the \"list\" command instead to see what is installed.\n"
        "The \"list -u\" (or \"list --updates\") will show you the available updates\n"
        "and \"list -v\" (or \"list --verbose\") will show all installed versions.\n"
msgstr  ""

msgid   "The configuration for the given file"
msgstr  ""

msgid   "The configuration for the given install"
msgstr  ""

msgid   "The hardware device path (e.g. /dev/ttyUSB0)"
msgstr  ""

msgid   "The package to rollback "
msgstr  ""

msgid   "The path to the snap.yaml used to generate the apparmor policy."
msgstr  ""

msgid   "The type of shell you want"
msgstr  ""

msgid   "The version to rollback to"
msgstr  ""

msgid   "This command adds access to a specific hardware device (e.g. /dev/ttyUSB0) for an installed package."
msgstr  ""

msgid   "This command is no longer available, please use the \"list\" command"
msgstr  ""

msgid   "This command list what hardware an installed package can access"
msgstr  ""

msgid   "This command logs the given username into the store"
msgstr  ""

msgid   "This command removes access of a specific hardware device (e.g. /dev/ttyUSB0) for an installed package."
msgstr  ""

msgid   "Unassign a hardware device to a package"
msgstr  ""

msgid   "Update all installed parts"
msgstr  ""

msgid   "Username for the login"
msgstr  ""

msgid   "\n"
        "The activate command activates an installed but inactive snap.\n"
        "\n"
        "Snaps that are not active don't have their apps available for use.\n"
msgstr  ""

msgid   "\n"
        "The add command installs and activates the named snap in the system.\n"
msgstr  ""

msgid   "\n"
        "The add-skill command adds a new skill to the system.\n"
        "\n"
        "This command is only for experimentation with the skill system.\n"
        "It will be removed in one of the future releases.\n"
msgstr  ""

msgid   "\n"
        "The add-skill-slot command adds a new skill slot to the system.\n"
        "\n"
        "This command is only for experimentation with the skill system.\n"
        "It will be removed in one of the future releases.\n"
msgstr  ""

msgid   "\n"
        "The assert command tries to add an assertion to the system assertion database.\n"
        "\n"
        "The assertion may also be a newer revision of a preexisting assertion that it\n"
        "will replace.\n"
        "\n"
        "To succeed the assertion must be valid, its signature verified with a known\n"
        "public key and the assertion consistent with and its prerequisite in the\n"
        "database.\n"
msgstr  ""

msgid   "\n"
        "The asserts command shows known assertions of the provided type.\n"
        "If header=value pairs are provided after the assertion type, the assertions\n"
        "shown must also have the specified headers matching the provided values.\n"
msgstr  ""

msgid   "\n"
        "The deactivate command deactivates an installed, active snap.\n"
        "\n"
        "Snaps that are not active don't have their apps available for use.\n"
msgstr  ""

msgid   "\n"
        "The experimental command contains a selection of additional sub-commands.\n"
        "\n"
        "Experimental commands can be removed without notice and may not work on\n"
        "non-development systems.\n"
msgstr  ""

msgid   "\n"
        "The find command queries the store for available packages.\n"
msgstr  ""

msgid   "\n"
        "The grant command assigns a skill to a snap.\n"
        "It may be called in the following ways:\n"
        "\n"
        "$ snap grant <snap>:<skill> <snap>:<skill slot>\n"
        "\n"
        "Grants the specific skill to the specific skill slot.\n"
        "\n"
        "$ snap grant <snap>:<skill> <snap>\n"
        "\n"
        "Grants the specific skill to the only skill slot in the provided snap that\n"
        "matches the granted skill type. If more than one potential slot exists, the\n"
        "command fails.\n"
        "\n"
        "$ snap grant <skill> <snap>[:<skill slot>]\n"
        "\n"
        "Without a name for the snap offering the skill, the skill name is looked at in\n"
        "the gadget snap, the kernel snap, and then the os snap, in that order. The\n"
        "first of these snaps that has a matching skill name is used and the command\n"
        "proceeds as above.\n"
msgstr  ""

msgid   "\n"
        "The purge command removes the data of the named snap from the system.\n"
msgstr  ""

msgid   "\n"
        "The refresh command refreshes (updates) the named snap.\n"
msgstr  ""

msgid   "\n"
        "The remove command removes the named snap from the system.\n"
        "\n"
        "The snap's data is currently not removed; use purge for that. This behaviour\n"
        "will change before 16.04 is final.\n"
msgstr  ""

msgid   "\n"
        "The remove-skill command removes a skill from the system.\n"
        "\n"
        "This command is only for experimentation with the skill system.\n"
        "It will be removed in one of the future releases.\n"
msgstr  ""

msgid   "\n"
        "The remove-skill-slot command removes a skill slot from the system.\n"
        "\n"
        "This command is only for experimentation with the skill system.\n"
        "It will be removed in one of the future releases.\n"
msgstr  ""

msgid   "\n"
        "The rollback command reverts an installed snap to its previous revision.\n"
<<<<<<< HEAD
msgstr  ""

msgid   "\n"
        "The skills command lists skills available in the system.\n"
        "\n"
        "By default all skills, used and offered by all snaps, are displayed.\n"
        " \n"
        "$ snap skills <snap name>:<skill name>\n"
        "\n"
        "Lists only the specified skill.\n"
        "\n"
        "$ snap skills <snap name>\n"
        "\n"
        "Lists the skills offered and used by the specified snap.\n"
        "\n"
        "$ snap skills --type=<type> [<snap name>]\n"
        "\n"
        "Lists only skills of the specified type.\n"
=======
>>>>>>> af57d26a
msgstr  ""

msgid   "\n"
        "\n"
        "The home directory is shared between snappy and the classic dimension.\n"
        "Run \"exit\" to leave the classic shell.\n"
msgstr  ""

#. TRANSLATORS: the %s represents a list of installed appnames
#. (e.g. "apps: foo, bar, baz")
#, c-format
msgid   "apps: %s\n"
msgstr  ""

#. TRANSLATORS: the %s an architecture string
#, c-format
msgid   "architecture: %s\n"
msgstr  ""

#. TRANSLATORS: the %s is a size
#, c-format
msgid   "binary-size: %v\n"
msgstr  ""

#. TRANSLATORS: the %s is a channel name
#, c-format
msgid   "channel: %s\n"
msgstr  ""

#. TRANSLATORS: the %s is a size
#, c-format
msgid   "data-size: %s\n"
msgstr  ""

#. TRANSLATORS: the %s is a comma separated list of framework names
#, c-format
msgid   "frameworks: %s\n"
msgstr  ""

#. TRANSLATORS: the %s is a date
#, c-format
msgid   "installed: %s\n"
msgstr  ""

msgid   "must supply path to snap.yaml"
msgstr  ""

msgid   "package name is required"
msgstr  ""

msgid   "produces manpage"
msgstr  ""

#. TRANSLATORS: the %s release string
#, c-format
msgid   "release: %s\n"
msgstr  ""

#. TRANSLATORS: the first %s is the package name, the second is the service name; the %v is the error
#, c-format
msgid   "unable to disable %s's service %s: %v"
msgstr  ""

#. TRANSLATORS: the first %s is the package name, the second is the service name; the %v is the error
#, c-format
msgid   "unable to enable %s's service %s: %v"
msgstr  ""

#, c-format
msgid   "unable to get logs: %v"
msgstr  ""

#. TRANSLATORS: the first %s is the package name, the second is the service name; the %v is the error
#, c-format
msgid   "unable to start %s's service %s: %v"
msgstr  ""

#. TRANSLATORS: the first %s is the package name, the second is the service name; the %v is the error
#, c-format
msgid   "unable to stop %s's service %s: %v"
msgstr  ""

#, c-format
msgid   "unsupported shell %v"
msgstr  ""

#. TRANSLATORS: the %s is a date
#, c-format
msgid   "updated: %s\n"
msgstr  ""

#. TRANSLATORS: the %s is a version string
#, c-format
msgid   "version: %s\n"
msgstr  ""
<|MERGE_RESOLUTION|>--- conflicted
+++ resolved
@@ -7,11 +7,7 @@
 msgid   ""
 msgstr  "Project-Id-Version: snappy\n"
         "Report-Msgid-Bugs-To: snappy-devel@lists.ubuntu.com\n"
-<<<<<<< HEAD
-        "POT-Creation-Date: 2016-02-11 12:02+0100\n"
-=======
         "POT-Creation-Date: 2016-02-11 12:20+0100\n"
->>>>>>> af57d26a
         "PO-Revision-Date: YEAR-MO-DA HO:MI+ZONE\n"
         "Last-Translator: FULL NAME <EMAIL@ADDRESS>\n"
         "Language-Team: LANGUAGE <LL@li.org>\n"
@@ -534,7 +530,6 @@
 
 msgid   "\n"
         "The rollback command reverts an installed snap to its previous revision.\n"
-<<<<<<< HEAD
 msgstr  ""
 
 msgid   "\n"
@@ -553,8 +548,6 @@
         "$ snap skills --type=<type> [<snap name>]\n"
         "\n"
         "Lists only skills of the specified type.\n"
-=======
->>>>>>> af57d26a
 msgstr  ""
 
 msgid   "\n"
