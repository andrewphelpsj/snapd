--- conflicted
+++ resolved
@@ -332,11 +332,7 @@
 	if m.Type == SnapTypeFramework {
 		binName = filepath.Base(binary.Name)
 	} else {
-<<<<<<< HEAD
 		binName = fmt.Sprintf("%s.%s", m.Name, filepath.Base(binary.Name))
-=======
-		binName = fmt.Sprintf("%s.%s", binary.Name, m.Name)
->>>>>>> 39550082
 	}
 
 	return filepath.Join(snapBinariesDir, binName)
