/*
 * Copyright (C) 2014-2015 Canonical Ltd
 *
 * This program is free software: you can redistribute it and/or modify
 * it under the terms of the GNU General Public License version 3 as
 * published by the Free Software Foundation.
 *
 * This program is distributed in the hope that it will be useful,
 * but WITHOUT ANY WARRANTY; without even the implied warranty of
 * MERCHANTABILITY or FITNESS FOR A PARTICULAR PURPOSE.  See the
 * GNU General Public License for more details.
 *
 * You should have received a copy of the GNU General Public License
 * along with this program.  If not, see <http://www.gnu.org/licenses/>.
 *
 */

package snappy

/* This part of the code implements enough of the click file format
   to install a "snap" package
   Limitations:
   - no per-user registration
   - no user-level hooks
   - more(?)
*/

import (
	"bytes"
	"encoding/json"
	"fmt"
	"io/ioutil"
	"log"
	"os"
	"os/exec"
	"path"
	"path/filepath"
	"reflect"
	"regexp"
	"strings"
	"text/template"
	"time"

	"launchpad.net/snappy/clickdeb"
	"launchpad.net/snappy/helpers"
	"launchpad.net/snappy/policy"
	"launchpad.net/snappy/progress"
	"launchpad.net/snappy/systemd"

	"github.com/mvo5/goconfigparser"
)

type clickAppHook map[string]string

type clickManifest struct {
	Name          string                  `json:"name"`
	Version       string                  `json:"version"`
	Architecture  []string                `json:"architecture,omitempty"`
	Type          SnapType                `json:"type,omitempty"`
	Framework     string                  `json:"framework,omitempty"`
	Description   string                  `json:"description,omitempty"`
	Icon          string                  `json:"icon,omitempty"`
	InstalledSize string                  `json:"installed-size,omitempty"`
	Maintainer    string                  `json:"maintainer,omitempty"`
	Title         string                  `json:"title,omitempty"`
	Hooks         map[string]clickAppHook `json:"hooks,omitempty"`
}

type clickHook struct {
	name    string
	exec    string
	user    string
	pattern string
}

const (
	// from debsig-verify-0.9/debsigs.h
	dsSuccess           = 0
	dsFailNosigs        = 10
	dsFailUnknownOrigin = 11
	dsFailNopolicies    = 12
	dsFailBadsig        = 13
	dsFailInternal      = 14
)

// ignore hooks of this type
var ignoreHooks = map[string]bool{
	"bin-path":       true,
	"snappy-systemd": true,
}

// servicesBinariesStringsWhitelist is the whitelist of legal chars
// in the "binaries" and "services" section of the package.yaml
const servicesBinariesStringsWhitelist = `^[A-Za-z0-9/. _#:-]*$`

// Execute the hook.Exec command
func execHook(execCmd string) (err error) {
	// the spec says this is passed to the shell
	cmd := exec.Command("sh", "-c", execCmd)
	if err = cmd.Run(); err != nil {
		if exitCode, err := helpers.ExitCode(err); err != nil {
			return &ErrHookFailed{cmd: execCmd,
				exitCode: exitCode}
		}
		return err
	}

	return nil
}

// This function checks if the given exitCode is "ok" when running with
// --allow-unauthenticated. We allow package with no signature or with
// a unknown policy or with no policies at all. We do not allow overriding
// bad signatures
func allowUnauthenticatedOkExitCode(exitCode int) bool {
	return (exitCode == dsFailNosigs ||
		exitCode == dsFailUnknownOrigin ||
		exitCode == dsFailNopolicies)
}

// Tiny wrapper around the debsig-verify commandline
func runDebsigVerifyImpl(clickFile string, allowUnauthenticated bool) (err error) {
	cmd := exec.Command("debsig-verify", clickFile)
	if err := cmd.Run(); err != nil {
		exitCode, err := helpers.ExitCode(err)
		if err == nil {
			if allowUnauthenticated && allowUnauthenticatedOkExitCode(exitCode) {
				log.Println("Signature check failed, but installing anyway as requested")
				return nil
			}
			return &ErrSignature{exitCode: exitCode}
		}
		// not a exit code error, something else, pass on
		return err
	}
	return nil
}

var runDebsigVerify = runDebsigVerifyImpl

func auditClick(snapFile string, allowUnauthenticated bool) (err error) {
	// FIXME: check what more we need to do here, click is also doing
	//        permission checks
	return runDebsigVerify(snapFile, allowUnauthenticated)
}

func readClickManifest(data []byte) (manifest clickManifest, err error) {
	r := bytes.NewReader(data)
	dec := json.NewDecoder(r)
	err = dec.Decode(&manifest)
	return manifest, err
}

func readClickHookFile(hookFile string) (hook clickHook, err error) {
	// FIXME: fugly, write deb822 style parser if we keep this
	// FIXME2: the hook file will go probably entirely and gets
	//         implemented natively in go so ok for now :)
	cfg := goconfigparser.New()
	content, err := ioutil.ReadFile(hookFile)
	if err != nil {
		fmt.Printf("WARNING: failed to read %s", hookFile)
		return hook, err
	}
	err = cfg.Read(strings.NewReader("[hook]\n" + string(content)))
	if err != nil {
		fmt.Printf("WARNING: failed to parse %s", hookFile)
		return hook, err
	}
	hook.name, _ = cfg.Get("hook", "Hook-Name")
	hook.exec, _ = cfg.Get("hook", "Exec")
	hook.user, _ = cfg.Get("hook", "User")
	hook.pattern, _ = cfg.Get("hook", "Pattern")
	// FIXME: error on supported hook features like
	//    User-Level: yes
	//    Trigger: yes
	//    Single-Version: yes

	// urgh, click allows empty "Hook-Name"
	if hook.name == "" {
		hook.name = strings.Split(filepath.Base(hookFile), ".")[0]
	}

	return hook, err
}

func systemClickHooks() (hooks map[string]clickHook, err error) {
	hooks = make(map[string]clickHook)

	hookFiles, err := filepath.Glob(path.Join(clickSystemHooksDir, "*.hook"))
	if err != nil {
		return nil, err
	}
	for _, f := range hookFiles {
		hook, err := readClickHookFile(f)
		if err != nil {
			log.Printf("Can't read hook file %s: %s", f, err)
			continue
		}
		hooks[hook.name] = hook
	}

	return hooks, err
}

func expandHookPattern(name, app, version, pattern string) (expanded string) {
	id := fmt.Sprintf("%s_%s_%s", name, app, version)
	// FIXME: support the other patterns (and see if they are used at all):
	//        - short-id
	//        - user (probably not!)
	//        - home (probably not!)
	//        - $$ (?)
	return strings.Replace(pattern, "${id}", id, -1)
}

type iterHooksFunc func(src, dst string, systemHook clickHook) error

// iterHooks will run the callback "f" for the given manifest
// so that the call back can arrange e.g. a new link
func iterHooks(manifest clickManifest, inhibitHooks bool, f iterHooksFunc) error {
	systemHooks, err := systemClickHooks()
	if err != nil {
		return err
	}

	for app, hook := range manifest.Hooks {
		for hookName, hookSourceFile := range hook {
			// ignore hooks that only exist for compatibility
			// with the old snappy-python (like bin-path,
			// snappy-systemd)
			if ignoreHooks[hookName] {
				continue
			}

			systemHook, ok := systemHooks[hookName]
			if !ok {
				log.Printf("WARNING: Skipping hook %s", hookName)
				continue
			}

			dst := filepath.Join(globalRootDir, expandHookPattern(manifest.Name, app, manifest.Version, systemHook.pattern))

			if _, err := os.Stat(dst); err == nil {
				if err := os.Remove(dst); err != nil {
					log.Printf("Warning: failed to remove %s: %s", dst, err)
				}
			}

			// run iter func here
			if err := f(hookSourceFile, dst, systemHook); err != nil {
				return err
			}

			if systemHook.exec != "" && !inhibitHooks {
				if err := execHook(systemHook.exec); err != nil {
					os.Remove(dst)
					return err
				}
			}
		}
	}

	return nil
}

func installClickHooks(targetDir string, manifest clickManifest, inhibitHooks bool) error {
	return iterHooks(manifest, inhibitHooks, func(src, dst string, systemHook clickHook) error {
		// setup the new link target here, iterHooks will take
		// care of running the hook
		realSrc := stripGlobalRootDir(path.Join(targetDir, src))
		if err := os.Symlink(realSrc, dst); err != nil {
			return err
		}

		return nil
	})
}

func removeClickHooks(manifest clickManifest, inhibitHooks bool) (err error) {
	return iterHooks(manifest, inhibitHooks, func(src, dst string, systemHook clickHook) error {
		// nothing we need to do here, the iterHookss will remove
		// the hook symlink and call the hook itself
		return nil
	})
}

func readClickManifestFromClickDir(clickDir string) (manifest clickManifest, err error) {
	manifestFiles, err := filepath.Glob(path.Join(clickDir, ".click", "info", "*.manifest"))
	if err != nil {
		return manifest, err
	}
	if len(manifestFiles) != 1 {
		return manifest, fmt.Errorf("Error: got %v manifests in %v", len(manifestFiles), clickDir)
	}
	manifestData, err := ioutil.ReadFile(manifestFiles[0])
	manifest, err = readClickManifest([]byte(manifestData))
	return manifest, err
}

func removeClick(clickDir string, inter interacter) (err error) {
	manifest, err := readClickManifestFromClickDir(clickDir)
	if err != nil {
		return err
	}

	if err := removeClickHooks(manifest, false); err != nil {
		return err
	}

	// maybe remove current symlink
	currentSymlink := path.Join(path.Dir(clickDir), "current")
	p, _ := filepath.EvalSymlinks(currentSymlink)
	if clickDir == p {
		if err := unsetActiveClick(p, false, inter); err != nil {
			return err
		}
	}

	if manifest.Type == SnapTypeFramework {
		if err := policy.Remove(manifest.Name, clickDir); err != nil {
			return err
		}
	}
	return os.RemoveAll(clickDir)
}

func writeHashesFile(d *clickdeb.ClickDeb, instDir string) error {
	hashesFile := filepath.Join(instDir, "meta", "hashes.yaml")
	hashesData, err := d.ControlMember("hashes.yaml")
	if err != nil {
		return err
	}

	return ioutil.WriteFile(hashesFile, hashesData, 0644)
}

// generate the name
func generateBinaryName(m *packageYaml, binary Binary) string {
	var binName string
	if m.Type == SnapTypeFramework {
		binName = filepath.Base(binary.Name)
	} else {
		binName = fmt.Sprintf("%s.%s", m.Name, filepath.Base(binary.Name))
	}

	return filepath.Join(snapBinariesDir, binName)
}

func binPathForBinary(pkgPath string, binary Binary) string {
	return filepath.Join(pkgPath, binary.Exec)
}

func verifyBinariesYaml(binary Binary) error {
	return verifyStructStringsAgainstWhitelist(binary, servicesBinariesStringsWhitelist)
}

func generateSnapBinaryWrapper(binary Binary, pkgPath, aaProfile string, m *packageYaml) (string, error) {
	wrapperTemplate := `#!/bin/sh
# !!!never remove this line!!!
##TARGET={{.Target}}

set -e

TMPDIR="/tmp/snaps/{{.Name}}/{{.Version}}/tmp"
if [ ! -d "$TMPDIR" ]; then
    mkdir -p -m1777 "$TMPDIR"
fi
export TMPDIR
export TEMPDIR="$TMPDIR"

# app paths (deprecated)
export SNAPP_APP_PATH="{{.Path}}"
export SNAPP_APP_DATA_PATH="/var/lib/{{.Path}}"
export SNAPP_APP_USER_DATA_PATH="$HOME/{{.Path}}"
export SNAPP_APP_TMPDIR="$TMPDIR"
export SNAPP_OLD_PWD="$(pwd)"

# app paths
export SNAP_APP_PATH="{{.Path}}"
export SNAP_APP_DATA_PATH="/var/lib/{{.Path}}"
export SNAP_APP_USER_DATA_PATH="$HOME/{{.Path}}"
export SNAP_APP_TMPDIR="$TMPDIR"

# FIXME: this will need to become snappy arch or something
export SNAPPY_APP_ARCH="$(dpkg --print-architecture)"

if [ ! -d "$SNAP_APP_USER_DATA_PATH" ]; then
   mkdir -p "$SNAP_APP_USER_DATA_PATH"
fi
export HOME="$SNAP_APP_USER_DATA_PATH"

# export old pwd
export SNAP_OLD_PWD="$(pwd)"
cd {{.Path}}
aa-exec -p {{.AaProfile}} -- {{.Target}} "$@"
`

	if err := verifyBinariesYaml(binary); err != nil {
		return "", err
	}

	actualBinPath := binPathForBinary(pkgPath, binary)

	var templateOut bytes.Buffer
	t := template.Must(template.New("wrapper").Parse(wrapperTemplate))
	wrapperData := struct {
		Name      string
		Version   string
		Target    string
		Path      string
		AaProfile string
	}{
		m.Name, m.Version, actualBinPath, pkgPath, aaProfile,
	}
	t.Execute(&templateOut, wrapperData)

	return templateOut.String(), nil
}

// verifyStructStringsAgainstWhitelist takes a struct and ensures that
// the given whitelist regexp matches all string fields of the struct
func verifyStructStringsAgainstWhitelist(s interface{}, whitelist string) error {
	r, err := regexp.Compile(whitelist)
	if err != nil {
		return err
	}

	// check all members of the services struct against our whitelist
	t := reflect.TypeOf(s)
	v := reflect.ValueOf(s)
	for i := 0; i < t.NumField(); i++ {

		// PkgPath means its a unexported field and we can ignore it
		if t.Field(i).PkgPath != "" {
			continue
		}
		if v.Field(i).Kind() == reflect.Ptr {
			vi := v.Field(i).Elem()
			if vi.Kind() == reflect.Struct {
				return verifyStructStringsAgainstWhitelist(vi.Interface(), whitelist)
			}
		}
		if v.Field(i).Kind() == reflect.Struct {
			vi := v.Field(i).Interface()
			return verifyStructStringsAgainstWhitelist(vi, whitelist)
		}
		if v.Field(i).Kind() == reflect.String {
			key := t.Field(i).Name
			value := v.Field(i).String()
			if !r.MatchString(value) {
				return &ErrStructIllegalContent{
					field:     key,
					content:   value,
					whitelist: whitelist,
				}
			}
		}
	}

	return nil
}

func verifyServiceYaml(service Service) error {
	return verifyStructStringsAgainstWhitelist(service, servicesBinariesStringsWhitelist)
}

func generateSnapServicesFile(service Service, baseDir string, aaProfile string, m *packageYaml) (string, error) {
	if err := verifyServiceYaml(service); err != nil {
		return "", err
	}

	return systemd.New(globalRootDir, nil).GenServiceFile(
		&systemd.ServiceDescription{
			m.Name, service.Name, m.Version, service.Description,
			baseDir, service.Start, service.Stop, service.PostStop,
			time.Duration(service.StopTimeout), aaProfile,
		}), nil
}

func generateServiceFileName(m *packageYaml, service Service) string {
	return filepath.Join(snapServicesDir, fmt.Sprintf("%s_%s_%s.service", m.Name, service.Name, m.Version))
}

// takes a directory and removes the global root, this is needed
// when the SetRoot option is used and we need to generate
// content for the "Services" and "Binaries" section
var stripGlobalRootDir = stripGlobalRootDirImpl

func stripGlobalRootDirImpl(dir string) string {
	if globalRootDir == "/" {
		return dir
	}

	return dir[len(globalRootDir):]
}

func checkPackageForNameClashes(baseDir string) error {
	m, err := parsePackageYamlFile(filepath.Join(baseDir, "meta", "package.yaml"))
	if err != nil {
		return err
	}

	return m.checkForNameClashes()
}

func addPackageServices(baseDir string, inhibitHooks bool, inter interacter) error {
	m, err := parsePackageYamlFile(filepath.Join(baseDir, "meta", "package.yaml"))
	if err != nil {
		return err
	}

	for _, service := range m.Services {
		aaProfile := getAaProfile(m, service.Name)
		// this will remove the global base dir when generating the
		// service file, this ensures that /apps/foo/1.0/bin/start
		// is in the service file when the SetRoot() option
		// is used
		realBaseDir := stripGlobalRootDir(baseDir)
		content, err := generateSnapServicesFile(service, realBaseDir, aaProfile, m)
		if err != nil {
			return err
		}
		serviceFilename := generateServiceFileName(m, service)
		helpers.EnsureDir(filepath.Dir(serviceFilename), 0755)
		if err := ioutil.WriteFile(serviceFilename, []byte(content), 0644); err != nil {
			return err
		}

		// daemon-reload and start only if we are not in the
		// inhibitHooks mode
		//
		// *but* always run enable (which just sets a symlink)
		serviceName := filepath.Base(generateServiceFileName(m, service))
		sysd := systemd.New(globalRootDir, inter)
		if !inhibitHooks {
			if err := sysd.DaemonReload(); err != nil {
				return err
			}
		}

		// we always enable the service even in inhibit hooks
		if err := sysd.Enable(serviceName); err != nil {
			return err
		}

		if !inhibitHooks {
			if err := sysd.Start(serviceName); err != nil {
				return err
			}
		}
	}

	return nil
}

func removePackageServices(baseDir string, inter interacter) error {
	m, err := parsePackageYamlFile(filepath.Join(baseDir, "meta", "package.yaml"))
	if err != nil {
		return err
	}
	sysd := systemd.New(globalRootDir, inter)
	for _, service := range m.Services {
		serviceName := filepath.Base(generateServiceFileName(m, service))
		if err := sysd.Stop(serviceName, time.Duration(service.StopTimeout)); err != nil {
			return err
		}
		if err := sysd.Disable(serviceName); err != nil {
			return err
		}
		// FIXME: wait for the service to be really stopped

		os.Remove(generateServiceFileName(m, service))
	}

	// only reload if we actually had services
	if len(m.Services) > 0 {
		if err := sysd.DaemonReload(); err != nil {
			return err
		}
	}

	return nil
}

func addPackageBinaries(baseDir string) error {
	m, err := parsePackageYamlFile(filepath.Join(baseDir, "meta", "package.yaml"))
	if err != nil {
		return err
	}

	if err := os.MkdirAll(snapBinariesDir, 0755); err != nil {
		return err
	}

	for _, binary := range m.Binaries {
		aaProfile := getAaProfile(m, binary.Name)
		// this will remove the global base dir when generating the
		// service file, this ensures that /apps/foo/1.0/bin/start
		// is in the service file when the SetRoot() option
		// is used
		realBaseDir := stripGlobalRootDir(baseDir)
		content, err := generateSnapBinaryWrapper(binary, realBaseDir, aaProfile, m)
		if err != nil {
			return err
		}

		if err := ioutil.WriteFile(generateBinaryName(m, binary), []byte(content), 0755); err != nil {
			return err
		}
	}

	return nil
}

func removePackageBinaries(baseDir string) error {
	m, err := parsePackageYamlFile(filepath.Join(baseDir, "meta", "package.yaml"))
	if err != nil {
		return err
	}
	for _, binary := range m.Binaries {
		os.Remove(generateBinaryName(m, binary))
	}

	return nil
}

// takes a name and PATH (colon separated) and returns the full qualified path
func findBinaryInPath(name, path string) string {
	for _, entry := range strings.Split(path, ":") {
		fname := filepath.Join(entry, name)
		if st, err := os.Stat(fname); err == nil {
			// check for any x bit
			if st.Mode()&0111 != 0 {
				return fname
			}
		}
	}

	return ""
}

// unpackWithDropPrivs is a helper that will unapck the ClickDeb content
// into the target dir and drop privs when doing this.
//
// To do this reliably in go we need to exec a helper as we can not
// just fork() and drop privs in the child (no support for stock fork in go)
func unpackWithDropPrivs(d *clickdeb.ClickDeb, instDir string) error {
	// no need to drop privs, we are not root
	if !helpers.ShouldDropPrivs() {
		return d.Unpack(instDir)
	}

	// find priv helper executable
	privHelper := ""
	for _, path := range []string{"PATH", "GOPATH"} {
		privHelper = findBinaryInPath("snappy", os.Getenv(path))
		if privHelper != "" {
			break
		}
	}
	if privHelper == "" {
		return ErrUnpackHelperNotFound
	}

	cmd := exec.Command(privHelper, "internal-unpack", d.Name(), instDir, globalRootDir)
	cmd.Stdout = os.Stdout
	cmd.Stderr = os.Stderr
	if err := cmd.Run(); err != nil {
		return &ErrUnpackFailed{
			snapFile: d.Name(),
			instDir:  instDir,
			origErr:  err,
		}
	}

	return nil
}

type agreer interface {
	Agreed(intro, license string) bool
}

type interacter interface {
	agreer
	Notify(status string)
}

func installClick(snapFile string, flags InstallFlags, inter interacter, namespace string) (name string, err error) {
	// FIXME: drop privs to "snap:snap" here
	// like in http://bazaar.launchpad.net/~phablet-team/goget-ubuntu-touch/trunk/view/head:/sysutils/utils.go#L64

	allowUnauthenticated := (flags & AllowUnauthenticated) != 0
	err = auditClick(snapFile, allowUnauthenticated)
	if err != nil {
		return "", err
		// ?
		//return SnapAuditError
	}

	d, err := clickdeb.Open(snapFile)
	if err != nil {
		return "", err
	}
	defer d.Close()
	manifestData, err := d.ControlMember("manifest")
	if err != nil {
		log.Printf("Snap inspect failed: %s", snapFile)
		return "", err
	}
	manifest, err := readClickManifest([]byte(manifestData))
	if err != nil {
		return "", err
	}

	yamlData, err := d.MetaMember("package.yaml")
	if err != nil {
		return "", err
	}

	m, err := parsePackageYamlData(yamlData)
	if err != nil {
		return "", err
	}

	if err := m.checkForNameClashes(); err != nil {
		return "", err
	}

	if err := m.checkForFrameworks(); err != nil {
		return "", err
	}

<<<<<<< HEAD
	if m.ExplicitLicenseAgreement {
		if inter == nil {
			return "", ErrLicenseNotAccepted
		}
		license, err := d.MetaMember("license.txt")
		if err != nil || len(license) == 0 {
			return "", ErrLicenseNotProvided
		}
		msg := fmt.Sprintf("%s requires that you accept the following license before continuing", m.Name)
		if !inter.Agreed(msg, string(license)) {
			return "", ErrLicenseNotAccepted
		}
	}

	if !helpers.AttachedToTerminal() {
		// Enter quiet mode after having accepted the license.
		inter = &progress.NullProgress{}
	}

	dataDir := filepath.Join(snapDataDir, manifest.Name, manifest.Version)

=======
>>>>>>> 22537071
	targetDir := snapAppsDir
	// the "oem" parts are special
	if manifest.Type == SnapTypeOem {
		targetDir = snapOemDir
	}

	dirName := fmt.Sprintf("%s.%s", manifest.Name, namespace)
	instDir := filepath.Join(targetDir, dirName, manifest.Version)
	currentActiveDir, _ := filepath.EvalSymlinks(filepath.Join(instDir, "..", "current"))

	if err := m.checkLicenseAgreement(inter, d, currentActiveDir); err != nil {
		return "", err
	}

	dataDir := filepath.Join(snapDataDir, manifest.Name, manifest.Version)

	if err := helpers.EnsureDir(instDir, 0755); err != nil {
		log.Printf("WARNING: Can not create %s", instDir)
	}

	// if anything goes wrong here we cleanup
	defer func() {
		if err != nil {
			if err := os.RemoveAll(instDir); err != nil {
				log.Printf("Warning: failed to remove %s: %s", instDir, err)
			}
		}
	}()

	// we need to call the external helper so that we can reliable drop
	// privs
	if err := unpackWithDropPrivs(d, instDir); err != nil {
		return "", err
	}

	if manifest.Type == SnapTypeFramework {
		if err := policy.Install(manifest.Name, instDir); err != nil {
			return "", err
		}
		defer func() {
			if err != nil {
				if cerr := policy.Remove(manifest.Name, instDir); cerr != nil {
					log.Printf("Warning: failed to remove policies for %s: %v", manifest.Name, err)
				}
			}
		}()
	}

	// legacy, the hooks (e.g. apparmor) need this. Once we converted
	// all hooks this can go away
	clickMetaDir := path.Join(instDir, ".click", "info")
	if err := os.MkdirAll(clickMetaDir, 0755); err != nil {
		return "", err
	}
	if err := ioutil.WriteFile(path.Join(clickMetaDir, manifest.Name+".manifest"), manifestData, 0644); err != nil {
		return "", err
	}

	// write the hashes now
	if err := writeHashesFile(d, instDir); err != nil {
		return "", err
	}

	inhibitHooks := (flags & InhibitHooks) != 0

	// deal with the data:
	//
	// if there was a previous version, stop it
	// from being active so that it stops running and can no longer be
	// started then copy the data
	//
	// otherwise just create a empty data dir
	if currentActiveDir != "" {
		oldManifest, err := readClickManifestFromClickDir(currentActiveDir)
		if err != nil {
			return "", err
		}

		// we need to stop making it active
		err = unsetActiveClick(currentActiveDir, inhibitHooks, inter)
		defer func() {
			if err != nil {
				if cerr := setActiveClick(currentActiveDir, inhibitHooks, inter); cerr != nil {
					log.Printf("setting old version back to active failed: %v", cerr)
				}
			}
		}()
		if err != nil {
			return "", err
		}

		err = copySnapData(manifest.Name, oldManifest.Version, manifest.Version)
	} else {
		err = helpers.EnsureDir(dataDir, 0755)
	}

	defer func() {
		if err != nil {
			if cerr := removeSnapData(manifest.Name, manifest.Version); cerr != nil {
				log.Printf("when clenaning up data for %s %s: %v", manifest.Name, manifest.Version, cerr)
			}
		}
	}()

	if err != nil {
		return "", err
	}

	// and finally make active
	err = setActiveClick(instDir, inhibitHooks, inter)
	defer func() {
		if err != nil && currentActiveDir != "" {
			if cerr := setActiveClick(currentActiveDir, inhibitHooks, inter); cerr != nil {
				log.Printf("when setting old %s version back to active: %v", manifest.Name, cerr)
			}
		}
	}()
	if err != nil {
		return "", err
	}

	// oh, one more thing: refresh the security bits
	if !inhibitHooks {
		if err := NewSnapPartFromYaml(instDir, namespace, m).RefreshDependentsSecurity(inter); err != nil {
			return "", err
		}
	}

	return manifest.Name, nil
}

// removeSnapData removes the data for the given version of the given snap
func removeSnapData(snapName, version string) error {
	dirs, err := snapDataDirs(snapName, version)
	if err != nil {
		return err
	}

	for _, dir := range dirs {
		if err := os.RemoveAll(dir); err != nil && !os.IsNotExist(err) {
			return err
		}
	}

	return nil
}

// snapDataDirs returns the list of data directories for the given snap version
func snapDataDirs(snapName, version string) ([]string, error) {
	// collect the directories, homes first
	dirs, err := filepath.Glob(filepath.Join(snapDataHomeGlob, snapName, version))
	if err != nil {
		return nil, err
	}
	// then system data
	systemPath := filepath.Join(snapDataDir, snapName, version)
	dirs = append(dirs, systemPath)

	return dirs, nil
}

// Copy all data for "snapName" from "oldVersion" to "newVersion"
// (but never overwrite)
func copySnapData(snapName, oldVersion, newVersion string) (err error) {
	oldDataDirs, err := snapDataDirs(snapName, oldVersion)
	if err != nil {
		return err
	}

	for _, oldDir := range oldDataDirs {
		// replace the trailing "../$old-ver" with the "../$new-ver"
		newDir := filepath.Join(filepath.Dir(oldDir), newVersion)
		if err := copySnapDataDirectory(oldDir, newDir); err != nil {
			return err
		}
	}

	return nil
}

// Lowlevel copy the snap data (but never override existing data)
func copySnapDataDirectory(oldPath, newPath string) (err error) {
	if _, err := os.Stat(oldPath); err == nil {
		if _, err := os.Stat(newPath); err != nil {
			// there is no golang "CopyFile"
			cmd := exec.Command("cp", "-a", oldPath, newPath)
			if err := cmd.Run(); err != nil {
				if exitCode, err := helpers.ExitCode(err); err != nil {
					return &ErrDataCopyFailed{
						oldPath:  oldPath,
						newPath:  newPath,
						exitCode: exitCode}
				}
				return err
			}
		}
	}
	return nil
}

func unsetActiveClick(clickDir string, inhibitHooks bool, inter interacter) error {
	currentSymlink := filepath.Join(clickDir, "..", "current")

	// sanity check
	currentActiveDir, err := filepath.EvalSymlinks(currentSymlink)
	if err != nil {
		return err
	}
	if clickDir != currentActiveDir {
		return ErrSnapNotActive
	}

	// remove generated services, binaries, clickHooks
	if err := removePackageBinaries(clickDir); err != nil {
		return err
	}

	if err := removePackageServices(clickDir, inter); err != nil {
		return err
	}

	manifest, err := readClickManifestFromClickDir(clickDir)
	if err != nil {
		return err
	}
	if err := removeClickHooks(manifest, inhibitHooks); err != nil {
		return err
	}

	// and finally the current symlink
	if err := os.Remove(currentSymlink); err != nil {
		log.Printf("Warning: failed to remove %s: %s", currentSymlink, err)
	}

	return nil
}

func setActiveClick(baseDir string, inhibitHooks bool, inter interacter) error {
	currentActiveSymlink := filepath.Join(baseDir, "..", "current")
	currentActiveDir, _ := filepath.EvalSymlinks(currentActiveSymlink)

	// already active, nothing to do
	if baseDir == currentActiveDir {
		return nil
	}

	// there is already an active part
	if currentActiveDir != "" {
		unsetActiveClick(currentActiveDir, inhibitHooks, inter)
	}

	// make new part active
	newActiveManifest, err := readClickManifestFromClickDir(baseDir)
	if err != nil {
		return err
	}

	if err := installClickHooks(baseDir, newActiveManifest, inhibitHooks); err != nil {
		// cleanup the failed hooks
		removeClickHooks(newActiveManifest, inhibitHooks)
		return err
	}

	// add the "binaries:" from the package.yaml
	if err := addPackageBinaries(baseDir); err != nil {
		return err
	}
	// add the "services:" from the package.yaml
	if err := addPackageServices(baseDir, inhibitHooks, inter); err != nil {
		return err
	}

	// FIXME: we want to get rid of the current symlink
	if _, err := os.Stat(currentActiveSymlink); err == nil {
		if err := os.Remove(currentActiveSymlink); err != nil {
			log.Printf("Warning: failed to remove %s: %s", currentActiveSymlink, err)
		}
	}

	// symlink is relative to parent dir
	return os.Symlink(filepath.Base(baseDir), currentActiveSymlink)
}

// RunHooks will run all click system hooks
func RunHooks() error {
	systemHooks, err := systemClickHooks()
	if err != nil {
		return err
	}

	for _, hook := range systemHooks {
		if hook.exec != "" {
			if err := execHook(hook.exec); err != nil {
				return err
			}
		}
	}

	return nil
}<|MERGE_RESOLUTION|>--- conflicted
+++ resolved
@@ -44,7 +44,6 @@
 	"launchpad.net/snappy/clickdeb"
 	"launchpad.net/snappy/helpers"
 	"launchpad.net/snappy/policy"
-	"launchpad.net/snappy/progress"
 	"launchpad.net/snappy/systemd"
 
 	"github.com/mvo5/goconfigparser"
@@ -729,30 +728,6 @@
 		return "", err
 	}
 
-<<<<<<< HEAD
-	if m.ExplicitLicenseAgreement {
-		if inter == nil {
-			return "", ErrLicenseNotAccepted
-		}
-		license, err := d.MetaMember("license.txt")
-		if err != nil || len(license) == 0 {
-			return "", ErrLicenseNotProvided
-		}
-		msg := fmt.Sprintf("%s requires that you accept the following license before continuing", m.Name)
-		if !inter.Agreed(msg, string(license)) {
-			return "", ErrLicenseNotAccepted
-		}
-	}
-
-	if !helpers.AttachedToTerminal() {
-		// Enter quiet mode after having accepted the license.
-		inter = &progress.NullProgress{}
-	}
-
-	dataDir := filepath.Join(snapDataDir, manifest.Name, manifest.Version)
-
-=======
->>>>>>> 22537071
 	targetDir := snapAppsDir
 	// the "oem" parts are special
 	if manifest.Type == SnapTypeOem {
