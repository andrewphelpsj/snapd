--- conflicted
+++ resolved
@@ -101,15 +101,13 @@
 	// accepting a license is required, but no license file is provided
 	ErrLicenseNotProvided = errors.New("package.yaml requires license, but no license was provided")
 
-<<<<<<< HEAD
 	// ErrNotFirstBoot is an error that indicates that the first boot has already
 	// run
 	ErrNotFirstBoot = errors.New("this is not your first boot")
-=======
+
 	// ErrNotImplemented may be returned when an implementation of
 	// an interface is partial.
 	ErrNotImplemented = errors.New("not implemented")
->>>>>>> 3a355076
 )
 
 // ErrUnpackFailed is the error type for a snap unpack problem
