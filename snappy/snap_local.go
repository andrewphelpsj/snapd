// -*- Mode: Go; indent-tabs-mode: t -*-

/*
 * Copyright (C) 2014-2015 Canonical Ltd
 *
 * This program is free software: you can redistribute it and/or modify
 * it under the terms of the GNU General Public License version 3 as
 * published by the Free Software Foundation.
 *
 * This program is distributed in the hope that it will be useful,
 * but WITHOUT ANY WARRANTY; without even the implied warranty of
 * MERCHANTABILITY or FITNESS FOR A PARTICULAR PURPOSE.  See the
 * GNU General Public License for more details.
 *
 * You should have received a copy of the GNU General Public License
 * along with this program.  If not, see <http://www.gnu.org/licenses/>.
 *
 */

package snappy

import (
	"fmt"
	"io/ioutil"
	"os"
	"path/filepath"
	"time"

	"gopkg.in/yaml.v2"

	"github.com/ubuntu-core/snappy/dirs"
	"github.com/ubuntu-core/snappy/helpers"
	"github.com/ubuntu-core/snappy/logger"
	"github.com/ubuntu-core/snappy/policy"
	"github.com/ubuntu-core/snappy/progress"
<<<<<<< HEAD
=======
	"github.com/ubuntu-core/snappy/snap"
	"github.com/ubuntu-core/snappy/snap/remote"
	"github.com/ubuntu-core/snappy/snap/squashfs"
	"github.com/ubuntu-core/snappy/systemd"
>>>>>>> 650834ec
)

// SnapPart represents a generic snap type
type SnapPart struct {
	m           *packageYaml
	remoteM     *remote.Snap
	origin      string
	hash        string
	isActive    bool
	description string
<<<<<<< HEAD
=======
	deb         snap.File
>>>>>>> 650834ec
	basedir     string
}

// NewInstalledSnapPart returns a new SnapPart from the given yamlPath
func NewInstalledSnapPart(yamlPath, origin string) (*SnapPart, error) {
	m, err := parsePackageYamlFile(yamlPath)
	if err != nil {
		return nil, err
	}

	part, err := newSnapPartFromYaml(yamlPath, origin, m)
	if err != nil {
		return nil, err
	}

	return part, nil
}

<<<<<<< HEAD
// newSnapPartFromYaml returns a new SnapPart from the given *packageYaml at yamlPath
func newSnapPartFromYaml(yamlPath, origin string, m *packageYaml) (*SnapPart, error) {
=======
// NewSnapPartFromSnapFile loads a snap from the given (clickdeb) snap file.
// Caller should call Close on the snap.
// TODO: expose that Close.
func NewSnapPartFromSnapFile(snapFile string, origin string, unauthOk bool) (*SnapPart, error) {
	d, err := snap.Open(snapFile)
	if err != nil {
		return nil, err
	}

	if err := d.Verify(unauthOk); err != nil {
		return nil, err
	}

	yamlData, err := d.MetaMember("package.yaml")
	if err != nil {
		return nil, err
	}

	_, err = d.MetaMember("hooks/config")
	hasConfig := err == nil

	m, err := parsePackageYamlData(yamlData, hasConfig)
	if err != nil {
		return nil, err
	}

	targetDir := dirs.SnapAppsDir
	// the "gadget" parts are special
	if m.Type == snap.TypeGadget {
		targetDir = dirs.SnapGadgetDir
	}

	if origin == SideloadedOrigin {
		m.Version = helpers.NewSideloadVersion()
	}

	fullName := m.qualifiedName(origin)
	instDir := filepath.Join(targetDir, fullName, m.Version)

	return &SnapPart{
		basedir: instDir,
		origin:  origin,
		m:       m,
		deb:     d,
	}, nil
}

// NewSnapPartFromYaml returns a new SnapPart from the given *packageYaml at yamlPath
func NewSnapPartFromYaml(yamlPath, origin string, m *packageYaml) (*SnapPart, error) {
	if _, err := os.Stat(yamlPath); err != nil {
		return nil, err
	}

>>>>>>> 650834ec
	part := &SnapPart{
		basedir: filepath.Dir(filepath.Dir(yamlPath)),
		origin:  origin,
		m:       m,
	}

	// override the package's idea of its version
	// because that could have been rewritten on sideload
	// and origin is empty for frameworks, even sideloaded ones.
	m.Version = filepath.Base(part.basedir)

	// check if the part is active
	allVersionsDir := filepath.Dir(part.basedir)
	p, err := filepath.EvalSymlinks(filepath.Join(allVersionsDir, "current"))
	if err != nil && !os.IsNotExist(err) {
		return nil, err
	}

	if p == part.basedir {
		part.isActive = true
	}

	// get the click *title* from readme.md and use that as the *description*.
	if description, _, err := parseReadme(filepath.Join(part.basedir, "meta", "readme.md")); err == nil {
		part.description = description
	}

	// read hash, its ok if its not there, some older versions of
	// snappy did not write this file
	hashesData, err := ioutil.ReadFile(filepath.Join(part.basedir, "meta", "hashes.yaml"))
	if err != nil && !os.IsNotExist(err) {
		return nil, err
	}

	var h hashesYaml
	err = yaml.Unmarshal(hashesData, &h)
	if err != nil {
		return nil, &ErrInvalidYaml{File: "hashes.yaml", Err: err, Yaml: hashesData}
	}
	part.hash = h.ArchiveSha512

	remoteManifestPath := RemoteManifestPath(part)
	if helpers.FileExists(remoteManifestPath) {
		content, err := ioutil.ReadFile(remoteManifestPath)
		if err != nil {
			return nil, err
		}

		var r remote.Snap
		if err := yaml.Unmarshal(content, &r); err != nil {
			return nil, &ErrInvalidYaml{File: remoteManifestPath, Err: err, Yaml: content}
		}
		part.remoteM = &r
	}

	return part, nil
}

// Type returns the type of the SnapPart (app, gadget, ...)
func (s *SnapPart) Type() snap.Type {
	if s.m.Type != "" {
		return s.m.Type
	}

	// if not declared its a app
	return "app"
}

// Name returns the name
func (s *SnapPart) Name() string {
	return s.m.Name
}

// Version returns the version
func (s *SnapPart) Version() string {
	if s.basedir != "" {
		return filepath.Base(s.basedir)
	}

	return s.m.Version
}

// Description returns the description
func (s *SnapPart) Description() string {
	if r := s.remoteM; r != nil {
		return r.Description
	}

	return s.description
}

// Origin returns the origin
func (s *SnapPart) Origin() string {
	if r := s.remoteM; r != nil {
		return r.Origin
	}

	return s.origin
}

// Hash returns the hash
func (s *SnapPart) Hash() string {
	return s.hash
}

// Channel returns the channel used
func (s *SnapPart) Channel() string {
	if r := s.remoteM; r != nil {
		return r.Channel
	}

	// default for compat with older installs
	return "stable"
}

// Icon returns the path to the icon
func (s *SnapPart) Icon() string {
	if s.m.Icon == "" {
		return ""
	}

	return filepath.Join(s.basedir, s.m.Icon)
}

// IsActive returns true if the snap is active
func (s *SnapPart) IsActive() bool {
	return s.isActive
}

// IsInstalled returns true if the snap is installed
func (s *SnapPart) IsInstalled() bool {
	return true
}

// InstalledSize returns the size of the installed snap
func (s *SnapPart) InstalledSize() int64 {
	// FIXME: cache this at install time maybe?
	totalSize := int64(0)
	f := func(_ string, info os.FileInfo, err error) error {
		totalSize += info.Size()
		return err
	}
	filepath.Walk(s.basedir, f)
	return totalSize
}

// DownloadSize returns the dowload size
func (s *SnapPart) DownloadSize() int64 {
	if r := s.remoteM; r != nil {
		return r.DownloadSize
	}

	return -1
}

// Date returns the last update date
func (s *SnapPart) Date() time.Time {
	st, err := os.Stat(s.basedir)
	if err != nil {
		return time.Time{}
	}

	return st.ModTime()
}

// ServiceYamls return a list of ServiceYamls the package declares
func (s *SnapPart) ServiceYamls() []ServiceYaml {
	return s.m.ServiceYamls
}

// Binaries return a list of BinaryDescription the package declares
func (s *SnapPart) Binaries() []Binary {
	return s.m.Binaries
}

// GadgetConfig return a list of packages to configure
func (s *SnapPart) GadgetConfig() SystemConfig {
	return s.m.Config
}

// Install installs the snap (which does not make sense for an already
// installed snap
func (s *SnapPart) Install(inter progress.Meter, flags InstallFlags) (name string, err error) {
<<<<<<< HEAD
	return "", ErrAlreadyInstalled
=======
	allowGadget := (flags & AllowGadget) != 0
	inhibitHooks := (flags & InhibitHooks) != 0

	if s.IsInstalled() {
		return "", ErrAlreadyInstalled
	}

	if err := s.CanInstall(allowGadget, inter); err != nil {
		return "", err
	}

	// the "gadget" parts are special
	if s.Type() == snap.TypeGadget {
		if err := installGadgetHardwareUdevRules(s.m); err != nil {
			return "", err
		}
	}

	fullName := QualifiedName(s)
	dataDir := filepath.Join(dirs.SnapDataDir, fullName, s.Version())

	var oldPart *SnapPart
	if currentActiveDir, _ := filepath.EvalSymlinks(filepath.Join(s.basedir, "..", "current")); currentActiveDir != "" {
		oldPart, err = NewInstalledSnapPart(filepath.Join(currentActiveDir, "meta", "package.yaml"), s.origin)
		if err != nil {
			return "", err
		}
	}

	if err := os.MkdirAll(s.basedir, 0755); err != nil {
		logger.Noticef("Can not create %q: %v", s.basedir, err)
		return "", err
	}

	// if anything goes wrong here we cleanup
	defer func() {
		if err != nil {
			if e := os.RemoveAll(s.basedir); e != nil && !os.IsNotExist(e) {
				logger.Noticef("Failed to remove %q: %v", s.basedir, e)
			}
		}
	}()

	// we need to call the external helper so that we can reliable drop
	// privs
	if err := s.deb.UnpackWithDropPrivs(s.basedir, dirs.GlobalRootDir); err != nil {
		return "", err
	}

	// generate the mount unit for the squashfs
	if s.deb.NeedsMountUnit() {
		if err := s.m.addSquashfsMount(s.basedir, inhibitHooks, inter); err != nil {
			return "", err
		}
	}

	// write the hashes now
	if err := s.deb.ExtractHashes(filepath.Join(s.basedir, "meta")); err != nil {
		return "", err
	}

	// FIXME: special handling is bad 'mkay
	if s.m.Type == snap.TypeKernel {
		if err := extractKernelAssets(s, inter, flags); err != nil {
			return "", fmt.Errorf("failed to install kernel %s", err)
		}
	}

	// deal with the data:
	//
	// if there was a previous version, stop it
	// from being active so that it stops running and can no longer be
	// started then copy the data
	//
	// otherwise just create a empty data dir
	if oldPart != nil {
		// we need to stop making it active
		err = oldPart.deactivate(inhibitHooks, inter)
		defer func() {
			if err != nil {
				if cerr := oldPart.activate(inhibitHooks, inter); cerr != nil {
					logger.Noticef("Setting old version back to active failed: %v", cerr)
				}
			}
		}()
		if err != nil {
			return "", err
		}

		err = copySnapData(fullName, oldPart.Version(), s.Version())
	} else {
		err = os.MkdirAll(dataDir, 0755)
	}

	defer func() {
		if err != nil {
			if cerr := removeSnapData(fullName, s.Version()); cerr != nil {
				logger.Noticef("When cleaning up data for %s %s: %v", s.Name(), s.Version(), cerr)
			}
		}
	}()

	if err != nil {
		return "", err
	}

	if !inhibitHooks {
		// and finally make active
		err = s.activate(inhibitHooks, inter)
		defer func() {
			if err != nil && oldPart != nil {
				if cerr := oldPart.activate(inhibitHooks, inter); cerr != nil {
					logger.Noticef("When setting old %s version back to active: %v", s.Name(), cerr)
				}
			}
		}()
		if err != nil {
			return "", err
		}

		// oh, one more thing: refresh the security bits
		deps, err := s.Dependents()
		if err != nil {
			return "", err
		}

		sysd := systemd.New(dirs.GlobalRootDir, inter)
		stopped := make(map[string]time.Duration)
		defer func() {
			if err != nil {
				for serviceName := range stopped {
					if e := sysd.Start(serviceName); e != nil {
						inter.Notify(fmt.Sprintf("unable to restart %s with the old %s: %s", serviceName, s.Name(), e))
					}
				}
			}
		}()

		for _, dep := range deps {
			if !dep.IsActive() {
				continue
			}
			for _, svc := range dep.ServiceYamls() {
				serviceName := filepath.Base(generateServiceFileName(dep.m, svc))
				timeout := time.Duration(svc.StopTimeout)
				if err = sysd.Stop(serviceName, timeout); err != nil {
					inter.Notify(fmt.Sprintf("unable to stop %s; aborting install: %s", serviceName, err))
					return "", err
				}
				stopped[serviceName] = timeout
			}
		}

		if err := s.RefreshDependentsSecurity(oldPart, inter); err != nil {
			return "", err
		}

		started := make(map[string]time.Duration)
		defer func() {
			if err != nil {
				for serviceName, timeout := range started {
					if e := sysd.Stop(serviceName, timeout); e != nil {
						inter.Notify(fmt.Sprintf("unable to stop %s with the old %s: %s", serviceName, s.Name(), e))
					}
				}
			}
		}()
		for serviceName, timeout := range stopped {
			if err = sysd.Start(serviceName); err != nil {
				inter.Notify(fmt.Sprintf("unable to restart %s; aborting install: %s", serviceName, err))
				return "", err
			}
			started[serviceName] = timeout
		}
	}

	return s.Name(), nil
>>>>>>> 650834ec
}

// SetActive sets the snap active
func (s *SnapPart) SetActive(active bool, pb progress.Meter) (err error) {
	if active {
		return s.activate(false, pb)
	}

	return s.deactivate(false, pb)
}

func (s *SnapPart) activate(inhibitHooks bool, inter interacter) error {
	currentActiveSymlink := filepath.Join(s.basedir, "..", "current")
	currentActiveDir, _ := filepath.EvalSymlinks(currentActiveSymlink)

	// already active, nothing to do
	if s.basedir == currentActiveDir {
		return nil
	}

	// there is already an active part
	if currentActiveDir != "" {
		// TODO: support switching origins
		oldYaml := filepath.Join(currentActiveDir, "meta", "package.yaml")
		oldPart, err := NewInstalledSnapPart(oldYaml, s.origin)
		if err != nil {
			return err
		}
		if err := oldPart.deactivate(inhibitHooks, inter); err != nil {
			return err
		}
	}

	if s.Type() == snap.TypeFramework {
		if err := policy.Install(s.Name(), s.basedir, dirs.GlobalRootDir); err != nil {
			return err
		}
	}

	// generate the security policy from the package.yaml
	// Note that this must happen before binaries/services are
	// generated because serices may get started
	appsDir := filepath.Join(dirs.SnapAppsDir, QualifiedName(s), s.Version())
	if err := generatePolicy(s.m, appsDir); err != nil {
		return err
	}

	// add the "binaries:" from the package.yaml
	if err := s.m.addPackageBinaries(s.basedir); err != nil {
		return err
	}
	// add the "services:" from the package.yaml
	if err := s.m.addPackageServices(s.basedir, inhibitHooks, inter); err != nil {
		return err
	}

	if err := os.Remove(currentActiveSymlink); err != nil && !os.IsNotExist(err) {
		logger.Noticef("Failed to remove %q: %v", currentActiveSymlink, err)
	}

	dbase := filepath.Join(dirs.SnapDataDir, QualifiedName(s))
	currentDataSymlink := filepath.Join(dbase, "current")
	if err := os.Remove(currentDataSymlink); err != nil && !os.IsNotExist(err) {
		logger.Noticef("Failed to remove %q: %v", currentDataSymlink, err)
	}

	// symlink is relative to parent dir
	if err := os.Symlink(filepath.Base(s.basedir), currentActiveSymlink); err != nil {
		return err
	}

	if err := os.MkdirAll(filepath.Join(dbase, s.Version()), 0755); err != nil {
		return err
	}

	// FIXME: create {Os,Kernel}Snap type instead of adding special
	//        cases here
	if err := setNextBoot(s); err != nil {
		return err
	}

	return os.Symlink(filepath.Base(s.basedir), currentDataSymlink)
}

func (s *SnapPart) deactivate(inhibitHooks bool, inter interacter) error {
	currentSymlink := filepath.Join(s.basedir, "..", "current")

	// sanity check
	currentActiveDir, err := filepath.EvalSymlinks(currentSymlink)
	if err != nil {
		if os.IsNotExist(err) {
			return ErrSnapNotActive
		}
		return err
	}
	if s.basedir != currentActiveDir {
		return ErrSnapNotActive
	}

	// remove generated services, binaries, clickHooks, security policy
	if err := s.m.removePackageBinaries(s.basedir); err != nil {
		return err
	}

	if err := s.m.removePackageServices(s.basedir, inter); err != nil {
		return err
	}

	if err := removePolicy(s.m, s.basedir); err != nil {
		return err
	}

	if s.Type() == snap.TypeFramework {
		if err := policy.Remove(s.Name(), s.basedir, dirs.GlobalRootDir); err != nil {
			return err
		}
	}

	// and finally the current symlink
	if err := os.Remove(currentSymlink); err != nil {
		logger.Noticef("Failed to remove %q: %v", currentSymlink, err)
	}

	currentDataSymlink := filepath.Join(dirs.SnapDataDir, QualifiedName(s), "current")
	if err := os.Remove(currentDataSymlink); err != nil && !os.IsNotExist(err) {
		logger.Noticef("Failed to remove %q: %v", currentDataSymlink, err)
	}

	return nil
}

// Uninstall remove the snap from the system
func (s *SnapPart) Uninstall(pb progress.Meter) (err error) {
	// Gadget snaps should not be removed as they are a key
	// building block for Gadgets. Prunning non active ones
	// is acceptible.
	if s.m.Type == snap.TypeGadget && s.IsActive() {
		return ErrPackageNotRemovable
	}

	// You never want to remove an active kernel or OS
	if (s.m.Type == snap.TypeKernel || s.m.Type == snap.TypeOS) && s.IsActive() {
		return ErrPackageNotRemovable
	}

	if IsBuiltInSoftware(s.Name()) && s.IsActive() {
		return ErrPackageNotRemovable
	}

	deps, err := s.DependentNames()
	if err != nil {
		return err
	}
	if len(deps) != 0 {
		return ErrFrameworkInUse(deps)
	}

	if err := s.remove(pb); err != nil {
		return err
	}

	return RemoveAllHWAccess(QualifiedName(s))
}

func (s *SnapPart) remove(inter interacter) (err error) {
	if err := s.deactivate(false, inter); err != nil && err != ErrSnapNotActive {
		return err
	}

	// ensure mount unit stops
	if err := s.m.removeSquashfsMount(s.basedir, inter); err != nil {
		return err
	}

	err = os.RemoveAll(s.basedir)
	if err != nil {
		return err
	}

	// best effort(?)
	os.Remove(filepath.Dir(s.basedir))

	// remove the snap
	if err := os.RemoveAll(squashfs.BlobPath(s.basedir)); err != nil {
		return err
	}

	// remove the kernel assets (if any)
	if s.m.Type == snap.TypeKernel {
		if err := removeKernelAssets(s, inter); err != nil {
			logger.Noticef("removing kernel assets failed with %s", err)
		}
	}

	return nil
}

// Config is used to to configure the snap
func (s *SnapPart) Config(configuration []byte) (new string, err error) {
	if s.m.Type == snap.TypeOS {
		return coreConfig(configuration)
	}

	return snapConfig(s.basedir, s.origin, string(configuration))
}

// NeedsReboot returns true if the snap becomes active on the next reboot
func (s *SnapPart) NeedsReboot() bool {
	return kernelOrOsRebootRequired(s)
}

// Frameworks returns the list of frameworks needed by the snap
func (s *SnapPart) Frameworks() ([]string, error) {
	return s.m.Frameworks, nil
}

// DependentNames returns a list of the names of apps installed that
// depend on this one
//
// /!\ not part of the Part interface.
func (s *SnapPart) DependentNames() ([]string, error) {
	deps, err := s.Dependents()
	if err != nil {
		return nil, err
	}

	names := make([]string, len(deps))
	for i, dep := range deps {
		names[i] = dep.Name()
	}

	return names, nil
}

// Dependents gives the list of apps installed that depend on this one
//
// /!\ not part of the Part interface.
func (s *SnapPart) Dependents() ([]*SnapPart, error) {
	if s.Type() != snap.TypeFramework {
		// only frameworks are depended on
		return nil, nil
	}

	var needed []*SnapPart

	installed, err := NewMetaRepository().Installed()
	if err != nil {
		return nil, err
	}

	name := s.Name()
	for _, part := range installed {
		fmks, err := part.Frameworks()
		if err != nil {
			return nil, err
		}
		for _, fmk := range fmks {
			if fmk == name {
				part, ok := part.(*SnapPart)
				if !ok {
					return nil, ErrInstalledNonSnapPart
				}
				needed = append(needed, part)
			}
		}
	}

	return needed, nil
}

// CanInstall checks whether the SnapPart passes a series of tests required for installation
func (s *SnapPart) CanInstall(allowGadget bool, inter interacter) error {
<<<<<<< HEAD
	return fmt.Errorf("not possible on a SnapPart")
=======
	if s.IsInstalled() {
		return ErrAlreadyInstalled
	}

	if err := s.m.checkForPackageInstalled(s.Origin()); err != nil {
		return err
	}

	// verify we have a valid architecture
	if !arch.IsSupportedArchitecture(s.m.Architectures) {
		return &ErrArchitectureNotSupported{s.m.Architectures}
	}

	if err := s.m.checkForNameClashes(); err != nil {
		return err
	}

	if err := s.m.checkForFrameworks(); err != nil {
		return err
	}

	if s.Type() == snap.TypeGadget {
		if !allowGadget {
			if currentGadget, err := getGadget(); err == nil {
				if currentGadget.Name != s.Name() {
					return ErrGadgetPackageInstall
				}
			} else {
				// there should always be a gadget package now
				return ErrGadgetPackageInstall
			}
		}
	}

	curr, _ := filepath.EvalSymlinks(filepath.Join(s.basedir, "..", "current"))
	if err := s.m.checkLicenseAgreement(inter, s.deb, curr); err != nil {
		return err
	}

	return nil
>>>>>>> 650834ec
}

// RequestSecurityPolicyUpdate checks whether changes to the given policies and
// templates impacts the snap, and updates the policy if needed
func (s *SnapPart) RequestSecurityPolicyUpdate(policies, templates map[string]bool) error {
	var foundError error
	for _, svc := range s.ServiceYamls() {
		if svc.NeedsAppArmorUpdate(policies, templates) {
			err := svc.generatePolicyForServiceBinary(s.m, svc.Name, s.basedir)
			if err != nil {
				logger.Noticef("Failed to regenerate policy for %s: %v", svc.Name, err)
				foundError = err
			}
		}
	}
	for _, bin := range s.Binaries() {
		if bin.NeedsAppArmorUpdate(policies, templates) {
			err := bin.generatePolicyForServiceBinary(s.m, bin.Name, s.basedir)
			if err != nil {
				logger.Noticef("Failed to regenerate policy for %s: %v", bin.Name, err)
				foundError = err
			}
		}
	}

	// FIXME: if there are multiple errors only the last one
	//        will be preserved
	if foundError != nil {
		return foundError
	}

	return nil
}

// RefreshDependentsSecurity refreshes the security policies of dependent snaps
func (s *SnapPart) RefreshDependentsSecurity(oldPart *SnapPart, inter interacter) (err error) {
	oldBaseDir := ""
	if oldPart != nil {
		oldBaseDir = oldPart.basedir
	}
	upPol, upTpl := policy.AppArmorDelta(oldBaseDir, s.basedir, s.Name()+"_")

	deps, err := s.Dependents()
	if err != nil {
		return err
	}

	for _, dep := range deps {
		err := dep.RequestSecurityPolicyUpdate(upPol, upTpl)
		if err != nil {
			return err
		}
	}

	return nil
}<|MERGE_RESOLUTION|>--- conflicted
+++ resolved
@@ -33,13 +33,9 @@
 	"github.com/ubuntu-core/snappy/logger"
 	"github.com/ubuntu-core/snappy/policy"
 	"github.com/ubuntu-core/snappy/progress"
-<<<<<<< HEAD
-=======
 	"github.com/ubuntu-core/snappy/snap"
 	"github.com/ubuntu-core/snappy/snap/remote"
 	"github.com/ubuntu-core/snappy/snap/squashfs"
-	"github.com/ubuntu-core/snappy/systemd"
->>>>>>> 650834ec
 )
 
 // SnapPart represents a generic snap type
@@ -50,11 +46,8 @@
 	hash        string
 	isActive    bool
 	description string
-<<<<<<< HEAD
-=======
-	deb         snap.File
->>>>>>> 650834ec
-	basedir     string
+
+	basedir string
 }
 
 // NewInstalledSnapPart returns a new SnapPart from the given yamlPath
@@ -72,64 +65,8 @@
 	return part, nil
 }
 
-<<<<<<< HEAD
 // newSnapPartFromYaml returns a new SnapPart from the given *packageYaml at yamlPath
 func newSnapPartFromYaml(yamlPath, origin string, m *packageYaml) (*SnapPart, error) {
-=======
-// NewSnapPartFromSnapFile loads a snap from the given (clickdeb) snap file.
-// Caller should call Close on the snap.
-// TODO: expose that Close.
-func NewSnapPartFromSnapFile(snapFile string, origin string, unauthOk bool) (*SnapPart, error) {
-	d, err := snap.Open(snapFile)
-	if err != nil {
-		return nil, err
-	}
-
-	if err := d.Verify(unauthOk); err != nil {
-		return nil, err
-	}
-
-	yamlData, err := d.MetaMember("package.yaml")
-	if err != nil {
-		return nil, err
-	}
-
-	_, err = d.MetaMember("hooks/config")
-	hasConfig := err == nil
-
-	m, err := parsePackageYamlData(yamlData, hasConfig)
-	if err != nil {
-		return nil, err
-	}
-
-	targetDir := dirs.SnapAppsDir
-	// the "gadget" parts are special
-	if m.Type == snap.TypeGadget {
-		targetDir = dirs.SnapGadgetDir
-	}
-
-	if origin == SideloadedOrigin {
-		m.Version = helpers.NewSideloadVersion()
-	}
-
-	fullName := m.qualifiedName(origin)
-	instDir := filepath.Join(targetDir, fullName, m.Version)
-
-	return &SnapPart{
-		basedir: instDir,
-		origin:  origin,
-		m:       m,
-		deb:     d,
-	}, nil
-}
-
-// NewSnapPartFromYaml returns a new SnapPart from the given *packageYaml at yamlPath
-func NewSnapPartFromYaml(yamlPath, origin string, m *packageYaml) (*SnapPart, error) {
-	if _, err := os.Stat(yamlPath); err != nil {
-		return nil, err
-	}
-
->>>>>>> 650834ec
 	part := &SnapPart{
 		basedir: filepath.Dir(filepath.Dir(yamlPath)),
 		origin:  origin,
@@ -313,187 +250,7 @@
 // Install installs the snap (which does not make sense for an already
 // installed snap
 func (s *SnapPart) Install(inter progress.Meter, flags InstallFlags) (name string, err error) {
-<<<<<<< HEAD
 	return "", ErrAlreadyInstalled
-=======
-	allowGadget := (flags & AllowGadget) != 0
-	inhibitHooks := (flags & InhibitHooks) != 0
-
-	if s.IsInstalled() {
-		return "", ErrAlreadyInstalled
-	}
-
-	if err := s.CanInstall(allowGadget, inter); err != nil {
-		return "", err
-	}
-
-	// the "gadget" parts are special
-	if s.Type() == snap.TypeGadget {
-		if err := installGadgetHardwareUdevRules(s.m); err != nil {
-			return "", err
-		}
-	}
-
-	fullName := QualifiedName(s)
-	dataDir := filepath.Join(dirs.SnapDataDir, fullName, s.Version())
-
-	var oldPart *SnapPart
-	if currentActiveDir, _ := filepath.EvalSymlinks(filepath.Join(s.basedir, "..", "current")); currentActiveDir != "" {
-		oldPart, err = NewInstalledSnapPart(filepath.Join(currentActiveDir, "meta", "package.yaml"), s.origin)
-		if err != nil {
-			return "", err
-		}
-	}
-
-	if err := os.MkdirAll(s.basedir, 0755); err != nil {
-		logger.Noticef("Can not create %q: %v", s.basedir, err)
-		return "", err
-	}
-
-	// if anything goes wrong here we cleanup
-	defer func() {
-		if err != nil {
-			if e := os.RemoveAll(s.basedir); e != nil && !os.IsNotExist(e) {
-				logger.Noticef("Failed to remove %q: %v", s.basedir, e)
-			}
-		}
-	}()
-
-	// we need to call the external helper so that we can reliable drop
-	// privs
-	if err := s.deb.UnpackWithDropPrivs(s.basedir, dirs.GlobalRootDir); err != nil {
-		return "", err
-	}
-
-	// generate the mount unit for the squashfs
-	if s.deb.NeedsMountUnit() {
-		if err := s.m.addSquashfsMount(s.basedir, inhibitHooks, inter); err != nil {
-			return "", err
-		}
-	}
-
-	// write the hashes now
-	if err := s.deb.ExtractHashes(filepath.Join(s.basedir, "meta")); err != nil {
-		return "", err
-	}
-
-	// FIXME: special handling is bad 'mkay
-	if s.m.Type == snap.TypeKernel {
-		if err := extractKernelAssets(s, inter, flags); err != nil {
-			return "", fmt.Errorf("failed to install kernel %s", err)
-		}
-	}
-
-	// deal with the data:
-	//
-	// if there was a previous version, stop it
-	// from being active so that it stops running and can no longer be
-	// started then copy the data
-	//
-	// otherwise just create a empty data dir
-	if oldPart != nil {
-		// we need to stop making it active
-		err = oldPart.deactivate(inhibitHooks, inter)
-		defer func() {
-			if err != nil {
-				if cerr := oldPart.activate(inhibitHooks, inter); cerr != nil {
-					logger.Noticef("Setting old version back to active failed: %v", cerr)
-				}
-			}
-		}()
-		if err != nil {
-			return "", err
-		}
-
-		err = copySnapData(fullName, oldPart.Version(), s.Version())
-	} else {
-		err = os.MkdirAll(dataDir, 0755)
-	}
-
-	defer func() {
-		if err != nil {
-			if cerr := removeSnapData(fullName, s.Version()); cerr != nil {
-				logger.Noticef("When cleaning up data for %s %s: %v", s.Name(), s.Version(), cerr)
-			}
-		}
-	}()
-
-	if err != nil {
-		return "", err
-	}
-
-	if !inhibitHooks {
-		// and finally make active
-		err = s.activate(inhibitHooks, inter)
-		defer func() {
-			if err != nil && oldPart != nil {
-				if cerr := oldPart.activate(inhibitHooks, inter); cerr != nil {
-					logger.Noticef("When setting old %s version back to active: %v", s.Name(), cerr)
-				}
-			}
-		}()
-		if err != nil {
-			return "", err
-		}
-
-		// oh, one more thing: refresh the security bits
-		deps, err := s.Dependents()
-		if err != nil {
-			return "", err
-		}
-
-		sysd := systemd.New(dirs.GlobalRootDir, inter)
-		stopped := make(map[string]time.Duration)
-		defer func() {
-			if err != nil {
-				for serviceName := range stopped {
-					if e := sysd.Start(serviceName); e != nil {
-						inter.Notify(fmt.Sprintf("unable to restart %s with the old %s: %s", serviceName, s.Name(), e))
-					}
-				}
-			}
-		}()
-
-		for _, dep := range deps {
-			if !dep.IsActive() {
-				continue
-			}
-			for _, svc := range dep.ServiceYamls() {
-				serviceName := filepath.Base(generateServiceFileName(dep.m, svc))
-				timeout := time.Duration(svc.StopTimeout)
-				if err = sysd.Stop(serviceName, timeout); err != nil {
-					inter.Notify(fmt.Sprintf("unable to stop %s; aborting install: %s", serviceName, err))
-					return "", err
-				}
-				stopped[serviceName] = timeout
-			}
-		}
-
-		if err := s.RefreshDependentsSecurity(oldPart, inter); err != nil {
-			return "", err
-		}
-
-		started := make(map[string]time.Duration)
-		defer func() {
-			if err != nil {
-				for serviceName, timeout := range started {
-					if e := sysd.Stop(serviceName, timeout); e != nil {
-						inter.Notify(fmt.Sprintf("unable to stop %s with the old %s: %s", serviceName, s.Name(), e))
-					}
-				}
-			}
-		}()
-		for serviceName, timeout := range stopped {
-			if err = sysd.Start(serviceName); err != nil {
-				inter.Notify(fmt.Sprintf("unable to restart %s; aborting install: %s", serviceName, err))
-				return "", err
-			}
-			started[serviceName] = timeout
-		}
-	}
-
-	return s.Name(), nil
->>>>>>> 650834ec
 }
 
 // SetActive sets the snap active
@@ -766,50 +523,7 @@
 
 // CanInstall checks whether the SnapPart passes a series of tests required for installation
 func (s *SnapPart) CanInstall(allowGadget bool, inter interacter) error {
-<<<<<<< HEAD
 	return fmt.Errorf("not possible on a SnapPart")
-=======
-	if s.IsInstalled() {
-		return ErrAlreadyInstalled
-	}
-
-	if err := s.m.checkForPackageInstalled(s.Origin()); err != nil {
-		return err
-	}
-
-	// verify we have a valid architecture
-	if !arch.IsSupportedArchitecture(s.m.Architectures) {
-		return &ErrArchitectureNotSupported{s.m.Architectures}
-	}
-
-	if err := s.m.checkForNameClashes(); err != nil {
-		return err
-	}
-
-	if err := s.m.checkForFrameworks(); err != nil {
-		return err
-	}
-
-	if s.Type() == snap.TypeGadget {
-		if !allowGadget {
-			if currentGadget, err := getGadget(); err == nil {
-				if currentGadget.Name != s.Name() {
-					return ErrGadgetPackageInstall
-				}
-			} else {
-				// there should always be a gadget package now
-				return ErrGadgetPackageInstall
-			}
-		}
-	}
-
-	curr, _ := filepath.EvalSymlinks(filepath.Join(s.basedir, "..", "current"))
-	if err := s.m.checkLicenseAgreement(inter, s.deb, curr); err != nil {
-		return err
-	}
-
-	return nil
->>>>>>> 650834ec
 }
 
 // RequestSecurityPolicyUpdate checks whether changes to the given policies and
