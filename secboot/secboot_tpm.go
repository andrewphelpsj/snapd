--- conflicted
+++ resolved
@@ -21,11 +21,6 @@
 package secboot
 
 import (
-<<<<<<< HEAD
-	"bytes"
-	"crypto"
-=======
->>>>>>> b1e9734b
 	"crypto/rand"
 	"errors"
 	"fmt"
@@ -46,8 +41,7 @@
 )
 
 const (
-	keyringPrefix        = "ubuntu-fde"
-	fdeHooksPlatformName = "fde-hook-v2"
+	keyringPrefix = "ubuntu-fde"
 )
 
 var (
@@ -64,7 +58,6 @@
 	sbUpdateKeyPCRProtectionPolicyMultiple = sb.UpdateKeyPCRProtectionPolicyMultiple
 
 	randutilRandomKernelUUID = randutil.RandomKernelUUID
-	randutilRandomString     = randutil.RandomString
 
 	isTPMEnabled = isTPMEnabledImpl
 	provisionTPM = provisionTPMImpl
@@ -74,16 +67,7 @@
 	return tpm.IsEnabled()
 }
 
-<<<<<<< HEAD
-func init() {
-	handler := &fdeHookV2DataHandler{}
-	sb.RegisterPlatformKeyDataHandler(fdeHooksPlatformName, handler)
-}
-
-func CheckKeySealingSupported() error {
-=======
 func CheckTPMKeySealingSupported() error {
->>>>>>> b1e9734b
 	logger.Noticef("checking if secure boot is enabled...")
 	if err := checkSecureBootEnabled(); err != nil {
 		logger.Noticef("secure boot not enabled: %v", err)
@@ -222,370 +206,7 @@
 	return sbBlockPCRProtectionPolicies(tpm, []int{initramfsPCR})
 }
 
-<<<<<<< HEAD
-// UnlockVolumeUsingSealedKeyIfEncrypted verifies whether an encrypted volume
-// with the specified name exists and unlocks it using a sealed key in a file
-// with a corresponding name. The options control activation with the
-// recovery key will be attempted if a prior activation attempt with
-// the sealed key fails.
-//
-// Note that if the function proceeds to the point where it knows definitely
-// whether there is an encrypted device or not, IsEncrypted on the return
-// value will be true, even if error is non-nil. This is so that callers can be
-// robust and try unlocking using another method for example.
-func UnlockVolumeUsingSealedKeyIfEncrypted(disk disks.Disk, name string, sealedEncryptionKeyFile string, opts *UnlockVolumeUsingSealedKeyOptions) (UnlockResult, error) {
-	res := UnlockResult{}
-
-	// find the encrypted device using the disk we were provided - note that
-	// we do not specify IsDecryptedDevice in opts because here we are
-	// looking for the encrypted device to unlock, later on in the boot
-	// process we will look for the decrypted device to ensure it matches
-	// what we expected
-	partUUID, err := disk.FindMatchingPartitionUUIDWithFsLabel(EncryptedPartitionName(name))
-	if err == nil {
-		res.IsEncrypted = true
-	} else {
-		var errNotFound disks.PartitionNotFoundError
-		if !xerrors.As(err, &errNotFound) {
-			// some other kind of catastrophic error searching
-			return res, fmt.Errorf("error enumerating partitions for disk to find encrypted device %q: %v", name, err)
-		}
-		// otherwise it is an error not found and we should search for the
-		// unencrypted device
-		partUUID, err = disk.FindMatchingPartitionUUIDWithFsLabel(name)
-		if err != nil {
-			return res, fmt.Errorf("error enumerating partitions for disk to find unencrypted device %q: %v", name, err)
-		}
-	}
-
-	partDevice := filepath.Join("/dev/disk/by-partuuid", partUUID)
-
-	if !res.IsEncrypted {
-		// if we didn't find an encrypted device just return, don't try to
-		// unlock it
-		// the filesystem device for the unencrypted case is the same as the
-		// partition device
-		res.PartDevice = partDevice
-		res.FsDevice = res.PartDevice
-		return res, nil
-	}
-
-	mapperName := name + "-" + randutilRandomKernelUUID()
-	sourceDevice := partDevice
-	targetDevice := filepath.Join("/dev/mapper", mapperName)
-
-	if FDEHasRevealKey() {
-		return unlockVolumeUsingSealedKeyFDERevealKey(name, sealedEncryptionKeyFile, sourceDevice, targetDevice, mapperName, opts)
-	} else {
-		return unlockVolumeUsingSealedKeySecboot(name, sealedEncryptionKeyFile, sourceDevice, targetDevice, mapperName, opts)
-	}
-}
-
-// TODO: move some of this to kernel/fde?
-
-// FDERevealKeyRequest carries the operation and parameters for the
-// fde-reveal-key binary to support unsealing keys that were sealed
-// with the "fde-setup" hook.
-type FDERevealKeyRequest struct {
-	Op string `json:"op"`
-
-	SealedKey []byte `json:"sealed-key,omitempty"`
-	Handle    []byte `json:"handle,omitempty"`
-	KeyName   string `json:"key-name,omitempty"`
-
-	// TODO: add VolumeName,SourceDevicePath later
-}
-
-// fdeRevealKeyRuntimeMax is the maximum runtime a fde-reveal-key can execute
-// XXX: what is a reasonable default here?
-var fdeRevealKeyRuntimeMax = 2 * time.Minute
-
-// 50 ms means we check at a frequency 20 Hz, fast enough to not hold
-// up boot, but not too fast that we are hogging the CPU from the
-// thing we are waiting to finish running
-var fdeRevealKeyPollWait = 50 * time.Millisecond
-
-// fdeRevealKeyPollWaitParanoiaFactor controls much longer we wait
-// then fdeRevealKeyRuntimeMax before stopping to poll for results
-var fdeRevealKeyPollWaitParanoiaFactor = 2
-
-// overridden in tests
-var fdeRevealKeyCommandExtra []string
-
-// runFDERevealKeyCommand returns the output of fde-reveal-key run
-// with systemd.
-//
-// Note that systemd-run in the initrd can only talk to the private
-// systemd bus so this cannot use "--pipe" or "--wait", see
-// https://github.com/snapcore/core-initrd/issues/13
-func runFDERevealKeyCommand(stdin []byte) (output []byte, err error) {
-	runDir := filepath.Join(dirs.GlobalRootDir, "/run/fde-reveal-key")
-	if err := os.MkdirAll(runDir, 0700); err != nil {
-		return nil, fmt.Errorf("cannot create tmp dir for fde-reveal-key: %v", err)
-	}
-
-	// delete and re-create the std{in,out,err} stream files that we use for the
-	// hook to be robust against bugs where the files are created with too
-	// permissive permissions or not properly deleted afterwards since the hook
-	// will be invoked multiple times during the initrd and we want to be really
-	// careful since the stdout file will contain the unsealed encryption key
-	for _, stream := range []string{"stdin", "stdout", "stderr"} {
-		streamFile := filepath.Join(runDir, "fde-reveal-key."+stream)
-		// we want to make sure that the file permissions for stdout are always
-		// 0600, so to ensure this is the case and be robust against bugs, we
-		// always delete the file and re-create it with 0600
-
-		// note that if the file already exists, WriteFile will not change the
-		// permissions, so deleting first is the right thing to do
-		os.Remove(streamFile)
-		if stream == "stdin" {
-			err = ioutil.WriteFile(streamFile, stdin, 0600)
-		} else {
-			err = ioutil.WriteFile(streamFile, nil, 0600)
-		}
-		if err != nil {
-			return nil, fmt.Errorf("cannot create %s for fde-reveal-key: %v", stream, err)
-		}
-	}
-
-	// TODO: put this into a new "systemd/run" package
-	cmd := exec.Command(
-		"systemd-run",
-		"--collect",
-		"--service-type=exec",
-		"--quiet",
-		// ensure we get some result from the hook within a
-		// reasonable timeout and output from systemd if
-		// things go wrong
-		fmt.Sprintf("--property=RuntimeMaxSec=%s", fdeRevealKeyRuntimeMax),
-		// Do not allow mounting, this ensures hooks in initrd
-		// can not mess around with ubuntu-data.
-		//
-		// Note that this is not about perfect confinement, more about
-		// making sure that people using the hook know that we do not
-		// want them to mess around outside of just providing unseal.
-		"--property=SystemCallFilter=~@mount",
-		// WORKAROUNDS
-		// workaround the lack of "--pipe"
-		fmt.Sprintf("--property=StandardInput=file:%s/fde-reveal-key.stdin", runDir),
-		// NOTE: these files are manually created above with 0600 because by
-		// default systemd will create them 0644 and we want to be paranoid here
-		fmt.Sprintf("--property=StandardOutput=file:%s/fde-reveal-key.stdout", runDir),
-		fmt.Sprintf("--property=StandardError=file:%s/fde-reveal-key.stderr", runDir),
-		// this ensures we get useful output for e.g. segfaults
-		fmt.Sprintf(`--property=ExecStopPost=/bin/sh -c 'if [ "$EXIT_STATUS" = 0 ]; then touch %[1]s/fde-reveal-key.success; else echo "service result: $SERVICE_RESULT" >%[1]s/fde-reveal-key.failed; fi'`, runDir),
-	)
-	if fdeRevealKeyCommandExtra != nil {
-		cmd.Args = append(cmd.Args, fdeRevealKeyCommandExtra...)
-	}
-	// fde-reveal-key is what we actually need to run
-	cmd.Args = append(cmd.Args, "fde-reveal-key")
-
-	// ensure we cleanup our tmp files
-	defer func() {
-		if err := os.RemoveAll(runDir); err != nil {
-			logger.Noticef("cannot remove tmp dir: %v", err)
-		}
-	}()
-
-	// run the command
-	output, err = cmd.CombinedOutput()
-	if err != nil {
-		return output, err
-	}
-
-	// This loop will be terminate by systemd-run, either because
-	// fde-reveal-key exists or it gets killed when it reaches the
-	// fdeRevealKeyRuntimeMax defined above.
-	//
-	// However we are paranoid and exit this loop if systemd
-	// did not terminate the process after twice the allocated
-	// runtime
-	maxLoops := int(fdeRevealKeyRuntimeMax/fdeRevealKeyPollWait) * fdeRevealKeyPollWaitParanoiaFactor
-	for i := 0; i < maxLoops; i++ {
-		switch {
-		case osutil.FileExists(filepath.Join(runDir, "fde-reveal-key.failed")):
-			stderr, _ := ioutil.ReadFile(filepath.Join(runDir, "fde-reveal-key.stderr"))
-			systemdErr, _ := ioutil.ReadFile(filepath.Join(runDir, "fde-reveal-key.failed"))
-			buf := bytes.NewBuffer(stderr)
-			buf.Write(systemdErr)
-			return buf.Bytes(), fmt.Errorf("fde-reveal-key failed")
-		case osutil.FileExists(filepath.Join(runDir, "fde-reveal-key.success")):
-			return ioutil.ReadFile(filepath.Join(runDir, "fde-reveal-key.stdout"))
-		default:
-			time.Sleep(fdeRevealKeyPollWait)
-		}
-	}
-
-	// this should never happen, the loop above should be terminated
-	// via systemd
-	return nil, fmt.Errorf("internal error: systemd-run did not honor RuntimeMax=%s setting", fdeRevealKeyRuntimeMax)
-}
-
-var noSecbootV2FileErr = errors.New("no secboot v2 file")
-
-// We have to deal with the following cases:
-// 1. Key created with v1 data-format on disk (raw encrypted key), v1 hook reads the data
-// 2. Key created with v2 data-format on disk (json), v1 hook created the data (no handle) and reads the data (hook output not json but raw binary data)
-// 3. Key created with v1 data-format on disk (raw), v2 hook
-// 4. Key created with v2 data-format on disk (json), v2 hook [easy]
-func unlockVolumeUsingSealedKeyFDERevealKey(name, sealedEncryptionKeyFile, sourceDevice, targetDevice, mapperName string, opts *UnlockVolumeUsingSealedKeyOptions) (UnlockResult, error) {
-
-	// deal with v1 keys
-	if isV1EncryptedKeyFile(sealedEncryptionKeyFile) {
-		return unlockVolumeUsingSealedKeyFDERevealKeyV1(name, sealedEncryptionKeyFile, sourceDevice, targetDevice, mapperName, opts)
-	}
-
-	return unlockVolumeUsingSealedKeyFDERevealKeyV2(name, sealedEncryptionKeyFile, sourceDevice, targetDevice, mapperName, opts)
-}
-
-// XXX: move to fde but right there there is a cirular import
-func isV1EncryptedKeyFile(p string) bool {
-	var v1KeyPrefix = []byte("USK$")
-
-	f, err := os.Open(p)
-	if err != nil {
-		return false
-	}
-	defer f.Close()
-
-	buf := make([]byte, len(v1KeyPrefix))
-	if _, err := f.Read(buf); err != nil {
-		return false
-	}
-	return bytes.HasPrefix(buf, v1KeyPrefix)
-}
-
-func unlockVolumeUsingSealedKeyFDERevealKeyV2(name, sealedEncryptionKeyFile, sourceDevice, targetDevice, mapperName string, opts *UnlockVolumeUsingSealedKeyOptions) (UnlockResult, error) {
-	res := UnlockResult{IsEncrypted: true, PartDevice: sourceDevice}
-
-	f, err := sb.NewFileKeyDataReader(sealedEncryptionKeyFile)
-	if err != nil {
-		return res, err
-	}
-	keyData, err := sb.ReadKeyData(f)
-	if err != nil {
-		fmt := "cannot read key-data: %w"
-		return res, xerrors.Errorf(fmt, err)
-	}
-	key, _, err := keyData.RecoverKeys()
-	if err != nil {
-		return res, err
-	}
-
-	// the output of fde-reveal-key is the unsealed key
-	if err := unlockEncryptedPartitionWithKey(mapperName, sourceDevice, key); err != nil {
-		return res, fmt.Errorf("cannot unlock encrypted partition: %v", err)
-	}
-
-	res.FsDevice = targetDevice
-	res.UnlockMethod = UnlockedWithSealedKey
-	return res, nil
-}
-
-type fdeRevealKeyResult struct {
-	Key []byte `json:"key"`
-}
-
-type fdeHookV2DataHandler struct{}
-
-func (fh *fdeHookV2DataHandler) RecoverKeys(data *sb.PlatformKeyData) (sb.KeyPayload, error) {
-
-	// handle is raw json and needs to get unwrapped yet again
-	var handle []byte
-	if len(data.Handle) > 0 {
-		if err := json.Unmarshal(data.Handle, &handle); err != nil {
-			fmt := "unmarshal error: %w"
-			return nil, xerrors.Errorf(fmt, err)
-		}
-	}
-
-	buf, err := json.Marshal(FDERevealKeyRequest{
-		Op:        "reveal",
-		SealedKey: data.EncryptedPayload,
-		Handle:    handle,
-		// deprecated but needed for v1 hooks
-		KeyName: "deprecated-" + randutilRandomString(12),
-	})
-	if err != nil {
-		return nil, fmt.Errorf("cannot build request for fde-reveal-key: %v", err)
-	}
-	output, err := runFDERevealKeyCommand(buf)
-	if err != nil {
-		return nil, fmt.Errorf("cannot run fde-reveal-key: %v", osutil.OutputErr(output, err))
-	}
-	// We expect json output that fits the fdeRevealKeyResult json
-	// at this point. However the "denver" project uses the old
-	// and deprecated v1 API that returns raw bytes and we still
-	// need to support this.
-	var fdeRevealKeyResult fdeRevealKeyResult
-	if err := json.Unmarshal(output, &fdeRevealKeyResult); err != nil {
-		// Not having json output from the hook means that
-		// either the hook is buggy or we have a v1 based hook
-		// (e.g. "denver" project) with v2 based json data on
-		// disk. This is supported and the length of the data
-		// is the length the output of secboot.MarshalKeys()
-		if len(output) != len(data.EncryptedPayload) {
-			return nil, fmt.Errorf("cannot decode fde-reveal-key result %q: %v", output, err)
-		}
-		// notice that the handler is unset for v1 hooks
-		fdeRevealKeyResult.Key = output
-	}
-	return fdeRevealKeyResult.Key, nil
-}
-
-// unlockVolumeUsingSealedKeyFDERevealKeyV1 covers the case when we
-// have a v1 data file on disk. This is a raw binary encrypted
-// keyfile. We pass it to the hook which can either be a v1 or v2 hook
-// and then just use the result to unlock the disk.
-func unlockVolumeUsingSealedKeyFDERevealKeyV1(name, sealedEncryptionKeyFile, sourceDevice, targetDevice, mapperName string, opts *UnlockVolumeUsingSealedKeyOptions) (UnlockResult, error) {
-	res := UnlockResult{IsEncrypted: true, PartDevice: sourceDevice}
-
-	sealedKey, err := ioutil.ReadFile(sealedEncryptionKeyFile)
-	if err != nil {
-		return res, fmt.Errorf("cannot read sealed key file: %v", err)
-	}
-	buf, err := json.Marshal(FDERevealKeyRequest{
-		Op:        "reveal",
-		SealedKey: sealedKey,
-		KeyName:   name,
-	})
-	if err != nil {
-		return res, fmt.Errorf("cannot build request for fde-reveal-key: %v", err)
-	}
-	output, err := runFDERevealKeyCommand(buf)
-	if err != nil {
-		return res, fmt.Errorf("cannot run fde-reveal-key: %v", osutil.OutputErr(output, err))
-	}
-	// We expect json output that fits the fdeRevealKeyResult json
-	// at this point. However the "denver" project uses the old
-	// and deprecated v1 API that returns raw bytes and we still
-	// need to support this.
-	var fdeRevealKeyResult fdeRevealKeyResult
-	if err := json.Unmarshal(output, &fdeRevealKeyResult); err != nil {
-		// If the input is not json and matches the size of
-		// the "denver" project encrypton key (64 bytes) we
-		// assume we deal with a v1 API.
-		if len(output) != encryptionKeySize {
-			return res, fmt.Errorf("cannot decode fde-reveal-key result %q: %v", output, err)
-		}
-		fdeRevealKeyResult.Key = output
-	}
-
-	// the output of fde-reveal-key is the unsealed key
-	if err := unlockEncryptedPartitionWithKey(mapperName, sourceDevice, fdeRevealKeyResult.Key); err != nil {
-		return res, fmt.Errorf("cannot unlock encrypted partition: %v", err)
-	}
-
-	res.FsDevice = targetDevice
-	res.UnlockMethod = UnlockedWithSealedKey
-	return res, nil
-}
-
-func unlockVolumeUsingSealedKeySecboot(name, sealedEncryptionKeyFile, sourceDevice, targetDevice, mapperName string, opts *UnlockVolumeUsingSealedKeyOptions) (UnlockResult, error) {
-=======
 func unlockVolumeUsingSealedKeyTPM(name, sealedEncryptionKeyFile, sourceDevice, targetDevice, mapperName string, opts *UnlockVolumeUsingSealedKeyOptions) (UnlockResult, error) {
->>>>>>> b1e9734b
 	// TODO:UC20: use sb.SecureConnectToDefaultTPM() if we decide there's benefit in doing that or
 	//            we have a hard requirement for a valid EK cert chain for every boot (ie, panic
 	//            if there isn't one). But we can't do that as long as we need to download
@@ -925,33 +546,4 @@
 		Container: snapf,
 		FileName:  b.Path,
 	}, nil
-}
-
-func MarshalKeys(key []byte, auxKey []byte) []byte {
-	return sb.MarshalKeys(key, auxKey)
-}
-
-func WriteKeyData(name, path string, encryptedPayload, auxKey []byte, rawhandle *json.RawMessage) error {
-	handle, err := json.Marshal(*rawhandle)
-	if err != nil {
-		return err
-	}
-	kd, err := sb.NewKeyData(&sb.KeyCreationData{
-		PlatformKeyData: sb.PlatformKeyData{
-			EncryptedPayload: encryptedPayload,
-			Handle:           handle,
-		},
-		PlatformName:      fdeHooksPlatformName,
-		AuxiliaryKey:      auxKey,
-		SnapModelAuthHash: crypto.SHA256,
-	})
-	if err != nil {
-		return fmt.Errorf("cannot create key-data: %v", err)
-	}
-	f := sb.NewFileKeyDataWriter(name, path)
-	if err := kd.WriteAtomic(f); err != nil {
-		return fmt.Errorf("cannot write key-data: %v", err)
-	}
-
-	return nil
 }