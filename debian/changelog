--- conflicted
+++ resolved
@@ -1,19 +1,17 @@
 ubuntu-core-launcher (1.0.24) UNRELEASED; urgency=medium
 
-<<<<<<< HEAD
-  * use the /usr from the ubuntu-core snap instead of
-    the host system
+  [ Michael Vogt ]
   * ignore non-existing dirs when doing the overlay mount
   * add /lib32, /libx32 to the overlay mounts
 
- -- Michael Vogt <michael.vogt@ubuntu.com>  Thu, 14 Apr 2016 10:58:24 +0200
-=======
+  [ Jamie Strandboge ]
+  * add back the use of /usr from the ubuntu-core snap instead of the host
+    system (LP: #1570581)
   * implement @complain as a synonym for @unrestricted since snappy will use
     @complain to toggle developer mode. This allows snaps to work in developer
-    mode while seccomp logging is being developed
+    mode while seccomp logging is being developed (LP: #1570578)
 
  -- Jamie Strandboge <jamie@ubuntu.com>  Wed, 13 Apr 2016 16:13:20 -0500
->>>>>>> 7054351c
 
 ubuntu-core-launcher (1.0.23) xenial; urgency=medium
 
