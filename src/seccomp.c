/*
 * Copyright (C) 2015 Canonical Ltd
 *
 * This program is free software: you can redistribute it and/or modify
 * it under the terms of the GNU General Public License version 3 as
 * published by the Free Software Foundation.
 *
 * This program is distributed in the hope that it will be useful,
 * but WITHOUT ANY WARRANTY; without even the implied warranty of
 * MERCHANTABILITY or FITNESS FOR A PARTICULAR PURPOSE.  See the
 * GNU General Public License for more details.
 *
 * You should have received a copy of the GNU General Public License
 * along with this program.  If not, see <http://www.gnu.org/licenses/>.
 *
 */
#ifndef _GNU_SOURCE
#define _GNU_SOURCE
#endif

#include <errno.h>
#include <stdio.h>
#include <unistd.h>
#include <string.h>
#include <ctype.h>
#include <stdbool.h>
#include <stdlib.h>
#include <sys/prctl.h>

#include <seccomp.h>

#include "utils.h"

char *filter_profile_dir = "/var/lib/snappy/seccomp/profiles/";

struct preprocess {
	bool unrestricted;
};

// strip whitespace from the end of the given string (inplace)
size_t trim_right(char *s, size_t slen)
{
	while (slen > 0 && isspace(s[slen - 1])) {
		s[--slen] = 0;
	}
	return slen;
}

<<<<<<< HEAD
size_t read_line(char *buf, size_t lineno)
{
	size_t len = 0;

	// comment, ignore
	if (buf[0] == '#')
		return len;

	// ensure the entire line was read
	len = strlen(buf);
	if (len == 0)
		return len;
	else if (buf[len - 1] != '\n' && len > (sizeof(buf) - 2)) {
		fprintf(stderr,
			"seccomp filter line %zu was too long (%zu characters max)\n",
			lineno, sizeof(buf) - 2);
		errno = 0;
		die("aborting");
	}
	// kill final newline
	len = trim_right(buf, len);

	return len;
}

int preprocess_filter(FILE * f, struct preprocess *p)
{
	int rc = 0;
	size_t len = 0;
	size_t lineno = 0;

	p->unrestricted = false;

	// 80 characters + '\n' + '\0'
	char buf[82];
	while (fgets(buf, sizeof(buf), f) != NULL) {
		lineno++;

		len = read_line(buf, lineno);
		if (len == 0)
			continue;

		// check for special "@unrestricted" rule which short-circuits
		// seccomp sandbox
		if (strcmp(buf, "@unrestricted") == 0)
			p->unrestricted = true;
	}

	if (fseek(f, 0L, SEEK_SET) != 0)
		die("could not rewind file");

	return rc;
}

int seccomp_load_filters(const char *filter_profile)
=======
void seccomp_load_filters(const char *filter_profile)
>>>>>>> 1e8fe013
{
	debug("seccomp_load_filters %s", filter_profile);
	int rc = 0;
	int syscall_nr = -1;
	scmp_filter_ctx ctx = NULL;
	FILE *f = NULL;
	size_t lineno = 0;
	uid_t real_uid, effective_uid, saved_uid;
	struct preprocess pre;

	ctx = seccomp_init(SCMP_ACT_KILL);
	if (ctx == NULL) {
		errno = ENOMEM;
		die("seccomp_init() failed");
	}
	// Disable NO_NEW_PRIVS because it interferes with exec transitions in
	// AppArmor. Unfortunately this means that security policies must be
	// very careful to not allow the following otherwise apps can escape
	// the sandbox:
	//   - seccomp syscall
	//   - prctl with PR_SET_SECCOMP
	//   - ptrace (trace) in AppArmor
	//   - capability sys_admin in AppArmor
	// Note that with NO_NEW_PRIVS disabled, CAP_SYS_ADMIN is required to
	// change the seccomp sandbox.

	if (getresuid(&real_uid, &effective_uid, &saved_uid) != 0)
		die("could not find user IDs");

	// If running privileged or capable of raising, disable nnp
	if (real_uid == 0 || effective_uid == 0 || saved_uid == 0)
		if (seccomp_attr_set(ctx, SCMP_FLTATR_CTL_NNP, 0) != 0)
			die("Cannot disable nnp");

	// Note that secure_gettenv will always return NULL when suid, so
	// SNAPPY_LAUNCHER_SECCOMP_PROFILE_DIR can't be (ab)used in that case.
	if (secure_getenv("SNAPPY_LAUNCHER_SECCOMP_PROFILE_DIR") != NULL)
		filter_profile_dir =
		    secure_getenv("SNAPPY_LAUNCHER_SECCOMP_PROFILE_DIR");

	char profile_path[512];	// arbitrary path name limit
	int snprintf_rc = snprintf(profile_path, sizeof(profile_path), "%s/%s",
				   filter_profile_dir, filter_profile);
	if (snprintf_rc < 0 || snprintf_rc >= 512) {
		errno = 0;
		die("snprintf returned unexpected value");
	}

	f = fopen(profile_path, "r");
	if (f == NULL) {
		fprintf(stderr, "Can not open %s (%s)\n", profile_path,
			strerror(errno));
		die("aborting");
	}

	if (preprocess_filter(f, &pre) != 0)
		die("could not preprocess file");

	if (pre.unrestricted)
		goto out;

	// 80 characters + '\n' + '\0'
	char buf[82];
	while (fgets(buf, sizeof(buf), f) != NULL) {
		size_t len;

		lineno++;

		len = read_line(buf, lineno);
		if (len == 0)
			continue;

		// syscall not available on this arch/kernel
		// as this is a syscall whitelist its ok and the error can be
		// ignored
		syscall_nr = seccomp_syscall_resolve_name(buf);
		if (syscall_nr == __NR_SCMP_ERROR)
			continue;

		// a normal line with a syscall
		rc = seccomp_rule_add_exact(ctx, SCMP_ACT_ALLOW, syscall_nr, 0);
		if (rc != 0) {
			rc = seccomp_rule_add(ctx, SCMP_ACT_ALLOW, syscall_nr,
					      0);
			if (rc != 0) {
				fprintf(stderr,
					"seccomp_rule_add failed with %i for '%s'\n",
					rc, buf);
				errno = 0;
				die("aborting");
			}
		}
	}

	// If not root but can raise, then raise privileges to load seccomp
	// policy since we don't have nnp
	if (effective_uid != 0 && saved_uid == 0) {
		if (seteuid(0) != 0)
			die("seteuid failed");
		if (geteuid() != 0)
			die("raising privs before seccomp_load did not work");
	}
	// load it into the kernel
	rc = seccomp_load(ctx);

	if (rc != 0) {
		fprintf(stderr, "seccomp_load failed with %i\n", rc);
		die("aborting");
	}
	// drop privileges again
	if (geteuid() == 0) {
		unsigned real_uid = getuid();
		if (seteuid(real_uid) != 0)
			die("seteuid failed");
		if (real_uid != 0 && geteuid() == 0)
			die("dropping privs after seccomp_load did not work");
	}

 out:
	if (f != NULL) {
		if (fclose(f) != 0)
			die("could not close seccomp file");
	}
	seccomp_release(ctx);
	return;
}<|MERGE_RESOLUTION|>--- conflicted
+++ resolved
@@ -46,7 +46,6 @@
 	return slen;
 }
 
-<<<<<<< HEAD
 size_t read_line(char *buf, size_t lineno)
 {
 	size_t len = 0;
@@ -101,10 +100,7 @@
 	return rc;
 }
 
-int seccomp_load_filters(const char *filter_profile)
-=======
 void seccomp_load_filters(const char *filter_profile)
->>>>>>> 1e8fe013
 {
 	debug("seccomp_load_filters %s", filter_profile);
 	int rc = 0;
