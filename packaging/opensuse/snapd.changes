-------------------------------------------------------------------
<<<<<<< HEAD
=======
Tue Mar 22 03:16:54 UTC 2022 - ian.johnson@canonical.com

- Update to upstream release 2.55.2

-------------------------------------------------------------------
Tue Mar 22 01:45:56 UTC 2022 - ian.johnson@canonical.com

- Update to upstream release 2.55.1

-------------------------------------------------------------------
>>>>>>> 4d9bcf47
Mon Mar 21 20:55:16 UTC 2022 - ian.johnson@canonical.com

- Update to upstream release 2.55

-------------------------------------------------------------------
Thu Mar 03 08:44:21 UTC 2022 - michael.vogt@ubuntu.com

- Update to upstream release 2.54.4

-------------------------------------------------------------------
Tue Feb 15 11:55:24 UTC 2022 - michael.vogt@ubuntu.com

- Update to upstream release 2.54.3

-------------------------------------------------------------------
Thu Jan 06 21:25:16 UTC 2022 - ian.johnson@canonical.com

- Update to upstream release 2.54.2

-------------------------------------------------------------------
Mon Dec 20 09:06:09 UTC 2021 - michael.vogt@ubuntu.com

- Update to upstream release 2.54.1

-------------------------------------------------------------------
Fri Dec 17 14:49:18 UTC 2021 - michael.vogt@ubuntu.com

- Update to upstream release 2.54

-------------------------------------------------------------------
Thu Dec 02 23:16:48 UTC 2021 - ian.johnson@canonical.com

- Update to upstream release 2.53.4

-------------------------------------------------------------------
Thu Dec 02 17:42:15 UTC 2021 - ian.johnson@canonical.com

- Update to upstream release 2.53.3

-------------------------------------------------------------------
Mon Nov 15 22:09:09 UTC 2021 - ian.johnson@canonical.com

- Update to upstream release 2.53.2

-------------------------------------------------------------------
Thu Oct 21 16:55:31 UTC 2021 - ian.johnson@canonical.com

- Update to upstream release 2.53.1

-------------------------------------------------------------------
Tue Oct 05 16:16:47 UTC 2021 - michael.vogt@ubuntu.com

- Update to upstream release 2.53

-------------------------------------------------------------------
Tue Oct 05 11:29:25 UTC 2021 - michael.vogt@ubuntu.com

- Update to upstream release 2.52.1

-------------------------------------------------------------------
Fri Sep 03 21:06:15 UTC 2021 - ian.johnson@canonical.com

- Update to upstream release 2.52

-------------------------------------------------------------------
Fri Aug 27 20:26:46 UTC 2021 - ian.johnson@canonical.com

- Update to upstream release 2.51.7

-------------------------------------------------------------------
Thu Aug 19 20:49:47 UTC 2021 - ian.johnson@canonical.com

- Update to upstream release 2.51.6

-------------------------------------------------------------------
Mon Aug 16 20:02:40 UTC 2021 - ian.johnson@canonical.com

- Update to upstream release 2.51.5

-------------------------------------------------------------------
Mon Aug 09 23:38:57 UTC 2021 - ian.johnson@canonical.com

- Update to upstream release 2.51.4

-------------------------------------------------------------------
Wed Jul 14 20:26:54 UTC 2021 - ian.johnson@canonical.com

- Update to upstream release 2.51.3

-------------------------------------------------------------------
Wed Jul 07 13:35:46 UTC 2021 - michael.vogt@ubuntu.com

- Update to upstream release 2.51.2

-------------------------------------------------------------------
Tue Jun 15 10:45:08 UTC 2021 - michael.vogt@ubuntu.com

- Update to upstream release 2.51.1

-------------------------------------------------------------------
Thu, 27 May 2021 16:15:20 +0000 - ian.johnson@canonical.com

- Update to upstream release 2.51

-------------------------------------------------------------------
Wed, 19 May 2021 10:51:16 -0500 - ian.johnson@canonical.com

- Update to upstream release 2.50.1

-------------------------------------------------------------------
Sat, 24 Apr 2021 12:28:34 +0200 - mvo@ubuntu.com

- Update to upstream release 2.50

-------------------------------------------------------------------
Fri, 26 Mar 2021 16:53:48 +0100 - mvo@ubuntu.com

- Update to upstream release 2.49.2

-------------------------------------------------------------------
Mon, 08 Mar 2021 10:46:32 +0100 - mvo@ubuntu.com

- Update to upstream release 2.49.1

-------------------------------------------------------------------
Wed, 10 Feb 2021 10:51:59 +0100 - mvo@ubuntu.com

- Update to upstream release 2.49

-------------------------------------------------------------------
Tue, 15 Dec 2020 20:38:36 +0100 - mvo@ubuntu.com

- Update to upstream release 2.48.2

-------------------------------------------------------------------
Thu, 03 Dec 2020 17:46:49 +0100 - mvo@ubuntu.com

- Update to upstream release 2.48.1

-------------------------------------------------------------------
Thu, 19 Nov 2020 17:55:24 +0100 - mvo@ubuntu.com

- Update to upstream release 2.48

-------------------------------------------------------------------
Thu Oct 08 2020 09:30:44 +0200 - mvo@ubuntu.com

- Update to upstream release 2.47.1

-------------------------------------------------------------------
Tue Sep 29 2020 15:19:13 +0200 - mvo@ubuntu.com

- Update to upstream release 2.47

-------------------------------------------------------------------
Fri Sep 04 2020 15:42:54 +0200 - pedronis@lucediurna.net

- Update to upstream release 2.46.1

-------------------------------------------------------------------
Tue Aug 25 2020 15:26:21 +0200 - pedronis@lucediurna.net

- Update to upstream release 2.46

-------------------------------------------------------------------
Tue Jul 28 2020 21:43:38 +0200 - pedronis@lucediurna.net

- Update to upstream release 2.45.3.1

-------------------------------------------------------------------
Mon Jul 27 2020 12:01:14 +0200 - me@zygoon.pl

- Update to upstream release 2.45.3

-------------------------------------------------------------------
Fri Jul 10 18:05:48 UTC 2020 - mvo@ubuntu.com

- Update to upstream release 2.45.2

-------------------------------------------------------------------
Fri Jun 05 13:13:49 UTC 2020 - mvo@ubuntu.com

- Update to upstream release 2.45.1

-------------------------------------------------------------------
Tue May 12 15:17:57 UTC 2020 - mvo@ubuntu.com

- Update to upstream release 2.45

-------------------------------------------------------------------
Thu Apr 30 07:09:22 UTC 2020 - mvo@ubuntu.com

- Update to upstream release 2.44.5

-------------------------------------------------------------------
Wed Apr 29 06:43:56 UTC 2020 - mvo@ubuntu.com

- Update to upstream release 2.44.4

-------------------------------------------------------------------
Thu Apr 10 14:57:25 UTC 2020 - mvo@ubuntu.com

- Update to upstream release 2.44.3

-------------------------------------------------------------------
Thu Apr 2 07:51:34 UTC 2020 - mvo@ubuntu.com

- Update to upstream release 2.44.2

-------------------------------------------------------------------
Sat Mar 21 17:32:12 UTC 2020 - mvo@ubuntu.com

- Update to upstream release 2.44.1

-------------------------------------------------------------------
Tue Mar 17 19:55:47 UTC 2020 - mvo@ubuntu.com

- Update to upstream release 2.44

-------------------------------------------------------------------
Wed Feb 12 13:59:15 UTC 2020 - mvo@ubuntu.com

- Update to upstream release 2.43.3

-------------------------------------------------------------------
Tue Jan 28 14:50:25 UTC 2020 - mvo@ubuntu.com

- Update to upstream release 2.43.2

-------------------------------------------------------------------
Tue Jan 14 19:30:07 UTC 2020 - mvo@ubuntu.com

- Update to upstream release 2.43.1

-------------------------------------------------------------------
Thu Jan 09 16:16:56 UTC 2020 - mvo@ubuntu.com

- Update to upstream release 2.43

-------------------------------------------------------------------
Fri Dec 06 12:10:56 UTC 2019 - mvo@ubuntu.com

- Update to upstream release 2.42.5

-------------------------------------------------------------------
Thu Nov 28 04:48:26 UTC 2019 - mvo@ubuntu.com

- Update to upstream release 2.42.4

-------------------------------------------------------------------
Wed Nov 27 10:41:07 UTC 2019 - mvo@ubuntu.com

- Update to upstream release 2.42.3

-------------------------------------------------------------------
Wed Nov 20 06:09:15 UTC 2019 - mvo@ubuntu.com

- Update to upstream release 2.42.2

-------------------------------------------------------------------
Wed Oct 30 11:17:43 UTC 2019 - mvo@ubuntu.com

- Update to upstream release 2.42.1

-------------------------------------------------------------------
Tue Oct 01 09:42:48 UTC 2019 - mvo@ubuntu.com

- Update to upstream release 2.42

-------------------------------------------------------------------
Fri Aug 30 06:55:43 UTC 2019 - mvo@ubuntu.com

- Update to upstream release 2.41

-------------------------------------------------------------------
Fri Jul 12 08:40:08 UTC 2019 - mvo@ubuntu.com

- Update to upstream release 2.40

-------------------------------------------------------------------
Fri Jun 21 07:06:01 UTC 2019 - mvo@ubuntu.com

- Update to upstream release 2.39.3

-------------------------------------------------------------------
Wed Jun 05 06:41:21 UTC 2019 - mvo@ubuntu.com

- Update to upstream release 2.39.2

-------------------------------------------------------------------
Wed May 29 10:19:43 UTC 2019 - mvo@ubuntu.com

- Update to upstream release 2.39.1

-------------------------------------------------------------------
Thu May 03 09:29:50 UTC 2019 - mvo@ubuntu.com

- Update to upstream release 2.39

-------------------------------------------------------------------
Thu Mar 21 09:55:27 UTC 2019 - mvo@fastmail.fm

- Update to upstream release 2.38

-------------------------------------------------------------------
Wed Feb 27 18:53:36 UTC 2019 - mvo@fastmail.fm

- Update to upstream release 2.37.4

-------------------------------------------------------------------
Mon Feb 18 16:17:33 UTC 2019 - mvo@fastmail.fm

- Update to upstream release 2.37.3

-------------------------------------------------------------------
Wed Feb 06 09:08:07 UTC 2019 - mvo@fastmail.fm

- Update to upstream release 2.37.2

-------------------------------------------------------------------
Tue Jan 29 17:35:36 UTC 2019 - mvo@fastmail.fm

- Update to upstream release 2.37.1

-------------------------------------------------------------------
Wed Jan 16 16:16:56 UTC 2019 - mvo@fastmail.fm

- Update to upstream release 2.37

-------------------------------------------------------------------
Fri Dec 14 07:30:58 UTC 2018 - mvo@fastmail.fm

- Update to upstream release 2.36.3

-------------------------------------------------------------------
Thu Nov 29 10:48:29 UTC 2018 - mvo@fastmail.fm

- Update to upstream release 2.36.2

-------------------------------------------------------------------
Fri Nov 09 14:42:28 UTC 2018 - mvo@fastmail.fm

- Update to upstream release 2.36.1

-------------------------------------------------------------------
Wed Oct 24 17:30:45 UTC 2018 - mvo@fastmail.fm

- Update to upstream release 2.36

-------------------------------------------------------------------
Mon Oct 15 22:23:02 UTC 2018 - mvo@fastmail.fm

- Update to upstream release 2.35.5

-------------------------------------------------------------------
Fri Oct 05 14:42:33 UTC 2018 - mvo@fastmail.fm

- Update to upstream release 2.35.4

-------------------------------------------------------------------
Fri Oct 05 09:32:00 UTC 2018 - mvo@fastmail.fm

- Update to upstream release 2.35.3

-------------------------------------------------------------------
Wed Sep 12 09:32:00 UTC 2018 - mvo@fastmail.fm

- Update to upstream release 2.35.2

-------------------------------------------------------------------
Mon Sep 03 14:44:06 UTC 2018 - mvo@fastmail.fm

- Update to upstream release 2.35.1

-------------------------------------------------------------------
Mon Aug 20 12:36:33 UTC 2018 - mvo@fastmail.fm

- Update to upstream release 2.35

-------------------------------------------------------------------
Fri Jul 27 19:08:44 UTC 2018 - mvo@fastmail.fm

- Update to upstream release 2.34.3

-------------------------------------------------------------------
Thu Jul 19 12:05:50 UTC 2018 - mvo@fastmail.fm

- Update to upstream release 2.34.2

-------------------------------------------------------------------
Wed Jul 17 19:46:56 UTC 2018 - mvo@fastmail.fm

- Update to upstream release 2.34.1

-------------------------------------------------------------------
Fri Jul 06 16:08:17 UTC 2018 - mvo@fastmail.fm

- Update to upstream release 2.34

-------------------------------------------------------------------
Fri Jun 22 15:58:54 UTC 2018 - me@zygoon.pl

- Fixed changelog chronology

-------------------------------------------------------------------
Fri Jun 22 14:25:35 UTC 2018 - me@zygoon.pl

- Sync with snapd upstream packaging
- Backport support for apparmor on tumbleweed
- Install polkit files
- Load snap-confine apparmor profile in post, if apparmor is enabled
- Adjust badness of polkit-untracked-privlege
-------------------------------------------------------------------
Thu Jun 21 17:37:56 UTC 2018 - mvo@fastmail.fm

- Update to upstream release 2.33.1

-------------------------------------------------------------------
Fri Jun 08 17:13:47 UTC 2018 - mvo@fastmail.fm

- Update to upstream release 2.33

-------------------------------------------------------------------
Mon May 28 08:06:53 UTC 2018 - ngompa13@gmail.com

- Refactor to support openSUSE Tumbleweed and Leap 42.3 and 15.0
- Enable AppArmor support for openSUSE Tumbleweed (post Leap 15.0)
- Enable support for handling the proprietary nvidia driver
- Drop ancient spec stuff that was being ignored by RPM anyway
- Drop spurious find command that didn't do anything...

-------------------------------------------------------------------
Wed May 16 10:20:08 UTC 2018 - mvo@fastmail.fm

- Update to upstream release 2.32.9

-------------------------------------------------------------------
Fri May 11 14:36:16 UTC 2018 - mvo@fastmail.fm

- Update to upstream release 2.32.8

-------------------------------------------------------------------
Fri May 11 13:09:32 UTC 2018 - mvo@fastmail.fm

- Update to upstream release 2.32.7

-------------------------------------------------------------------
Sun Apr 29 19:21:53 UTC 2018 - mvo@fastmail.fm

- Update to upstream release 2.32.6

-------------------------------------------------------------------
Mon Apr 16 16:41:48 UTC 2018 - mvo@fastmail.fm

- Update to upstream release 2.32.5

-------------------------------------------------------------------
Wed Apr 11 16:30:45 UTC 2018 - mvo@fastmail.fm

- Update to upstream release 2.32.4

-------------------------------------------------------------------
Wed Apr 11 12:40:09 UTC 2018 - mvo@fastmail.fm

- Update to upstream release 2.32.3.2

-------------------------------------------------------------------
Wed Apr 11 10:34:00 UTC 2018 - mvo@fastmail.fm

- Update to upstream release 2.32.3.1

-------------------------------------------------------------------
Thu Apr 05 22:35:35 UTC 2018 - mvo@fastmail.fm

- Update to upstream release 2.32.3

-------------------------------------------------------------------
Sat Mar 31 21:09:29 UTC 2018 - mvo@fastmail.fm

- Update to upstream release 2.32.2

-------------------------------------------------------------------
Mon Mar 26 21:03:02 UTC 2018 - mvo@fastmail.fm

- Update to upstream release 2.32.1

-------------------------------------------------------------------
Sat Mar 24 08:50:11 UTC 2018 - mvo@fastmail.fm

- Update to upstream release 2.32

-------------------------------------------------------------------
Tue Feb 20 17:32:42 UTC 2018 - mvo@fastmail.fm

- Update to upstream release 2.31.1

-------------------------------------------------------------------
Tue Feb 06 09:46:22 UTC 2018 - mvo@fastmail.fm

- Update to upstream release 2.31

-------------------------------------------------------------------
Sat Nov 18 15:31:24 UTC 2017 - mvo@fastmail.fm

- Update to upstream release 2.30

-------------------------------------------------------------------
Fri Nov 17 22:56:09 UTC 2017 - mvo@fastmail.fm

- Update to upstream release 2.29.4

-------------------------------------------------------------------
Thu Nov 09 19:16:29 UTC 2017 - mvo@fastmail.fm

- Update to upstream release 2.29.3

-------------------------------------------------------------------
Fri Nov 03 17:26:14 UTC 2017 - mvo@fastmail.fm

- Update to upstream release 2.29.2

-------------------------------------------------------------------
Fri Nov 03 07:27:08 UTC 2017 - mvo@fastmail.fm

- Update to upstream release 2.29.1

-------------------------------------------------------------------
Mon Oct 30 16:24:08 UTC 2017 - mvo@fastmail.fm

- Update to upstream release 2.29

-------------------------------------------------------------------
Wed Oct 11 19:46:37 UTC 2017 - mvo@fastmail.fm

- Update to upstream release 2.28.4

-------------------------------------------------------------------
Wed Oct 11 08:23:47 UTC 2017 - mvo@fastmail.fm

- Update to upstream release 2.28.3

-------------------------------------------------------------------
Tue Oct 10 18:42:45 UTC 2017 - mvo@fastmail.fm

- Update to upstream release 2.28.2

-------------------------------------------------------------------
Wed Sep 27 22:04:59 UTC 2017 - mvo@fastmail.fm

- Update to upstream release 2.28.1

-------------------------------------------------------------------
Mon Sep 25 16:09:15 UTC 2017 - mvo@fastmail.fm

- Update to upstream release 2.28

-------------------------------------------------------------------
Thu Sep 07 10:32:21 UTC 2017 - mvo@fastmail.fm

- Update to upstream release 2.27.6

-------------------------------------------------------------------
Wed Aug 30 07:45:01 UTC 2017 - mvo@fastmail.fm

- Update to upstream release 2.27.5

-------------------------------------------------------------------
Thu Aug 24 09:08:32 UTC 2017 - mvo@fastmail.fm

- Update to upstream release 2.27.4

-------------------------------------------------------------------
Fri Aug 18 15:51:22 UTC 2017 - mvo@fastmail.fm

- Update to upstream release 2.27.3

-------------------------------------------------------------------
Wed Aug 16 12:16:01 UTC 2017 - mvo@fastmail.fm

- Update to upstream release 2.27.2

-------------------------------------------------------------------
Mon Aug 14 08:07:21 UTC 2017 - mvo@fastmail.fm

- Update to upstream release 2.27.1

-------------------------------------------------------------------
Thu Aug 10 11:25:11 UTC 2017 - mvo@fastmail.fm

- Update to upstream release 2.27

-------------------------------------------------------------------
Fri May 19 14:35:29 UTC 2017 - morphis@gravedo.de

- Add bind() syscall to default seccomp policy to allow execution
  of snap hooks.
- Do not share /etc/ssl with the host but use the one from the core
  snap.

-------------------------------------------------------------------
Wed May 10 12:24:44 UTC 2017 - morphis@gravedo.de

- Update to upstream release 2.25

-------------------------------------------------------------------
Thu Apr 13 14:06:13 UTC 2017 - morphis@gravedo.de

- Update to upstream release 2.24

-------------------------------------------------------------------
Thu Mar 30 14:14:44 UTC 2017 - morphis@gravedo.de

- Update to upstream release 2.23.6

-------------------------------------------------------------------
Thu Mar 23 08:53:37 UTC 2017 - morphis@gravedo.de

- Update to upstream release 2.23.5
- Disable seccomp support to work around bugs in snap-confine
  (see https://bugs.launchpad.net/snappy/+bug/1674193 for details)

-------------------------------------------------------------------
Wed Mar 08 16:09:03 UTC 2017 - me@zygoon.pl

- Fix log-out prompt to be displayed only when really necessary.
- Fix installation of /usr/lib/snapd/info (version information)
- Install bash completion for "snap"

-------------------------------------------------------------------
Wed Mar 08 15:53:06 UTC 2017 - me@zygoon.pl

- New upstream release.
  More details are available at https://github.com/snapcore/snapd/releases/tag/2.23.1

-------------------------------------------------------------------
Tue Mar 07 23:00:34 UTC 2017 - me@zygoon.pl

- Add PATH integration and post-install message asking the user to logout to
  see PATH changes.

-------------------------------------------------------------------
Tue Mar 07 00:45:12 UTC 2017 - me@zygoon.pl

- (hacky) Disable shellcheck as it is missing on Leap 42.1

-------------------------------------------------------------------
Tue Mar 07 00:43:58 UTC 2017 - me@zygoon.pl

- (hacky) fix the 32bit build

-------------------------------------------------------------------
Mon Mar 06 18:08:04 UTC 2017 - me@zygoon.pl

- Initial package based on fully vendorized source tarball<|MERGE_RESOLUTION|>--- conflicted
+++ resolved
@@ -1,6 +1,4 @@
 -------------------------------------------------------------------
-<<<<<<< HEAD
-=======
 Tue Mar 22 03:16:54 UTC 2022 - ian.johnson@canonical.com
 
 - Update to upstream release 2.55.2
@@ -11,7 +9,6 @@
 - Update to upstream release 2.55.1
 
 -------------------------------------------------------------------
->>>>>>> 4d9bcf47
 Mon Mar 21 20:55:16 UTC 2022 - ian.johnson@canonical.com
 
 - Update to upstream release 2.55
