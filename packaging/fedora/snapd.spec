# With Fedora, nothing is bundled. For everything else, bundling is used.
# To use bundled stuff, use "--with vendorized" on rpmbuild
%if 0%{?fedora}
%bcond_with vendorized
%else
%bcond_without vendorized
%endif

# With Amazon Linux 2+, we're going to provide the /snap symlink by default,
# since classic snaps currently require it... :(
%if 0%{?amzn} >= 2
%bcond_without snap_symlink
%else
%bcond_with snap_symlink
%endif

# A switch to allow building the package with support for testkeys which
# are used for the spread test suite of snapd.
%bcond_with testkeys

%global with_devel 1
%global with_debug 1
%global with_check 0
%global with_unit_test 0
%global with_test_keys 0
%global with_selinux 1

# For the moment, we don't support all golang arches...
%global with_goarches 0

# Set if multilib is enabled for supported arches
%ifarch x86_64 aarch64 %{power64} s390x
%global with_multilib 1
%endif

%if ! %{with vendorized}
%global with_bundled 0
%else
%global with_bundled 1
%endif

%if ! %{with testkeys}
%global with_test_keys 0
%else
%global with_test_keys 1
%endif

%if 0%{?with_debug}
%global _dwz_low_mem_die_limit 0
%else
%global debug_package   %{nil}
%endif

%global provider        github
%global provider_tld    com
%global project         snapcore
%global repo            snapd
# https://github.com/snapcore/snapd
%global provider_prefix %{provider}.%{provider_tld}/%{project}/%{repo}
%global import_path     %{provider_prefix}

%global snappy_svcs     snapd.service snapd.socket snapd.autoimport.service snapd.seeded.service

# Until we have a way to add more extldflags to gobuild macro...
%if 0%{?fedora} >= 26
%define gobuild_static(o:) go build -buildmode pie -compiler gc -tags=rpm_crashtraceback -ldflags "${LDFLAGS:-} -B 0x$(head -c20 /dev/urandom|od -An -tx1|tr -d ' \\n') -extldflags '%__global_ldflags -static'" -a -v -x %{?**};
%endif
%if 0%{?fedora} == 25
%define gobuild_static(o:) go build -compiler gc -ldflags "${LDFLAGS:-} -B 0x$(head -c20 /dev/urandom|od -An -tx1|tr -d ' \\n') -extldflags '-static'" -a -v -x %{?**};
%endif
%if 0%{?rhel} == 7
%define gobuild_static(o:) go build -compiler gc -tags=rpm_crashtraceback -ldflags "${LDFLAGS:-} -B 0x$(head -c20 /dev/urandom|od -An -tx1|tr -d ' \\n') -extldflags '%__global_ldflags -static'" -a -v -x %{?**};
%endif

# These macros are not defined in RHEL 7
%if 0%{?rhel} == 7
%define gobuild(o:) go build -compiler gc -tags=rpm_crashtraceback -ldflags "${LDFLAGS:-} -B 0x$(head -c20 /dev/urandom|od -An -tx1|tr -d ' \\n') -extldflags '%__global_ldflags'" -a -v -x %{?**};
%define gotest() go test -compiler gc -ldflags "${LDFLAGS:-}" %{?**};
%endif

# Compat path macros
%{?!_environmentdir: %global _environmentdir %{_prefix}/lib/environment.d}
%{!?_systemdgeneratordir: %global _systemdgeneratordir %{_prefix}/lib/systemd/system-generators}
%{?!_systemd_system_env_generator_dir: %global _systemd_system_env_generator_dir %{_prefix}/lib/systemd/system-environment-generators}

# Fedora selinux-policy includes 'map' permission on a 'file' class. However,
# neither Amazon Linux 2 nor CentOS 7 have had the policy updated. According to
# https://bugzilla.redhat.com/show_bug.cgi?id=1574383 RHEL 7.6 should have the
# necessary updates. For now disable SELinux on the affected distros.
%if 0%{?amzn2} == 1
%global with_selinux 0
%endif
%if 0%{?centos} == 7
%global with_selinux 0
%endif

Name:           snapd
Version:        2.36.2
Release:        0%{?dist}
Summary:        A transactional software package manager
Group:          System Environment/Base
License:        GPLv3
URL:            https://%{provider_prefix}
Source0:        https://%{provider_prefix}/archive/%{version}/%{name}-%{version}.tar.gz
%if 0%{?with_bundled}
Source1:        https://%{provider_prefix}/releases/download/%{version}/%{name}_%{version}.only-vendor.tar.xz
%endif

%if 0%{?with_goarches}
# e.g. el6 has ppc64 arch without gcc-go, so EA tag is required
ExclusiveArch:  %{?go_arches:%{go_arches}}%{!?go_arches:%{ix86} x86_64 %{arm}}
%else
# Verified arches from snapd upstream
ExclusiveArch:  %{ix86} x86_64 %{arm} aarch64 ppc64le s390x
%endif

# If go_compiler is not set to 1, there is no virtual provide. Use golang instead.
BuildRequires:  %{?go_compiler:compiler(go-compiler)}%{!?go_compiler:golang}
BuildRequires:  systemd
%{?systemd_requires}

Requires:       snap-confine%{?_isa} = %{version}-%{release}
Requires:       squashfs-tools

%if 0%{?fedora} >= 26 || 0%{?rhel} >= 8
# snapd will use squashfuse in the event that squashfs.ko isn't available (cloud instances, containers, etc.)
Requires:       ((squashfuse and fuse) or kmod(squashfs.ko))
%else
%if ! 0%{?amzn2}
# Rich dependencies not available, always pull in squashfuse
# snapd will use squashfs.ko instead of squashfuse if it's on the system
# NOTE: Amazon Linux 2 does not have squashfuse, squashfs.ko is part of the kernel package
Requires:       squashfuse
Requires:       fuse
%endif
%endif

# bash-completion owns /usr/share/bash-completion/completions
Requires:       bash-completion

%if 0%{?with_selinux}
# Force the SELinux module to be installed
Requires:       %{name}-selinux = %{version}-%{release}
%endif

# snapd-login-service is no more
# Note: Remove when F27 is EOL
Obsoletes:      %{name}-login-service < 1.33
Provides:       %{name}-login-service = 1.33
Provides:       %{name}-login-service%{?_isa} = 1.33

%if ! 0%{?with_bundled}
BuildRequires: golang(github.com/boltdb/bolt)
BuildRequires: golang(github.com/cheggaaa/pb)
BuildRequires: golang(github.com/coreos/go-systemd/activation)
BuildRequires: golang(github.com/godbus/dbus)
BuildRequires: golang(github.com/godbus/dbus/introspect)
BuildRequires: golang(github.com/gorilla/mux)
BuildRequires: golang(github.com/jessevdk/go-flags)
BuildRequires: golang(github.com/juju/ratelimit)
BuildRequires: golang(github.com/kr/pretty)
BuildRequires: golang(github.com/kr/text)
BuildRequires: golang(github.com/mvo5/goconfigparser)
BuildRequires: golang(github.com/ojii/gettext.go)
BuildRequires: golang(github.com/seccomp/libseccomp-golang)
BuildRequires: golang(golang.org/x/crypto/openpgp/armor)
BuildRequires: golang(golang.org/x/crypto/openpgp/packet)
BuildRequires: golang(golang.org/x/crypto/sha3)
BuildRequires: golang(golang.org/x/crypto/ssh/terminal)
BuildRequires: golang(golang.org/x/net/context)
BuildRequires: golang(golang.org/x/net/context/ctxhttp)
BuildRequires: golang(gopkg.in/check.v1)
BuildRequires: golang(gopkg.in/macaroon.v1)
BuildRequires: golang(gopkg.in/mgo.v2/bson)
BuildRequires: golang(gopkg.in/retry.v1)
BuildRequires: golang(gopkg.in/tomb.v2)
BuildRequires: golang(gopkg.in/yaml.v2)
%endif

%description
Snappy is a modern, cross-distribution, transactional package manager
designed for working with self-contained, immutable packages.

%package -n snap-confine
Summary:        Confinement system for snap applications
License:        GPLv3
Group:          System Environment/Base
BuildRequires:  autoconf
BuildRequires:  automake
BuildRequires:  libtool
BuildRequires:  gcc
BuildRequires:  gettext
BuildRequires:  gnupg
BuildRequires:  indent
BuildRequires:  pkgconfig(glib-2.0)
BuildRequires:  pkgconfig(libcap)
BuildRequires:  pkgconfig(libseccomp)
BuildRequires:  pkgconfig(libudev)
BuildRequires:  pkgconfig(systemd)
BuildRequires:  pkgconfig(udev)
BuildRequires:  xfsprogs-devel
BuildRequires:  glibc-static
%if ! 0%{?rhel}
BuildRequires:  libseccomp-static
%endif
BuildRequires:  valgrind
BuildRequires:  %{_bindir}/rst2man
%if 0%{?fedora} >= 25
# ShellCheck in F24 and older doesn't work
BuildRequires:  %{_bindir}/shellcheck
%endif

# Ensures older version from split packaging is replaced
Obsoletes:      snap-confine < 2.19

%description -n snap-confine
This package is used internally by snapd to apply confinement to
the started snap applications.

%if 0%{?with_selinux}
%package selinux
Summary:        SELinux module for snapd
Group:          System Environment/Base
License:        GPLv2+
BuildArch:      noarch
BuildRequires:  selinux-policy, selinux-policy-devel
Requires(post): selinux-policy-base >= %{_selinux_policy_version}
Requires(post): policycoreutils
Requires(post): policycoreutils-python-utils
Requires(pre):  libselinux-utils
Requires(post): libselinux-utils

%description selinux
This package provides the SELinux policy module to ensure snapd
runs properly under an environment with SELinux enabled.
%endif

%if 0%{?with_devel}
%package devel
Summary:       Development files for %{name}
BuildArch:     noarch

%if 0%{?with_check} && ! 0%{?with_bundled}
%endif

%if ! 0%{?with_bundled}
Requires:      golang(github.com/boltdb/bolt)
Requires:      golang(github.com/cheggaaa/pb)
Requires:      golang(github.com/coreos/go-systemd/activation)
Requires:      golang(github.com/godbus/dbus)
Requires:      golang(github.com/godbus/dbus/introspect)
Requires:      golang(github.com/gorilla/mux)
Requires:      golang(github.com/jessevdk/go-flags)
Requires:      golang(github.com/juju/ratelimit)
Requires:      golang(github.com/kr/pretty)
Requires:      golang(github.com/kr/text)
Requires:      golang(github.com/mvo5/goconfigparser)
Requires:      golang(github.com/ojii/gettext.go)
Requires:      golang(github.com/seccomp/libseccomp-golang)
Requires:      golang(golang.org/x/crypto/openpgp/armor)
Requires:      golang(golang.org/x/crypto/openpgp/packet)
Requires:      golang(golang.org/x/crypto/sha3)
Requires:      golang(golang.org/x/crypto/ssh/terminal)
Requires:      golang(golang.org/x/net/context)
Requires:      golang(golang.org/x/net/context/ctxhttp)
Requires:      golang(gopkg.in/check.v1)
Requires:      golang(gopkg.in/macaroon.v1)
Requires:      golang(gopkg.in/mgo.v2/bson)
Requires:      golang(gopkg.in/retry.v1)
Requires:      golang(gopkg.in/tomb.v2)
Requires:      golang(gopkg.in/yaml.v2)
%else
# These Provides are unversioned because the sources in
# the bundled tarball are unversioned (they go by git commit)
# *sigh*... I hate golang...
Provides:      bundled(golang(github.com/snapcore/bolt))
Provides:      bundled(golang(github.com/cheggaaa/pb))
Provides:      bundled(golang(github.com/coreos/go-systemd/activation))
Provides:      bundled(golang(github.com/godbus/dbus))
Provides:      bundled(golang(github.com/godbus/dbus/introspect))
Provides:      bundled(golang(github.com/gorilla/mux))
Provides:      bundled(golang(github.com/jessevdk/go-flags))
Provides:      bundled(golang(github.com/juju/ratelimit))
Provides:      bundled(golang(github.com/kr/pretty))
Provides:      bundled(golang(github.com/kr/text))
Provides:      bundled(golang(github.com/mvo5/goconfigparser))
Provides:      bundled(golang(github.com/mvo5/libseccomp-golang))
Provides:      bundled(golang(github.com/ojii/gettext.go))
Provides:      bundled(golang(golang.org/x/crypto/openpgp/armor))
Provides:      bundled(golang(golang.org/x/crypto/openpgp/packet))
Provides:      bundled(golang(golang.org/x/crypto/sha3))
Provides:      bundled(golang(golang.org/x/crypto/ssh/terminal))
Provides:      bundled(golang(golang.org/x/net/context))
Provides:      bundled(golang(golang.org/x/net/context/ctxhttp))
Provides:      bundled(golang(gopkg.in/check.v1))
Provides:      bundled(golang(gopkg.in/macaroon.v1))
Provides:      bundled(golang(gopkg.in/mgo.v2/bson))
Provides:      bundled(golang(gopkg.in/retry.v1))
Provides:      bundled(golang(gopkg.in/tomb.v2))
Provides:      bundled(golang(gopkg.in/yaml.v2))
%endif

# Generated by gofed
Provides:      golang(%{import_path}/advisor) = %{version}-%{release}
Provides:      golang(%{import_path}/arch) = %{version}-%{release}
Provides:      golang(%{import_path}/asserts) = %{version}-%{release}
Provides:      golang(%{import_path}/asserts/assertstest) = %{version}-%{release}
Provides:      golang(%{import_path}/asserts/signtool) = %{version}-%{release}
Provides:      golang(%{import_path}/asserts/snapasserts) = %{version}-%{release}
Provides:      golang(%{import_path}/asserts/sysdb) = %{version}-%{release}
Provides:      golang(%{import_path}/asserts/systestkeys) = %{version}-%{release}
Provides:      golang(%{import_path}/boot) = %{version}-%{release}
Provides:      golang(%{import_path}/boot/boottest) = %{version}-%{release}
Provides:      golang(%{import_path}/client) = %{version}-%{release}
Provides:      golang(%{import_path}/cmd) = %{version}-%{release}
Provides:      golang(%{import_path}/daemon) = %{version}-%{release}
Provides:      golang(%{import_path}/dirs) = %{version}-%{release}
Provides:      golang(%{import_path}/errtracker) = %{version}-%{release}
Provides:      golang(%{import_path}/httputil) = %{version}-%{release}
Provides:      golang(%{import_path}/i18n) = %{version}-%{release}
Provides:      golang(%{import_path}/image) = %{version}-%{release}
Provides:      golang(%{import_path}/interfaces) = %{version}-%{release}
Provides:      golang(%{import_path}/interfaces/apparmor) = %{version}-%{release}
Provides:      golang(%{import_path}/interfaces/backends) = %{version}-%{release}
Provides:      golang(%{import_path}/interfaces/builtin) = %{version}-%{release}
Provides:      golang(%{import_path}/interfaces/dbus) = %{version}-%{release}
Provides:      golang(%{import_path}/interfaces/hotplug) = %{version}-%{release}
Provides:      golang(%{import_path}/interfaces/ifacetest) = %{version}-%{release}
Provides:      golang(%{import_path}/interfaces/kmod) = %{version}-%{release}
Provides:      golang(%{import_path}/interfaces/mount) = %{version}-%{release}
Provides:      golang(%{import_path}/interfaces/policy) = %{version}-%{release}
Provides:      golang(%{import_path}/interfaces/seccomp) = %{version}-%{release}
Provides:      golang(%{import_path}/interfaces/systemd) = %{version}-%{release}
Provides:      golang(%{import_path}/interfaces/udev) = %{version}-%{release}
Provides:      golang(%{import_path}/interfaces/utils) = %{version}-%{release}
Provides:      golang(%{import_path}/jsonutil) = %{version}-%{release}
Provides:      golang(%{import_path}/jsonutil/safejson) = %{version}-%{release}
Provides:      golang(%{import_path}/logger) = %{version}-%{release}
Provides:      golang(%{import_path}/netutil) = %{version}-%{release}
Provides:      golang(%{import_path}/osutil) = %{version}-%{release}
Provides:      golang(%{import_path}/osutil/squashfs) = %{version}-%{release}
Provides:      golang(%{import_path}/osutil/sys) = %{version}-%{release}
Provides:      golang(%{import_path}/osutil/udev/crawler) = %{version}-%{release}
Provides:      golang(%{import_path}/osutil/udev/netlink) = %{version}-%{release}
Provides:      golang(%{import_path}/overlord) = %{version}-%{release}
Provides:      golang(%{import_path}/overlord/assertstate) = %{version}-%{release}
Provides:      golang(%{import_path}/overlord/auth) = %{version}-%{release}
Provides:      golang(%{import_path}/overlord/cmdstate) = %{version}-%{release}
Provides:      golang(%{import_path}/overlord/configstate) = %{version}-%{release}
Provides:      golang(%{import_path}/overlord/configstate/config) = %{version}-%{release}
Provides:      golang(%{import_path}/overlord/configstate/configcore) = %{version}-%{release}
Provides:      golang(%{import_path}/overlord/configstate/proxyconf) = %{version}-%{release}
Provides:      golang(%{import_path}/overlord/configstate/settings) = %{version}-%{release}
Provides:      golang(%{import_path}/overlord/devicestate) = %{version}-%{release}
Provides:      golang(%{import_path}/overlord/hookstate) = %{version}-%{release}
Provides:      golang(%{import_path}/overlord/hookstate/ctlcmd) = %{version}-%{release}
Provides:      golang(%{import_path}/overlord/hookstate/hooktest) = %{version}-%{release}
Provides:      golang(%{import_path}/overlord/ifacestate) = %{version}-%{release}
Provides:      golang(%{import_path}/overlord/ifacestate/ifacerepo) = %{version}-%{release}
Provides:      golang(%{import_path}/overlord/ifacestate/udevmonitor) = %{version}-%{release}
Provides:      golang(%{import_path}/overlord/patch) = %{version}-%{release}
Provides:      golang(%{import_path}/overlord/servicestate) = %{version}-%{release}
Provides:      golang(%{import_path}/overlord/snapshotstate) = %{version}-%{release}
Provides:      golang(%{import_path}/overlord/snapshotstate/backend) = %{version}-%{release}
Provides:      golang(%{import_path}/overlord/snapstate) = %{version}-%{release}
Provides:      golang(%{import_path}/overlord/snapstate/backend) = %{version}-%{release}
Provides:      golang(%{import_path}/overlord/standby) = %{version}-%{release}
Provides:      golang(%{import_path}/overlord/state) = %{version}-%{release}
Provides:      golang(%{import_path}/partition) = %{version}-%{release}
Provides:      golang(%{import_path}/partition/androidbootenv) = %{version}-%{release}
Provides:      golang(%{import_path}/partition/grubenv) = %{version}-%{release}
Provides:      golang(%{import_path}/partition/ubootenv) = %{version}-%{release}
Provides:      golang(%{import_path}/polkit) = %{version}-%{release}
Provides:      golang(%{import_path}/progress) = %{version}-%{release}
Provides:      golang(%{import_path}/progress/progresstest) = %{version}-%{release}
Provides:      golang(%{import_path}/release) = %{version}-%{release}
Provides:      golang(%{import_path}/sanity) = %{version}-%{release}
Provides:      golang(%{import_path}/snap) = %{version}-%{release}
Provides:      golang(%{import_path}/snap/pack) = %{version}-%{release}
Provides:      golang(%{import_path}/snap/snapdir) = %{version}-%{release}
Provides:      golang(%{import_path}/snap/snapenv) = %{version}-%{release}
Provides:      golang(%{import_path}/snap/snaptest) = %{version}-%{release}
Provides:      golang(%{import_path}/snap/squashfs) = %{version}-%{release}
Provides:      golang(%{import_path}/spdx) = %{version}-%{release}
Provides:      golang(%{import_path}/store) = %{version}-%{release}
Provides:      golang(%{import_path}/store/storetest) = %{version}-%{release}
Provides:      golang(%{import_path}/strutil) = %{version}-%{release}
Provides:      golang(%{import_path}/strutil/quantity) = %{version}-%{release}
Provides:      golang(%{import_path}/strutil/shlex) = %{version}-%{release}
Provides:      golang(%{import_path}/systemd) = %{version}-%{release}
Provides:      golang(%{import_path}/tests/lib/fakestore/refresh) = %{version}-%{release}
Provides:      golang(%{import_path}/tests/lib/fakestore/store) = %{version}-%{release}
Provides:      golang(%{import_path}/testutil) = %{version}-%{release}
Provides:      golang(%{import_path}/timeout) = %{version}-%{release}
Provides:      golang(%{import_path}/timeutil) = %{version}-%{release}
Provides:      golang(%{import_path}/userd) = %{version}-%{release}
Provides:      golang(%{import_path}/userd/ui) = %{version}-%{release}
Provides:      golang(%{import_path}/wrappers) = %{version}-%{release}
Provides:      golang(%{import_path}/x11) = %{version}-%{release}
Provides:      golang(%{import_path}/xdgopenproxy) = %{version}-%{release}

%description devel
This package contains library source intended for
building other packages which use import path with
%{import_path} prefix.
%endif

%if 0%{?with_unit_test} && 0%{?with_devel}
%package unit-test-devel
Summary:         Unit tests for %{name} package

%if 0%{?with_check}
#Here comes all BuildRequires: PACKAGE the unit tests
#in %%check section need for running
%endif

# test subpackage tests code from devel subpackage
Requires:        %{name}-devel = %{version}-%{release}

%description unit-test-devel
This package contains unit tests for project
providing packages with %{import_path} prefix.
%endif

%prep
%if ! 0%{?with_bundled}
%setup -q
# Ensure there's no bundled stuff accidentally leaking in...
rm -rf vendor/*
%else
# Extract each tarball properly
%setup -q -D -b 1
%endif

%build
# Generate version files
./mkversion.sh "%{version}-%{release}"

# We don't want/need squashfuse in the rpm, as it's available in Fedora and EPEL
sed -e 's:_ "github.com/snapcore/squashfuse"::g' -i systemd/systemd.go

# Build snapd
mkdir -p src/github.com/snapcore
ln -s ../../../ src/github.com/snapcore/snapd

%if ! 0%{?with_bundled}
export GOPATH=$(pwd):%{gopath}
%else
export GOPATH=$(pwd):$(pwd)/Godeps/_workspace:%{gopath}
%endif

GOFLAGS=
%if 0%{?with_test_keys}
GOFLAGS="$GOFLAGS -tags withtestkeys"
%endif

%if ! 0%{?with_bundled}
# We don't need mvo5 fork for seccomp, as we have seccomp 2.3.x
sed -e "s:github.com/mvo5/libseccomp-golang:github.com/seccomp/libseccomp-golang:g" -i cmd/snap-seccomp/*.go
# We don't need the snapcore fork for bolt - it is just a fix on ppc
sed -e "s:github.com/snapcore/bolt:github.com/boltdb/bolt:g" -i advisor/*.go errtracker/*.go
%endif

# We have to build snapd first to prevent the build from
# building various things from the tree without additional
# set tags.
%gobuild -o bin/snapd $GOFLAGS %{import_path}/cmd/snapd
%gobuild -o bin/snap $GOFLAGS %{import_path}/cmd/snap
%gobuild -o bin/snapctl $GOFLAGS %{import_path}/cmd/snapctl
%gobuild -o bin/snap-failure $GOFLAGS %{import_path}/cmd/snap-failure

# To ensure things work correctly with base snaps,
# snap-exec and snap-update-ns need to be built statically
%gobuild_static -o bin/snap-exec $GOFLAGS %{import_path}/cmd/snap-exec
%gobuild_static -o bin/snap-update-ns $GOFLAGS %{import_path}/cmd/snap-update-ns

%if 0%{?rhel}
# There's no static link library for libseccomp in RHEL/CentOS...
sed -e "s/-Bstatic -lseccomp/-Bstatic/g" -i cmd/snap-seccomp/*.go
%endif
%gobuild -o bin/snap-seccomp $GOFLAGS %{import_path}/cmd/snap-seccomp

%if 0%{?with_selinux}
# Build SELinux module
pushd ./data/selinux
make SHARE="%{_datadir}" TARGETS="snappy"
popd
%endif

# Build snap-confine
pushd ./cmd
# FIXME This is a hack to get rid of a patch we have to ship for the
# Fedora package at the moment as /usr/lib/rpm/redhat/redhat-hardened-ld
# accidentially adds -pie for static executables. See
# https://bugzilla.redhat.com/show_bug.cgi?id=1343892 for a few more
# details. To prevent this from happening we drop the linker
# script and define our LDFLAGS manually for now.
export LDFLAGS="-Wl,-z,relro -z now"
autoreconf --force --install --verbose
# selinux support is not yet available, for now just disable apparmor
# FIXME: add --enable-caps-over-setuid as soon as possible (setuid discouraged!)
%configure \
    --disable-apparmor \
    --libexecdir=%{_libexecdir}/snapd/ \
    --enable-nvidia-biarch \
    %{?with_multilib:--with-32bit-libdir=%{_prefix}/lib} \
    --with-snap-mount-dir=%{_sharedstatedir}/snapd/snap \
    --enable-merged-usr

%make_build
popd

# Build systemd units, dbus services, and env files
pushd ./data
make BINDIR="%{_bindir}" LIBEXECDIR="%{_libexecdir}" \
     SYSTEMDSYSTEMUNITDIR="%{_unitdir}" \
     SNAP_MOUNT_DIR="%{_sharedstatedir}/snapd/snap" \
     SNAPD_ENVIRONMENT_FILE="%{_sysconfdir}/sysconfig/snapd"
popd

%install
install -d -p %{buildroot}%{_bindir}
install -d -p %{buildroot}%{_libexecdir}/snapd
install -d -p %{buildroot}%{_mandir}/man8
install -d -p %{buildroot}%{_environmentdir}
install -d -p %{buildroot}%{_systemdgeneratordir}
install -d -p %{buildroot}%{_unitdir}
install -d -p %{buildroot}%{_sysconfdir}/profile.d
install -d -p %{buildroot}%{_sysconfdir}/sysconfig
install -d -p %{buildroot}%{_sharedstatedir}/snapd/assertions
install -d -p %{buildroot}%{_sharedstatedir}/snapd/desktop/applications
install -d -p %{buildroot}%{_sharedstatedir}/snapd/device
install -d -p %{buildroot}%{_sharedstatedir}/snapd/hostfs
install -d -p %{buildroot}%{_sharedstatedir}/snapd/lib/gl
install -d -p %{buildroot}%{_sharedstatedir}/snapd/lib/gl32
install -d -p %{buildroot}%{_sharedstatedir}/snapd/lib/vulkan
install -d -p %{buildroot}%{_sharedstatedir}/snapd/mount
install -d -p %{buildroot}%{_sharedstatedir}/snapd/seccomp/bpf
install -d -p %{buildroot}%{_sharedstatedir}/snapd/snaps
install -d -p %{buildroot}%{_sharedstatedir}/snapd/snap/bin
install -d -p %{buildroot}%{_localstatedir}/snap
install -d -p %{buildroot}%{_localstatedir}/cache/snapd
install -d -p %{buildroot}%{_datadir}/polkit-1/actions
install -d -p %{buildroot}%{_systemd_system_env_generator_dir}
%if 0%{?with_selinux}
install -d -p %{buildroot}%{_datadir}/selinux/devel/include/contrib
install -d -p %{buildroot}%{_datadir}/selinux/packages
%endif

# Install snap and snapd
install -p -m 0755 bin/snap %{buildroot}%{_bindir}
install -p -m 0755 bin/snap-exec %{buildroot}%{_libexecdir}/snapd
install -p -m 0755 bin/snap-failure %{buildroot}%{_libexecdir}/snapd
install -p -m 0755 bin/snapd %{buildroot}%{_libexecdir}/snapd
install -p -m 0755 bin/snap-update-ns %{buildroot}%{_libexecdir}/snapd
install -p -m 0755 bin/snap-seccomp %{buildroot}%{_libexecdir}/snapd
# Ensure /usr/bin/snapctl is a symlink to /usr/libexec/snapd/snapctl
install -p -m 0755 bin/snapctl %{buildroot}%{_libexecdir}/snapd/snapctl
ln -s %{_libexecdir}/snapd/snapctl  %{buildroot}%{_bindir}/snapctl

%if 0%{?with_selinux}
# Install SELinux module
install -p -m 0644 data/selinux/snappy.if %{buildroot}%{_datadir}/selinux/devel/include/contrib
install -p -m 0644 data/selinux/snappy.pp.bz2 %{buildroot}%{_datadir}/selinux/packages
%endif

# Install snap(8) man page
bin/snap help --man > %{buildroot}%{_mandir}/man8/snap.8

# Install the "info" data file with snapd version
install -m 644 -D data/info %{buildroot}%{_libexecdir}/snapd/info

# Install bash completion for "snap"
install -m 644 -D data/completion/snap %{buildroot}%{_datadir}/bash-completion/completions/snap
install -m 644 -D data/completion/complete.sh %{buildroot}%{_libexecdir}/snapd
install -m 644 -D data/completion/etelpmoc.sh %{buildroot}%{_libexecdir}/snapd

# Install snap-confine
pushd ./cmd
%make_install
# Undo the 0000 permissions, they are restored in the files section
chmod 0755 %{buildroot}%{_sharedstatedir}/snapd/void
# We don't use AppArmor
rm -rfv %{buildroot}%{_sysconfdir}/apparmor.d
# ubuntu-core-launcher is dead
rm -fv %{buildroot}%{_bindir}/ubuntu-core-launcher
popd

# Install all systemd and dbus units, and env files
pushd ./data
%make_install BINDIR="%{_bindir}" LIBEXECDIR="%{_libexecdir}" \
              SYSTEMDSYSTEMUNITDIR="%{_unitdir}" \
              SNAP_MOUNT_DIR="%{_sharedstatedir}/snapd/snap" \
              SNAPD_ENVIRONMENT_FILE="%{_sysconfdir}/sysconfig/snapd"
popd

%if 0%{?rhel} == 7
# Install kernel tweaks
# See: https://access.redhat.com/articles/3128691
install -m 644 -D data/sysctl/rhel7-snap.conf %{buildroot}%{_sysctldir}/99-snap.conf
%endif

# Remove snappy core specific units
rm -fv %{buildroot}%{_unitdir}/snapd.system-shutdown.service
rm -fv %{buildroot}%{_unitdir}/snapd.snap-repair.*
rm -fv %{buildroot}%{_unitdir}/snapd.core-fixup.*

# Remove snappy core specific scripts
rm %{buildroot}%{_libexecdir}/snapd/snapd.core-fixup.sh

# Remove snapd apparmor service
rm -f %{buildroot}%{_unitdir}/snapd.apparmor.service
rm -f %{buildroot}%{_libexecdir}/snapd/snapd-apparmor

# Install Polkit configuration
install -m 644 -D data/polkit/io.snapcraft.snapd.policy %{buildroot}%{_datadir}/polkit-1/actions

# Disable re-exec by default
echo 'SNAP_REEXEC=0' > %{buildroot}%{_sysconfdir}/sysconfig/snapd

# Create state.json and the README file to be ghosted
touch %{buildroot}%{_sharedstatedir}/snapd/state.json
touch %{buildroot}%{_sharedstatedir}/snapd/snap/README

# When enabled, create a symlink for /snap to point to /var/lib/snapd/snap
%if %{with snap_symlink}
ln -sr %{buildroot}%{_sharedstatedir}/snapd/snap %{buildroot}/snap
%endif

# source codes for building projects
%if 0%{?with_devel}
install -d -p %{buildroot}/%{gopath}/src/%{import_path}/
echo "%%dir %%{gopath}/src/%%{import_path}/." >> devel.file-list
# find all *.go but no *_test.go files and generate devel.file-list
for file in $(find . -iname "*.go" -o -iname "*.s" \! -iname "*_test.go") ; do
    echo "%%dir %%{gopath}/src/%%{import_path}/$(dirname $file)" >> devel.file-list
    install -d -p %{buildroot}/%{gopath}/src/%{import_path}/$(dirname $file)
    cp -pav $file %{buildroot}/%{gopath}/src/%{import_path}/$file
    echo "%%{gopath}/src/%%{import_path}/$file" >> devel.file-list
done
%endif

# testing files for this project
%if 0%{?with_unit_test} && 0%{?with_devel}
install -d -p %{buildroot}/%{gopath}/src/%{import_path}/
# find all *_test.go files and generate unit-test.file-list
for file in $(find . -iname "*_test.go"); do
    echo "%%dir %%{gopath}/src/%%{import_path}/$(dirname $file)" >> devel.file-list
    install -d -p %{buildroot}/%{gopath}/src/%{import_path}/$(dirname $file)
    cp -pav $file %{buildroot}/%{gopath}/src/%{import_path}/$file
    echo "%%{gopath}/src/%%{import_path}/$file" >> unit-test-devel.file-list
done

# Install additional testdata
install -d %{buildroot}/%{gopath}/src/%{import_path}/cmd/snap/test-data/
cp -pav cmd/snap/test-data/* %{buildroot}/%{gopath}/src/%{import_path}/cmd/snap/test-data/
echo "%%{gopath}/src/%%{import_path}/cmd/snap/test-data" >> unit-test-devel.file-list
%endif

%if 0%{?with_devel}
sort -u -o devel.file-list devel.file-list
%endif

%check
# snapd tests
%if 0%{?with_check} && 0%{?with_unit_test} && 0%{?with_devel}
%if ! 0%{?with_bundled}
export GOPATH=%{buildroot}/%{gopath}:%{gopath}
%else
export GOPATH=%{buildroot}/%{gopath}:$(pwd)/Godeps/_workspace:%{gopath}
%endif
%gotest %{import_path}/...
%endif

# snap-confine tests (these always run!)
pushd ./cmd
make check
popd

%files
#define license tag if not already defined
%{!?_licensedir:%global license %doc}
%license COPYING
%doc README.md docs/*
%{_bindir}/snap
%{_bindir}/snapctl
%{_environmentdir}/990-snapd.conf
%dir %{_libexecdir}/snapd
%{_libexecdir}/snapd/snapctl
%{_libexecdir}/snapd/snapd
%{_libexecdir}/snapd/snap-exec
%{_libexecdir}/snapd/snap-failure
%{_libexecdir}/snapd/info
%{_libexecdir}/snapd/snap-mgmt
%{_mandir}/man8/snap.8*
%{_datadir}/bash-completion/completions/snap
%{_libexecdir}/snapd/complete.sh
%{_libexecdir}/snapd/etelpmoc.sh
%{_libexecdir}/snapd/snapd.run-from-snap
%{_sysconfdir}/profile.d/snapd.sh
%{_mandir}/man8/snapd-env-generator.8*
%{_unitdir}/snapd.socket
%{_unitdir}/snapd.service
%{_unitdir}/snapd.autoimport.service
%{_unitdir}/snapd.failure.service
%{_unitdir}/snapd.seeded.service
%{_datadir}/applications/snap-handle-link.desktop
%{_datadir}/dbus-1/services/io.snapcraft.Launcher.service
%{_datadir}/dbus-1/services/io.snapcraft.Settings.service
%{_datadir}/polkit-1/actions/io.snapcraft.snapd.policy
%{_sysconfdir}/xdg/autostart/snap-userd-autostart.desktop
%{_systemd_system_env_generator_dir}/snapd-env-generator
%config(noreplace) %{_sysconfdir}/sysconfig/snapd
%dir %{_sharedstatedir}/snapd
%dir %{_sharedstatedir}/snapd/assertions
%dir %{_sharedstatedir}/snapd/desktop
%dir %{_sharedstatedir}/snapd/desktop/applications
%dir %{_sharedstatedir}/snapd/device
%dir %{_sharedstatedir}/snapd/hostfs
%dir %{_sharedstatedir}/snapd/lib
%dir %{_sharedstatedir}/snapd/lib/gl
%dir %{_sharedstatedir}/snapd/lib/gl32
%dir %{_sharedstatedir}/snapd/lib/vulkan
%dir %{_sharedstatedir}/snapd/mount
%dir %{_sharedstatedir}/snapd/seccomp
%dir %{_sharedstatedir}/snapd/seccomp/bpf
%dir %{_sharedstatedir}/snapd/snaps
%dir %{_sharedstatedir}/snapd/snap
%ghost %dir %{_sharedstatedir}/snapd/snap/bin
%dir %{_localstatedir}/cache/snapd
%dir %{_localstatedir}/snap
%ghost %{_sharedstatedir}/snapd/state.json
%ghost %{_sharedstatedir}/snapd/snap/README
%if %{with snap_symlink}
/snap
%endif
%if 0%{?rhel} == 7
%{_sysctldir}/99-snap.conf
%endif

%files -n snap-confine
%doc cmd/snap-confine/PORTING
%license COPYING
%dir %{_libexecdir}/snapd
# For now, we can't use caps
# FIXME: Switch to "%%attr(0755,root,root) %%caps(cap_sys_admin=pe)" asap!
%attr(6755,root,root) %{_libexecdir}/snapd/snap-confine
%{_libexecdir}/snapd/snap-device-helper
%{_libexecdir}/snapd/snap-discard-ns
%{_libexecdir}/snapd/snap-gdb-shim
%{_libexecdir}/snapd/snap-seccomp
%{_libexecdir}/snapd/snap-update-ns
%{_libexecdir}/snapd/system-shutdown
%{_mandir}/man8/snap-confine.8*
%{_mandir}/man8/snap-discard-ns.8*
%{_systemdgeneratordir}/snapd-generator
%attr(0000,root,root) %{_sharedstatedir}/snapd/void

%if 0%{?with_selinux}
%files selinux
%license data/selinux/COPYING
%doc data/selinux/README.md
%{_datadir}/selinux/packages/snappy.pp.bz2
%{_datadir}/selinux/devel/include/contrib/snappy.if
%endif

%if 0%{?with_devel}
%files devel -f devel.file-list
%license COPYING
%doc README.md
%dir %{gopath}/src/%{provider}.%{provider_tld}/%{project}
%endif

%if 0%{?with_unit_test} && 0%{?with_devel}
%files unit-test-devel -f unit-test-devel.file-list
%license COPYING
%doc README.md
%endif

%post
%if 0%{?rhel} == 7
%sysctl_apply 99-snap.conf
%endif
%systemd_post %{snappy_svcs}
# If install, test if snapd socket and timer are enabled.
# If enabled, then attempt to start them. This will silently fail
# in chroots or other environments where services aren't expected
# to be started.
if [ $1 -eq 1 ] ; then
   if systemctl -q is-enabled snapd.socket > /dev/null 2>&1 ; then
      systemctl start snapd.socket > /dev/null 2>&1 || :
   fi
fi

%preun
%systemd_preun %{snappy_svcs}

# Remove all Snappy content if snapd is being fully uninstalled
if [ $1 -eq 0 ]; then
   %{_libexecdir}/snapd/snap-mgmt --purge || :
fi


%postun
%systemd_postun_with_restart %{snappy_svcs}

%if 0%{?with_selinux}
%pre selinux
%selinux_relabel_pre

%post selinux
%selinux_modules_install %{_datadir}/selinux/packages/snappy.pp.bz2
%selinux_relabel_post

%posttrans selinux
%selinux_relabel_post

%postun selinux
%selinux_modules_uninstall snappy
if [ $1 -eq 0 ]; then
    %selinux_relabel_post
fi
%endif

%changelog
<<<<<<< HEAD
* Thu Nov 29 2018 Michael Vogt <mvo@ubuntu.com>
 - daemon, vendor: bump github.com/coreos/go-systemd/activation,
   handle API changes
 - snapstate: update fontconfig caches on install
 - overlord,daemon: mock security backends for testing
 - sanity, spread, tests: add CentOS
 - Revert "cmd/snap, tests/main/snap-info: highlight the current
   channel"
 - cmd/snap: add nanosleep to blacklisted syscalls when running with
   --strace
 - tests: add regression test for LP: #1803535
 - snap-update-ns: fix trailing slash bug on trespassing error
 - interfaces/builtin/opengl: allow reading /etc/OpenCL/vendors
 - cmd/snap-confine: nvidia: pick up libnvidia-opencl.so
 - interfaces/opengl: add additional accesses for cuda

* Wed Nov 09 2018 Michael Vogt <mvo@ubuntu.com>
=======
* Fri Nov 09 2018 Michael Vogt <mvo@ubuntu.com>
>>>>>>> 5e859564
- New upstream release 2.36.1
 - tests,snap-confine: add core18 only hooks test and fix running
   core18 only hooks on classic
 - interfaces/apparmor: allow access to
   /run/snap.$SNAP_INSTANCE_NAME
 - spread.yaml: add more systems to the autopkgtest and qemu backends
 - daemon: spool sideloaded snap into blob dir
 - wrappers: fix generating of service units with multiple `before`
   dependencies
 - data: run snapd.autoimport.service only after seeding
 - tests,store,daemon: ensure proxy settings are honored in
   auth/userinfo too
 - packaging/fedora: Merge changes from Fedora Dist-Git
 - tests/lib: adjust to changed systemctl behaviour on debian-9
 - tests/main/interfces-accounts-service: switch to busctl, more
   debugging
 - store: also make snaps downloaded via deltas 0600
 - cmd/snap-exec: don't fail on some try mode snaps
 - cmd/snap, userd, testutil: tweak DBus tests to use private session
   bus connection
 - tests/main: fixes for the new shellcheck
 - cmd/snap-confine: remove stale mount profile along stale namespace
 - data/apt: close stderr when calling snap in the apt install hook

* Sun Nov 04 2018 Neal Gompa <ngompa13@gmail.com> - 2.36-1
- Release 2.36 to Fedora

* Wed Oct 24 2018 Michael Vogt <mvo@ubuntu.com>
- New upstream release 2.36
 - overlord/snapstate, snap, wrappers: start services in the right
   order during install
 - tests: the store has caught up, drop gccgo test, update cosmic
   image
 - cmd/snap: try not to panic on error from "snap try"`--devmode`
 - overlord/ifacestate: don't conflict on own discard-snap tasks when
   refreshing & doing garbage collection
 - snapstate: add command-chain to supported featureset
 - daemon, snap: mark screenshots as deprecated
 - interfaces: fix decoding of json numbers for static/dynamic
   attributes
 - data/systemd, wrappers: tweak system-shutdown helper for core18
 - interfaces/system-key: add parser mtime and only discover features
   on write
 - interfaces: fix NormalizeInterfaceAttributes, add tests
 - systemd,wrappers: don't start disabled services
 - ifacestate/hooks: only create interface hook tasks if hooks exist
 - tests: do not run degraded test in autopkgtest env
 - osutil: workaround overlayfs on ubuntu 18.10
 - interfaces: include invalid type in Attr error
 - many: enable layouts by default
 - interfaces/default: don't scrub with change_profile with classic
 - cmd/snap: speed up unit tests
 - vendor, cmd/snap: refactor to accommodate the new less buggy go-
   flags
 - daemon: expose snapshots to the API
 - interfaces: updates for default, screen-inhibit-control, tpm,
   {hardware,system,network}-observe
 - interfaces/hotplug: rename HotplugDeviceKey method to HotplugKey,
   update test interface
 - interfaces/tests: use TestInterface instead of a custom local
   helper
 - overlord/snapstate: export getFeatureFlagBool.
 - osutil,asserts,daemon: support force password change in system-
   user assertion
 - snap, wrappers: support restart-delay, generate RestartSec=<value>
   in service units
 - tests/ifacestate: moved asserts-related mocking into helper
 - image: fetch device store assertion if available
 - many: enable AppArmor on Arch
 - interfaces/repo: two helper methods for hotplug
 - overlord/ifacestate: add hotplug slots with implicit slots
 - interfaces/hotplug: helpers and struct updates
 - tests: run the snapd tests on Ubuntu 18.10
 - snapstate: only report errors if there is an actual error
 - store: speedup unit tests
 - spread-shellcheck: fix interleaved error messages, tweaks
 - apparmor: create SnapAppArmorDir in setupSnapConfineReexec
 - ifacestate: implementation of defaultDeviceKey function for
   hotplug
 - cmd/snap-update-ns: remove empty placeholders used for mounting
 - snapshotstate: restore to current revision
 - tests/lib: rework the CLA checker
 - many: support and consider store friendly-stores when checking
   device scope constraints
 - overlord/snapstate: block parallel installs of snapd, core, base,
   kernel, gadget snaps
 - overlord/patch: patch for static plug/slot attributes
 - interfaces: honor static attributes when reloading conns
 - osutils: unit tests speedup; introduce «run-checks --short-
   unit».
 - systemd, wrappers: speed up wrappers unit tests
 - client: speedup unit tests
 - spread-shellcheck: use threads to parallelise
 - snap: validate plug and slot names
 - osutil, interfaces/apparmor: add and use of osutil.UnlinkMany
 - wrappers: do not depend on network.taget in socket units, tweak
   generated units
 - interfaces/apparmor: (un)load profiles in one apparmor_parser call
 - store: gracefully handle unexpected errors in 'action'
   response
 - cmd: put our manpages in section 8
 - overlord: don't make become-operational interfere with user
   requests
 - store: tweak unmatched refresh result error log
 - snap, client, daemon, store: use and expose "media" more
 - tests,cmd/snap-update-ns: add test showing mount update bug
   cmd/snap-update-ns: better detection of snapd-made tmpfs
 - tests: spread tests for aliases with parallel installed snaps
 - interfaces/seccomp: allow using statx by default
 - store: gracefully handle unexpected errors in 'action' response
 - overlord/snapshotstate: chown the tempdir
 - cmd/snap: attempt to start the document portal if running with a
   session bus
 - snap: detect layouts vs layout in snap.yaml
 - interfaces/apparmor: handle overlayfs snippet for snap-update-ns
 - snapcraft.yaml: set grade to stable
 - tests: shellchecks, final round
 - interfaces/apparmor: handle overlayfs snippet for snap-update-ns
 - snap: detect layouts vs layout in snap.yaml
 - overlord/snapshotstate: store epoch in snapshot, check on restore
 - cmd/snap: tweak UX of snap refresh --list
 - overlord/snapstate: improve consistency, use validateInfoAndFlags
   also in InstallPath
 - snap: give Epoch a CanRead helper
 - overlord/snapshotstate: small refactor of internal helpers
 - interfaces/builtin: adding missing permission to create
   /run/wpa_supplicant directory
 - interfaces/builtin: avahi interface update
 - client, daemon: support passing of 'unaliased' option when
   installing from local files
 - selftest: rename selftest.Run() to sanity.Check()
 - interfaces/apparmor: report apparmor support level and policy
 - ifacestate: helpers for generating slot names for hotplug
 - overlord/ifacestate: make sure to pass in the Model assertion when
   enforcing policies
 - overlord/snapshotstate: store the SnapID in snapshot, block
   restore if changed
 - interfaces: generalize writable mimic profile
 - asserts,interfaces/policy: add support for on-store/on-brand/on-
   model plug/slot rule constraints
 - many: fetch the device store assertion together and in the context
   of interpreting snap-declarations
 - tests: disable gccgo tests on 18.04 for now, until dh-golang vs
   gccgo is fixed
 - tests/main/parallel-install-services: add spread test for snaps
   with services
 - tests/main/snap-env: extend to cover parallel installations of
   snaps
 - tests/main/parallel-install-local: rename from *-sideload, extend
   to run snaps
 - cmd/snapd,daemon,overlord: without snaps, stop and wait for socket
 - cmd/snap: tame the help zoo
 - tests/main/parallel-install-store: run installed snap
 - cmd/snap: add a bunch of TRANSLATORS notes (and a little more
   i18n)
 - cmd: fix C formatting
 - tests: remove unneeded cleanup from layout tests
 - image: warn on missing default-providers
 - selftest: add test to ensure selftest.checks is up-to-date
 - interfaces/apparmor, interfaces/builtin: tweaks for parallel snap
   installs
 - userd: extend the list of supported XDG Desktop properties when
   autostarting user applications
 - cmd/snap-update-ns: enforce trespassing checks
 - selftest: actually run the kernel version selftest
 - snapd: go into degraded mode when the selftest fails
 - tests: add test that runs snapctl with a core18 snap
 - tests: add snap install hook with base: core18
 - overlord/{snapstate,assertstate}: parallel instances and
   refresh validation
 - interfaces/docker-support: add rules to read apparmor macros
 - tests: make nfs test available for more systems
 - tests: cleanup copy/paste dup in interfaces-network-setup-control
 - tests: using single sh snap in interface tests
 - overlord/snapstate: improve cleaup in mount-snap handler
 - tests: don't fail interfaces-bluez test if bluez is already
   installed
 - tests: find snaps just for edge and beta channels
 - daemon, snapstate: consistent snap list [--all] output with broken
   snaps
 - tests: fix listing to allow extra things in the notes column
 - cmd/snap: improve UX when removing specific snap revision
 - cmd/snap, tests/main/snap-info: highlight the current channel
 - interfaces/testiface: added TestHotplugInterface
 - snap: tweak commands
 - interfaces/hotplug: hotplug spec takes one slot definition
 - overlord/snapstate, snap: handle shared snap directories when
   installing/remove snaps with instance key
 - interfaces/opengl: misc accesses for VA-API
 - client, cmd/snap: expose warnings to the world
 - cmd/snap-update-ns: introduce trespassing state tracking
 - cmd/snap: commands no longer build their own client
 - tests: try to build cmd/snap for darwin
 - daemon: make error responders not printf when called with 1
   argument
 - many: return real snap name in API response
 - overlord/state: return latest LastAdded time in WarningsSummary
 - many: mount namespace mapping for parallel installs of snaps
 - ifacestate/autoconnect: do not self-conflict on setup-profiles if
   core-phase-2
 - client, cmd/snap: on !linux, exit when the client tries to Do
   something
 - tests: refactor for nested suite and tests fixed
 - tests: use lxd's waitready instead of polling lxd socket
 - ifacestate: don't initialize udev monitor until we have a system
   snap
 - interfaces: extra argument for static attrs in
   NewConnectedPlug/NewConnectedSlot
 - packaging/arch: sync packaging with AUR
 - snapstate/tests: serialize all appends in fake backend
 - snap-confine: make /lib/modules optional
 - cmd/snap: handle "snap interfaces core" better
 - store: move download tests into downloadSuite
 - tests,interfaces: run interfaces-account-control on UC18
 - tests: fix install snaps test by adding link to /snap
 - tests: fix for nested test suite
 - daemon: fix snap list --all with parallel snap instances
 - snapstate: refactor tests to use SetModel*
 - wrappers: fix snap services order in tests
 - many: provide salt for generating instance-key in store requests
 - ifacestate: fix hang when retrying content providers
 - snapd-env-generator: fix when PATH is empty or unset
 - overlord/assertstate: propagate TaskSnapSetup error
 - client: catch and expose logs errors
 - overlord: integrate device enumeration with udev monitor
 - daemon, overlord/state: warnings pipeline
 - tests: add publisher regex to fix the snap-info test pass on sru
 - cmd: use systemdsystemgeneratorsdir, cleanup automake complaints,
   tweaks
 - cmd/snap-update-ns: remove the unused Secure type
 - osutil, o/snapshotstate, o/sss/backend: quick fixes
 - tests: update the listing expression to support core from
   different channels
 - store: use stable instance key in store refresh requests
 - cmd/snap-update-ns: detach Mk{Prefix,{File,Dir,Symlink{,All}}}
 - overlord/patch: support for sublevel patches
 - tests: update prepare/restore for nightly suite
 - cmd/snap-update-ns: detach BindMount from the Secure type
 - cmd/snap-update-ns: re-factor pair of helpers to call fstatfs once
 - ifacestate: retry on "discard-snap" in autoconnect conflict check
 - cmd/snap-update-ns: separate OpenPath from the Secure struct
 - wrappers: remove Wants=network-online.target
 - tests: add new core16-base test
 - store: refactor tests so that they work as store_test package
 - many: add refresh.rate-limit core option
 - tests: run account-control test with different bases
 - tests: port proxy test to use python tinyproxy
 - overlord: introduce snapshotstate.
 - testutil: allow Fstatfs results to vary over time
 - snap-update-ns: add comments about the "deadcode" in bootstrap.go
 - overlord: add chg.Err() in testUpdateWithAutoconnectRetry
 - many: remove deadcode
 - tests: also run unit/gccgo in 18.04
 - tests: introduce a helper for installing local snaps with --name
 - tests: avoid removing core snap on reset
 - snap: use snap.SideInfo in test to fix build with gccgo
 - partition: remove unused runCommand
 - image: fix incorrect error when using local bases
 - overlord/snapstate: fix format
 - cmd: fix format
 - tests: setting "storage: preserve-size" just for amazon-linux
   system
 - tests: test for the hostname interface
 - interfaces/modem-manager: allow access to more USB strings
 - overlord: instantiate UDevMonitor
 - interfaces/apparmor: tweak naming, rename to AddLayout()
 - interfaces: take instance name in ifacetest.InstallSnap
 - snapcraft: do not use --dirty in mkversion
 - cmd: add systemd environment generator
 - devicestate: support getting (http) proxy from core config
 - many: rename ClientOpts to ClientOptions
 - prepare-image-grub-core18: remove image root in restore
 - overlord/ifacestate: remove "old-conn" from connect/undo connect
   handlers
 - packaging/fedora: Merge changes from Fedora Dist-Git
 - image: handle errors when downloadedSnapsInfoForBootConfig has no
   data
 - tests: use official core18 model assertion in tests
 - snap-confine: map /var/lib/extrausers into snaps mount-namespace
 - overlord,store: support proxy settings internally too
 - cmd/snap: bring back 'snap version'
 - interfaces/mount: tweak naming of things
 - strutil: fix MatchCounter to also work with buffer reuse
 - cmd,interfaces,tests: add /mnt to removable-media interface
 - systemd: do not run "snapd.snap-repair.service.in on firstboot
   bootstrap
 - snap/snapenv: drop some instance specific variables, use instance-
   specific ones for user locations
 - firstboot: sort by type when installing the firstboot snaps
 - cmd, cmd/snap: better support for non-linux
 - strutil: add new ParseByteSize
 - image: detect and error if bases are missing
 - interfaces/apparmor: do not downgrade confinement on arch with
   linux-hardened 4.17.4+
 - daemon: add pokeStateLock helper to the daemon tests
 - snap/squashfs: improve error message from Build on mksquashfs
   failure
 - tests: remove /etc/alternatives from dirs-not-shared-with-host
 - cmd: support re-exec into the "snapd" snap
 - spdx: remove "Other Open Source" from the support licenses
 - snap: add new type "TypeSnapd" and attach to the snapd snap
 - interfaces: retain order of inserted security backends
 - tests: spread test for parallel-installs desktop file handling
 - overlord/devicestate: use OpenSSL's PEM format when generating
   keys
 - cmd: remove --skip-command-chain from snap run and snap-exec
 - selftest: detect if apparmor is unusable and error
 - snap,snap-exec: support command-chain for hooks
 - tests: significantly reduce execution time for managers test
 - snapstate: use new "snap.ByType" sorting
 - overlord/snapstate: fix UpdateMany() to work with parallel
   instances
 - testutil: have File* checker produce more useful error output
 - overlord/ifacestate: introduce connectOpts
 - interfaces: parallel instances support, extend unit tests
 - tests: normalize tests
 - snapstate: make InstallPath() return *snap.Info too
 - snap: add ByType sorting
 - interfaces: add cifs-mount interface
 - tests: use file based markers in snap-service-stop-mode
 - osutil: reorg and stub out things to get it building on darwin
 - tests/main/layout: cleanup after the test
 - osutil/sys: small tweaks to let it build on darwin
 - daemon, overlord/snapstate: set instance name when installing from
   snap file
 - many: move Uname to osutil, for more DRY and easier porting.
 - cmd/snap: create snap user directory when running parallel
   installed snaps
 - cmd/snap-confine: switch to validation of SNAP_INSTANCE_NAME
 - tests: basic test for parallel installs from the store
 - image: download the gadget from the model.GadgetTrack()
 - snapstate: add support for gadget tracks in model assertion
 - image: add support for "gadget=track"
 - overlord: handle sigterm during shutdown better
 - tests: add the original function to fix the errors on new kernels
 - tests/main/lxd: pull lxd from candidate; reënable i386
 - wayland: add extra sockets that are used by older toolkits (e.g.
   gtk3)
 - asserts: add support for gadget tracks in the model assertion
 - overlord/snapstate: improve feature flag validation
 - tests/main/lxd: run ubuntu-16.04 only on 64 bit variant
 - interfaces: workaround for activated services and newer DBus
 - tests: get the linux-image-extra available for the current kernel
 - interfaces: add new "sysfs-name" to i2c interfaces code
 - interfaces: disconnect hooks
 - cmd/libsnap: unify detection of core/classic with go
 - tests: fix autopkgtest failures in cosmic
 - snap: fix advice json
 - overlord/snapstate: parallel snap install
 - store: backward compatible instance-key handling for non-instance
   snaps
 - interfaces: add screencast-legacy for video and audio recording
 - tests: skip unsupported architectures for fedora-base-smoke test
 - tests: avoid using the journalctl cursor when it has not been
   created yet
 - snapstate: ensure normal snaps wait for the "snapd" snap on
   refresh
 - tests: enable lxd again everywhere
 - tests: new test for udisks2 interface
 - interfaces: add cpu-control for setting CPU tunables
 - overlord/devicestate: fix tests, set seeded in registration
   through proxy tests
 - debian: add missing breaks on cosmic
 - devicestate: only run device-hook when fully seeded
 - seccomp: conditionally add socketcall() based on system and base
 - tests: new test for juju client observe interface
 - overlord/devicestate: DTRT w/a snap proxy to reach a serial vault
 - snapcraft: set version information for the snapd snap
 - cmd/snap, daemon: error out if trying to install a snap using
   empty name
 - hookstate: simplify some hook tests
 - cmd/snap-confine: extend security tag validation to cover instance
   names
 - snap: fix mocking of systemkey in snap-run tests
 - packaging/opensuse: fix static build of snap-update-ns and snap-
   exec
 - interfaces/builtin: addtl network-manager resolved DBus fix
 - udev: skip TestParseUdevEvent on ppc
 - interfaces: miscellaneous policy updates
 - debian: add tzdata to build-dep to ensure snapd builds correctly
 - cmd/libsnap-confine-private: intoduce helpers for validating snap
   instance name and instance key
 - snap,snap-exec: support command-chain for app
 - interfaces/builtin: network-manager resolved DBus changes
 - snap: tweak `snap wait` command
 - cmd/snap-update-ns: introduce validation of snap instance names
 - cmd/snap: fix some corner-case test setup weirdness
 - cmd,dirs: fix various issues discovered by a Fedora base snap
 - tests/lib/prepare: fix extra snaps test

* Mon Oct 15 2018 Michael Vogt <mvo@ubuntu.com>
- New upstream release 2.35.5
 - interfaces/home: don't allow snaps to write to $HOME/bin
 - osutil: workaround overlayfs on ubuntu 18.10

* Fri Oct 05 2018 Michael Vogt <mvo@ubuntu.com>
- New upstream release 2.35.4
  - wrappers: do not depend on network.taget in socket units, tweak
    generated units

* Fri Oct 05 2018 Michael Vogt <mvo@ubuntu.com>
- New upstream release 2.35.3
 - overlord: don't make become-operational interfere with user
   requests
 - docker_support.go: add rules to read apparmor macros
 - interfaces/apparmor: handle overlayfs snippet for snap-update-
   nsFixes:
 - snapcraft.yaml: add workaround to fix snapcraft build
 - interfaces/opengl: misc accesses for VA-API

* Wed Sep 12 2018 Michael Vogt <mvo@ubuntu.com>
- New upstream release 2.35.2
 - cmd,overlord/snapstate: go 1.11 format fixes
 - ifacestate: fix hang when retrying content providers
 - snap-env-generator: do nothing when PATH is unset
 - interfaces/modem-manager: allow access to more USB strings

* Mon Sep 03 2018 Michael Vogt <mvo@ubuntu.com>
- New upstream release 2.35.1
 - packaging/fedora: Merge changes from Fedora Dist-Git
 - snapcraft: do not use --diry in mkversion.sh
 - cmd: add systemd environment generator
 - snap-confine: map /var/lib/extrausers into snaps mount-namespace
 - tests: cherry-pick test fixes from master for 2.35
 - systemd: do not run "snapd.snap-repair.service.in on firstboot
   bootstrap
 - interfaces: retain order of inserted security backends
 - selftest: detect if apparmor is unusable and error

* Sat Aug 25 2018 Neal Gompa <ngompa13@gmail.com> - 2.35-1
- Release 2.35 to Fedora (RH#1598946)

* Mon Aug 20 2018 Michael Vogt <mvo@ubuntu.com>
- New upstream release 2.35
 - snapstate: add support for gadget tracks in model assertion
 - image: add support for "gadget=track"
 - asserts: add support for gadget tracks in the model assertion
 - interfaces: add new "sysfs-name" to i2c interfaces code
 - overlord: handle sigterm during shutdown better
 - wayland: add extra sockets that are used by older toolkits
 - snap: fix advice json
 - tests: fix autopkgtest failures in cosmic
 - store: backward compatible instance-key handling for non-instance
   snaps
 - snapstate: ensure normal snaps wait for the "snapd" snap on
   refresh
 - interfaces: add cpu-control for setting CPU tunables
 - debian: add missing breaks on comisc
 - overlord/devicestate: DTRT w/a snap proxy to reach a serial vault
 - devicestate: only run device-hook when fully seeded
 - seccomp: conditionally add socketcall() based on system and base
 - interfaces/builtin: addtl network-manager resolved DBus fix
 - hookstate: simplify some hook tests
 - udev: skip TestParseUdevEvent on ppc
 - interfaces: miscellaneous policy updates
 - debian: add tzdata to build-dep to ensure snapd builds correctly
 - interfaces/builtin: network-manager resolved DBus changes
 - tests: add spread test for fedora29 base snap
 - cmd/libsnap: treat distributions with VARIANT_ID=snappy as "core"
 - dirs: fix SnapMountDir inside a Fedora base snap
 - tests: fix snapd-failover for core18 with external backend
 - overlord/snapstate: always clean SnapState when doing Get()
 - overlod/ifacestate: always use a new SnapState when fetching the
   snap state
 - overlord/devicestate: have the serial request talk to the proxy if
   set
 - interfaces/hotplug: udevadm output parser
 - tests: New test for daemon-notify interface
 - image: ensure "core" is ordered early if base: and core is used
 - cmd/snap-confine: snap-device-helper parallel installs support
 - tests: enable interfaces-framebuffer everywhere
 - tests: reduce nc wait time from 2 to 1 second
 - snap/snapenv: add snap instance specific variables
 - cmd/snap-confine: add minimal test for snap-device-helper
 - tests: enable snapctl test on core18
 - overlord: added UDevMonitor for future hotplug support
 - wrappers: do not glob when removing desktop files
 - tests: add dbus monitor log to interfaces-accounts-service
 - tests: add core-18 systems to external backend
 - wrappers: account for changed app wrapper in parallel installed
   snaps
 - wrappers: make sure that the tests pass on non-Ubuntu too
 - many: add snapd snap failure handling
 - tests: new test for dvb interface
 - configstate: accept refresh.timer=managed
 - tests: new test for snap logs command
 - wrapper: generate all the snapd unit files when generating
   wrappers
 - store: keep all files with link-count > 1 in the cache
 - store: be less verbose in the common refresh case of "no updates"
 - snap-confine: update snappy-app-dev path
 - debian: ensure dependency on fixed apt on 18.04
 - snapd: add initial software watchdog for snapd
 - daemon, systemd: change journalctl -n=all to --no-tail
 - systemd: fix snapd.apparmor.service.in dependencies
 - snapstate: refuse to remove bases or core if snaps need them
 - snap: introduce package-level helpers for building snap related
   directory/file paths
 - overlord/devicestate: deny parallel install of kernel or gadget
   snaps
 - store: clean up parallel-install TODOs in store tests
 - timeutil: fix first weekday of the month schedule
 - interfaces: match all possible tty but console
 - tests: shellchecks part 5
 - cmd/snap-confine: allow ptrace read for 4.18 kernels
 - advise: make the bolt database do the atomic rename dance
 - tests/main/apt-hooks: debug dump of commands.db
 - tests/lib/prepare-restore: update Arch Linux kernel LOCALVERSION
   handling
 - snap: validate instance name as part of Validate()
 - daemon: if a snap is inactive, don't ask systemd about its
   services.
 - udev: skip TestParseUdevEvent on s390x
 - tests: switch core-amd64-18 to use `kernel: pc-kernel=18`
 - asserts,image: add support for new kernel=track syntax
 - tests: new gce image for fedora 27
 - interfaces/apparmor: use the cache in mtime-resilient way
 - store, overlord/snapstate: introduce instance name in store APIs
 - tests: drive-by cleanup of redudant pkgname matching
 - tests: ensure apt-hook is only run after catalog update ran
 - tests: use pkill instead of kilall
 - tests/main: another bunch of updates for Amazon Linux 2
 - tests/lib/snaps: avoid using relative command paths that go up in
   the  directory tree
 - tests: disable/fix more tests for Amazon Linux 2
 - overlord: introduce InstanceKey to SnapState and SnapSetup,
   renames
 - daemon: make sure most change generating handlers can produce
   errors with kinds
 - tests/main/interfaces-calendar-service: skip the test on AMZN2
 - tests/lib/snaps: avoid using relative command paths that go up in
   the directory tree
 - cmd/snap: add a green check mark to verified publishers
 - cmd/snap: fix two issues in the cmd/snap unit tests
 - packaging/fedora: fix target path of /snap symlink
 - cmd/snap: support `--last=<type>?` to mean "no error on empty"
 - cmd/snap-confine: (nvidia) pick up libnvidia-glvkspirv.so
 - strutil: detect and bail out of Unmarshal on duplicate key
 - packaging/fedora(amzn2): disable SELinux, drop dependency on
   squashfuse for AMZN2
 - spread, tests: add support for Amazon Linux 2
 - packaging/fedora: Add Amazon Linux 2 support
 - many: make Wait/Stop optional on StateManagers
 - snap/squashfs: stop printing unsquashfs info to stderr
 - snap: add support for `snap advise-snap --from-apt`
 - overlord/ifacestate: ignore connect if already connected
 - tests: change the service snap used instead of network-bind-
   consumer
 - interfaces/network-control: update for wpa-supplicant and ifupdown
 - tests: fix raciness in stop mode tests
 - logger: try to not have double dates
 - debian: use deb-systemd-invoke instead of systemctl directly
 - tests: run all main tests on core18
 - many: finish sharing a single TaskRunner with all the the managers
 - interfaces/repo: added AllHotplugInterfaces helper
 - snapstate: ensure kernel-track is honored on switch/refresh
 - overlord/ifacestate: support implicit slots on snapd
 - image: add support for "kernel-track" in `snap prepare-image`
 - tests: add test that ensures we do not boot any system in degraded
   state
 - tests: update tests to work on core18
 - cmd/snap: check for typographic dashes in command
 - tests: fix tests expecting old email address
 - client: add some existing error kinds that were not listed in
   client.go
 - tests: add missing slots in classic and core provider test snaps
 - overlord,daemon,cmd: re-map snap names around the edges of snapd
 - tests: use install_local in snap-run-hooks
 - coreconfig: add support for `snap set system network.disable-
   ipv6`
 - overlord/snapstate: dedupe default content providers
 - osutil/udev: sync with upstream
 - debian: do not ship snapd.apparmor.service on ubuntu
 - overlord: have SnapManager use a passed in TaskRunner created by
   Overlord
 - many: streamline the generic conflict check mechanisms
 - tests: remove unneeded setup code in snap-run-symlink
 - cmd/snap: print unset license as "unset", instead of "unknown"
 - asserts: add (optional) kernel-track to model assertion
 - snap/squashfs, tests: pass -n[o-progress] to {mk,un}squashfs
 - interfaces/pulseaudio: be clear that the interface allows playback
   and record
 - snap: support hook environment
 - interfaces: fix typo "daemonNotify" (add missing "n")
 - interfaces: tweak tests of daemon-notify, use common naming
 - interfaces: allow invoking systemd-notify when daemon-notify is
   connected
 - store: make snap blobs be 0600
 - interfaces,daemon: move JSON types to the daemon
 - tests: prepare needs to handle bin/snapctl being a symlink
 - tests: do not mask errors in interfaces-timezone-control (#5405)
 - packaging: put snapctl into /usr/lib/snapd and symlink in usr/bin
 - tests: add basic integration test for spread hold
 - overlord/snapstate: improve PlugsOnly comment
 - many: assorted shellcheck fixes
 - store, daemon, client, cmd/snap: expose "scope", default to wide
 - snapstate: allow setting "refresh.timer=managed"
 - cmd/snap: display a link to data privacy notice for interactive
   snap login
 - client, cmd/snap: pass snap instance name when installing from
   file
 - cmd/snap: add 'debug paths' command
 - snapstate: make sure all *link-*snap tasks carry a snap type and
   further hints
 - devicestate: fix race when refreshing a snap with snapd-control
 - tests: fix tests on arch
 - tests: start active system units on reset
 - tests: new test for joystick interface
 - tests: moving install of dependencies to pkgdb helper
 - tests: enable new fedora image with test dependencies installed
 - tests: start using the new opensuse image with test dependencies
 - tests: check catalog refresh before and after restart snapd
 - tests: stop restarting journald service on prepare
 - interfaces: make core-support a no-op interface
 - interfaces: prefer "snapd" when resolving implicit connections
 - interfaces/hotplug: add hotplug Specification and
   HotplugDeviceInfo
 - many: lessen the use of core-support
 - tests: fixes for the autopkgtest failures in cosmic
 - tests: remove extra ' which breaks interfaces-bluetooth-control
   test
 - dirs: fix antergos typo
 - tests: use grep to avoid non-matching messages from MATCH
 - dirs: improve distro detection for Antegros
 - vendor: switch to latest bson
 - interfaces/builtin: create can-bus interface
 - tests: "snap connect" is idempotent so just connect
 - many: use extra "releases" information on store "revision-not-
   found" errors to produce better errors
 - interfaces: treat "snapd" snap as type:os
 - interfaces: tweak tests to have less repetition of "core" and
   "ubuntu…
 - tests: simplify econnreset test
 - snap: add helper for renaming slots
 - devicestate: fix panic in firstboot code when no snaps are seeded
 - tests: add artful for sru validation on google backend
 - snap,interfaces: move interface name validation to snap
 - overlord/snapstate: introduce path to fake backend ops
 - cmd/snap-confine: fix snaps running on core18
 - many: expose publisher's validation throughout the API

* Fri Jul 27 2018 Michael Vogt <mvo@ubuntu.com>
- New upstream release 2.34.3
 - interfaces/apparmor: use the cache in mtime-resilient way
 - cmd/snap-confine: (nvidia) pick up libnvidia-glvkspirv.so
 - snapstate: allow setting "refresh.timer=managed"
 - spread: switch Fedora and openSUSE images

* Thu Jul 19 2018 Michael Vogt <mvo@ubuntu.com>
- New upstream release 2.34.2
 - packaging: fix bogus date in fedora snapd.spec
 - tests: fix tests expecting old email address

* Tue Jul 17 2018 Michael Vogt <mvo@ubuntu.com>
- New upstream release 2.34.1
 - tests: cherry-pick test fixes from master for 2.34
 - coreconfig: add support for `snap set system network.disable-
   ipv6`
 - debian: do not ship snapd.apparmor.service on ubuntu
 - overlord/snapstate: dedupe default content providers
 - interfaces/builtin: create can-bus interface

* Sat Jul 14 2018 Fedora Release Engineering <releng@fedoraproject.org> - 2.33.1-2
- Rebuilt for https://fedoraproject.org/wiki/Fedora_29_Mass_Rebuild

* Fri Jul 06 2018 Michael Vogt <mvo@ubuntu.com>
- New upstream release 2.34
 - store, daemon, client, cmd/snap: expose "scope", default to wide*
 - tests: fix arch tests
 - snapstate: make sure all *link-*snap tasks carry a snap type and
   further hints
 - snapstate: allow setting "refresh.timer=managed"
 - cmd/snap: display a link to data privacy notice for interactive
   snap login
 - devicestate: fix race when refreshing a snap with snapd-control
 - tests: skip interfaces-framebuffer when no /dev/fb0 is found
 - tests: run interfaces-contacts-service only where test-snapd-eds
   is available
 - many: expose publisher's validation throughout the API
 - many: use extra "releases" information on store "revision-not-
   found" errors to produce better errors
 - dirs: improve distro detection for Antegros
 - Revert "dirs: improve identification of Arch Linux like systems"
 - devicestate: fix panic in firstboot code when no snaps are seeded
 - i18n: use xgettext-go --files-from to avoid running into cmdline
   size limits
 - interfaces: move ValidateName helper to utils
 - snapstate,ifstate: wait for pending restarts before auto-
   connecting
 - snap: account for parallel installs in wrappers, place info and
   tests
 - configcore: fix incorrect handling of keys with numbers (like
   gpu_mem_512)
 - tests: fix tests when no keyboard input detected
 - overlord/configstate: add watchdog options
 - snap-mgmt: fix for non-existent dbus system policy dir,
   shellchecks
 - tests/main/snapd-notify: use systemd's service properties rater
   than the journal
 - snapstate: allow removal of snap.TypeOS when using a model with a
   base
 - interfaces: make findSnapdPath smarter
 - tests: run "arp" tests only if arp is available
 - spread: increase the number of auto retries for package downloads
   in opensuse
 - cmd/snap-confine: fix nvidia support under lxd
 - corecfg: added experimental.hotplug feature flag
 - image: block installation of parallel snap instances
 - interfaces: moved normalize method to interfaces/utils and made it
   public
 - api/snapctl: allow -h and --help for regular users.
 - interfaces/udisks2: also implement implicit classic slot
 - cmd/snap-confine: include CUDA runtime libraries
 - tests: disable auto-refresh test on core18
 - many: switch to account validation: unproven|verified
 - overlord/ifacestate: get/set connection state only via helpers
 - tests: adding extra check to validate journalctl is showing
   current test data
 - data: add systemd environment configuration
 - i18n: handle write errors in xgettext-go
 - snap: helper for validating snap instance names
 - snap{/snaptest}: set instance key based on snap name
 - userd: fix running unit tests on KDE
 - tests/main/econnreset: limit ingress traffic to 512kB/s
 - snap: introduce a struct Channel to represent store channels, and
   helpers to work with it
 - tests: add fedora to distro_clean_package_cache function
 - many: rename snap.Info.StoreName() to snap.Info.SnapName()
 - tests: add spread test to ensure snapd/core18 are not removable
 - tests: tweaks for running the main tests on core18
 - overlord/{config,snap}state: introduce experimental.parallel-
   instances feature flag
 - strutil: support iteration over almost clean paths
 - strutil: add PathIterator.Rewind
 - tests: update interfaces-timeserver-control to core18
 - tests: add halt-timeout to google backend
 - tests: skip security-udev-input-subsystem without /dev/input/by-
   path
 - snap: introduce the instance key field
 - packaging/opensuse: remaining packaging updates for 2.33.1
 - overlord/snapstate: disallow installing snapd on baseless models
 - tests: disable core tests on all core systems (16 and 18)
 - dirs: improve identification of Arch Linux like systems
 - many: expose full publisher info over the snapd API
 - tests: disable core tests on all core systems (16 and 18)
 - tests/main/xdg-open: restore or clean up xdg-open
 - tests/main/interfaces-firewall-control: shellcheck fix
 - snapstate: sort "snapd" first
 - systemd: require snapd.socket in snapd.seeded.service; make sure
   snapd.seeded
 - spread-shellcheck: use the latest shellcheck available from snaps
 - tests: use "ss" instead of "netstat" (netstat is not available in
   core18)
 - data/complete: fix three out of four shellcheck warnings in
   data/complete
 - packaging/opensuse: fix typo, missing assignment
 - tests: initial core18 spread image building
 - overlord: introduce a gadget-connect task and use it at first boot
 - data/completion: fix inconsistency in +x and shebang
 - firstboot: mark essential snaps as "Required" in the state
 - spread-shellcheck: use a whitelist of files that are allowed to
   fail validation
 - packaging/opensuse: build position-independent binaries
 - ifacestate: prevent running interface hooks twice when self-
   connecting on autoconnect
 - data: remove /bin/sh from snapd.sh
 - tests: fix shellcheck 0.5.0 warnings
 - packaging/opensuse: snap-confine should be 06755
 - packaging/opensuse: ship apparmor integration if enabled
 - interfaces/udev,misc: only trigger udev events on input subsystem
   as needed
 - packaging/opensuse: add missing bits for snapd.seeded.service
 - packaging/opensuse: don't use %-macros in comments
 - tests: shellchecks part 4
 - many: rename snap.Info.Name() to snap.Info.InstanceName(), leave
   parallel-install TODOs
 - store: drop unused: channel map types, and details fixture.
 - store: have a basic test about the unmarshalling of /search
   results
 - tests: show executed tests on current system when a test fails
 - tests: fix for the download of the big snap
 - interfaces/apparmor: add chopTree
 - tests: remove double debug: | entry in tests and add more checks
 - cmd/snap-update-ns: introduce mimicRequired helper
 - interfaces: move assertions around for better failure line number
 - store: log a nice clear "download succeeded" message
 - snap: run snap-confine from the re-exec location
 - snapstate: support restarting snapd from the snapd snap on core18
 - tests: show status of the partial test-snapd-huge snap in
   econnreset test
 - tests: fix interfaces-calendar-service test when gvfsd-metadata
   loks the xdg dirctory
 - store: switch store.SnapInfo to use the new v2/info endpoint
 - interfaces: add Repository.AllInterfaces
 - snapstate: stop using evolving SnapSpec internally, use an
   internal-only snapSpec instead
 - cmd/libsnap-confine-private: introduce a helper for splitting snap
   name
 - tests: econnreset/retry tweaks
 - store, et al: kill dead code that uses the bulk endpoint
 - tests/lib/prepare-restore: fix upgrade/reboot handling on arch
 - cmd/snap-update-ns,strutil: move PathIterator to strutil, add
   Depth helper
 - data/systemd/snapd.run-from-snap: ensure snapd tooling is
   available
 - store: switch connectivity check to use v2/info
 - devicestate: support seeding from a base snap instead of core
 - snapstate,ifacestate: remove core-phase-2 handling
 - interfaces/docker-support: update for docker 18.05
 - tests: enable fedora 28 again
 - overlord/ifacestate:  simplify checkConnectConflicts and also
   connect signature
 - snap: parse connect instructions in gadget.yaml
 - tests: fix snapd-repair.timer on ubuntu-core-snapd-run- from-snap
   test
 - interfaces/apparmor: allow killing snap-update-ns
 - tests: skip "try" test on s390x
 - store, image: have 'snap download' use v2/refresh action=download
 - interfaces/policy: test that base policy can be parsed
 - tests: publish test-snapd-appstreamid for any architecture
 - snap: don't include newline in hook environment
 - cmd/snap-update-ns: use RCall with SyscallsEqual
 - cmd/snap-update-ns: add IsSnapdCreatedPrivateTmpfs and tests
 - tests: skip security-dev-input-event-denied on s390x/arm64
 - interfaces: add the dvb interface
 - daemon: paging is not a thing.
 - cmd/snap-mgmt: remove system key on purge
 - testutil: syscall sequence checker
 - cmd/snap-update-ns: fix a leaking file descriptor in MkSymlink
 - packaging: use official bolt in the errtracker on fedora
 - many: add `snap debug connectivity` command* many: add `snap debug
   connectivity` command
 - configstate: deny configuration of base snaps and for the "snapd"
   snap
 - interfaces/raw-usb: also allow usb serial devices
 - snap: reject more layout locations
 - errtracker: do not send duplicated reports
 - httputil: extra debug if an error is not retried
 - cmd/snap-update-ns: improve wording in many errors
 - cmd/snap: use snaptest.MockSnapCurrent in `snap run` tests
 - cmd/snap-update-ns: add helper for checking for read-only
   filesystems
 - interfaces/builtin/docker: use commonInterface over specific
   struct
 - testutil: add test support for Fstatfs
 - cmd/snap-update-ns: discard the concept of segments
 - cmd/libsnap-confine-private: helper for extracting store snap name
   from local-name
 - tests: fix flaky test for hooks undo
 - interfaces: add {contacts,calendar}-service interfaces
 - tests: retry 'restarting into..' match in the snap-confine-from-
   core test
 - systemd: adjust TestWriteMountUnitForDirs() to use
   squashfs.MockUseFuse(false)
 - data: add helper that can generate/start/stop the snapd service
 - sefltest: advise reboot into 4.4 on trusty running 3.13
 - selftest: add new selftest package that tests squashfs mounting
 - store, jsonutil: move store.getStructFields to
   jsonutil.StructFields
 - ifacestate: improved conflict and error handling when creating
   autoconnect tasks
 - cmd/snap-confine: applied make fmt
 - interfaces/udev: call 'udevadm settle --timeout=10' after
   triggering events
 - tests: wait more time until snap start to be downloaded on
   econnreset test
 - snapstate: ensure fakestore returns TypeOS for the core snap
 - tests: fix lxd test which hangs on restore
 - cmd/snap-update-ns: add PathIterator
 - asserts,image: add support for models with bases
 - tests: shellchecks part 3
 - overlord/hookstate: support undo for hooks
 - interfaces/tpm: Allow access to the kernel resource manager
 - tests: skip appstream-id test for core systems 32 bits
 - interfaces/home: remove redundant common interface assignment
 - tests: reprioritise a few tests that are known to be slow
 - cmd/snap: small help tweaks and fixes
 - tests: add test to ensure /dev/input/event* for non-joysticks is
   denied
 - spread-shellcheck: silly fix & pep8
 - spread: switch fedora 28 to manual
 - client,cmd/snap,daemon,tests: expose base of a snap over API, show
   it in snap info --verbose
 - tests: fix lxd test - --auto now sets up networking
 - tests: adding fedora-28 to spread.yaml
 - interfaces: add juju-client-observe interface
 - client, daemon: add a "mounted-from" entry to local snaps' JSON
 - image: set model.DisplayName() in bootenv as "snap_menuentry"
 - packaging/opensuse: Refactor packaging to support all openSUSE
   targets
 - interfaces/joystick: force use of the device cgroup with joystick
   interface
 - interfaces/hardware-observe: allow access to /etc/sensors* for
   libsensors
 - interfaces: remove Plug/Slot types
 - interface hooks: update old AutoConnect methods
 - snapcraft: run with DEB_BUILD_OPTIONS=nocheck
 - overlord/{config,snap}state: the number of inactive revisions is
   config
 - cmd/snap: check with snapd for unknown sections
 - tests: moving test helpers from sh to bash
 - data/systemd: add snapd.apparmor.service
 - many: expose AppStream IDs (AKA common ID)
 - many: hold refresh when on metered connections
 - interfaces/joystick: also support modern evdev joysticks and
   gamepads
 - xdgopenproxy: skip TestOpenUnreadableFile when run as root
 - snapcraft: use dpkg-buildpackage options that work in xenial
 - spread: openSUSE LEAP 42.2 was EOLd in January, remove it
 - get-deps: work with an unset GOPATH too
 - interfaces/apparmor: use strict template on openSUSE tumbleweed
 - packaging: filter out verbose flags from "dh-golang"
 - packaging: fix description
 - snapcraft.yaml: add minimal snapcraft.yaml with custom build

* Fri Jun 22 2018 Neal Gompa <ngompa13@gmail.com> - 2.33.1-1
- Release 2.33.1 to Fedora (RH#1567916)

* Thu Jun 21 2018 Michael Vogt <mvo@ubuntu.com>
- New upstream release 2.33.1
 - many: improve udev trigger on refresh experience
 - systemd: require snapd.socket in snapd.seeded.service
 - snap: don't include newline in hook environment
 - interfaces/apparmor: allow killing snap-update-ns
 - tests: skip "try" test on s390x
 - tests: skip security-dev-input-event-denied when /dev/input/by-
   path/ is missing
 - tests: skip security-dev-input-event-denied on s390x/arm64

* Fri Jun 08 2018 Michael Vogt <mvo@ubuntu.com>
- New upstream release 2.33
 - packaging: use official bolt in the errtracker on fedora
 - many: add `snap debug connectivity` command
 - interfaces/raw-usb: also allow usb serial devices
 - errtracker: do not send duplicated reports
 - selftest: add new selftest package that tests squashfs mounting
 - tests: backport lxd force stop and econnreset fixes
 - tests: add test to ensure /dev/input/event* for non-joysticks is
   denied
 - interfaces/joystick: support modern evdev joysticks
 - interfaces: add juju-client-observe
 - interfaces/hardware-observe: allow access to /etc/sensors* for
   libsensors
 - many: holding refresh on metered connections
 - many: expose AppStream IDs (AKA common ID)
 - tests: speed up save/restore snapd state for all-snap systems
   during tests execution
 - interfaces/apparmor: use helper to load stray profile
 - tests: ubuntu core abstraction
 - overlord/snapstate: don't panic in a corner case interaction of
   cleanup tasks and pruning
 - interfaces/apparmor: add 'mediate_deleted' profile flag for all
   snaps
 - tests: new parameter for the journalctl rate limit
 - spread-shellcheck: port to python
 - interfaces/home: add 'read' attribute to allow non-owner read to
   @{HOME}
 - testutil: import check.v1 differently to workaround gccgo error
 - interfaces/many: miscellaneous updates for default, desktop,
   desktop-legacy, system-observe, hardware-observe, opengl and gpg-
   keys
 - snapstate/hooks: reorder autoconnect and reconnect hooks
 - daemon: update unit tests to match current master
 - overlord/snapshotstate/backend: introducing the snapshot backend
 - many: support 'system' nickname in interfaces
 - userd: add the "snap" scheme to the whitelist
 - many: make rebooting of core on refresh immediate, refactor logic
   around it
 - tests/main/snap-service-timer: account for service timer being in
   the 'running' state
 - interfaces/builtin: allow access to libGLESv* too for opengl
   interface
 - daemon: fix unit tests on arch
 - interfaces/default,process-control: miscellaneous signal policy
   fixes
 - interfaces/bulitin: add write permission to optical-drive
 - configstate: validate known core.* options
 - snap, wrappers: systemd WatchdogSec support
 - ifacestate: do not auto-connect manually disconnected interfaces
 - systemd: mock useFuse() so testsuite passes in container via lxd
   snap
 - snap/env: fix env duplication logic
 - snap: some doc comments fixes and additions
 - cmd/snap-confine, interfaces/opengl: allow access to glvnd EGL
   vendor files
 - ifacestate: unify reconnect and autoconnect methods
 - tests: fix user mounts test for external systems
 - overlord/snapstate,overlord/auth,store: coalesce no auth user
   refresh requests
 - boot,partition: improve tests/docs around SetNextBoot()
 - many: improve `snap wait` command
 - snap: fix `snap interface --attrs` output when numbers are used
 - cmd/snap-update-ns: poke holes when creating source paths for
   layouts
 - snapstate: support getting new bases/default-providers on refresh
 - ifacemgr: remove stale connections on startup
 - asserts: use Attrer in policy checks
 - testutil: record system call errors / return values
 - tests: increase timeouts to make tests reliable on slow boards
 - repo: pass and return ConnRef via pointers
 - interfaces: add xdg-document-portal support to desktop interface
 - debian: add a zenity|kdialog suggests
 - snapstate: make TestDoPrereqRetryWhenBaseInFlight less brittle
 - tests: go must be installed as a classic snap
 - tests: use journalctl cursors instead rotating logs
 - daemon: add confinement-options to /v2/system-info
   daemon: refactor classic support flag to be more structured
 - tests: build spread in the autopkgtests with a more recent go
 - cmd/snap: fix the message when snap.channel != snap.tracking
 - overlord/snapstate: allow core defaults configuration via 'system'
   key
 - many: add "snap debug sandbox-features" and needed bits
 - interfaces: interface hooks for refresh
 - snapd.core-fixup.sh: add workaround for corrupted uboot.env
 - boot: clear "snap_mode" when needed
 - many: add wait command and `snapd.seeded` service
 - interfaces: move host font update-ns AppArmor rules to desktop
   interface
 - jsonutil/safejson: introducing safejson.String &
   safejson.Paragraph
 - cmd/snap-update-ns: use Secure.BindMount to bind mount files
 - cmd/snap-update-ns,tests: mimic the mode and ownership of
   directories
 - cmd/snap-update-ns: add support for ignoring mounts with missing
   source/target
 - interfaces: interface hooks implementation
 - cmd/libsnap: fix compile error on more restrictive gcc
   cmd/libsnap: fix compilation errors on gcc 8
 - interfaces/apparmor: allow bash and dash to be in /usr/bin/
 - cmd/snap-confine: allow any base snap to provide /etc/alternatives
 - tests: fix interfaces-network test for systems with partial
   confinement
 - spread.yaml: add cosmic (18.10) to autopkgtest/qemu
 - tests: ubuntu 18.04 or higher does not need linux-image-extra-
 - configcore: validate experimental.layouts option
 - interfaces:minor autoconnect cleanup
 - HACKING: fix typos
 - spread: add adt for ubuntu 18.10
 - tests: skip test lp-1721518 for arch, snapd is failing to start
   after reboot
 - interfaces/x11: allow X11 slot implementations
 - tests: checking interfaces declaring the specific interface
 - snap: improve error for snaps not available in the given context
 - cmdstate: add missing test for default timeout handling
 - tests: shellcheck spread tasks
 - cmd/snap: update install/refresh help vs --revision
 - cmd/snap-confine: add support for per-user mounts
 - snap: do not use overly short timeout in `snap
   {start,stop,restart}`
 - tests: adding google-sru backend replacing linode-sur
 - interfaces/apparmor: fix incorrect apparmor profile glob
 - systemd: replace ancient paths with 16.04+ standards
 - overlord,systemd: store snap revision in mount units
 - testutil: add test helper for SysLstat
 - testutil,cmd: rename test helper of Lstat to OsLstat
 - testutil: document all fake syscall/os functions
 - osutil,interfaces,cmd: use less hardcoded strings
 - testutil: rename UNMOUNT_NOFOLLOW to umountNoFollow
 - testutil: don't dot-import check.v1
 - store: getStructFields takes pointers now
 - tests: drop `linux-image-extra-$(uname -r)` install in 18.04
 - many: fix false negatives reported by vet
 - osutil,interfaces: use uint32 for uid, gid
 - many: fix various issues reported by shellcheck
 - tests: add pending shutdown detection
 - image: support refreshing soft-expired user macaroons in tooling
 - interfaces/builtin, daemon: cleanup mocked builtin interfaces in
   daemon tests
 - interfaces/builtin: add support for software-watchdog interface
 - spread: auto accept key changes when calling dnf
 - snap,overlord/snapstate: introduce and use BrokenSnapError
 - tests: detect kernel oops during tests and abort tests in this
   case
 - tests: bring back one missing test in snap-service-stop-mode
 - debian: update LP bug for the 2.32.5 SRU
 - userd: set up journal logging streams for autostarted apps
 - snap,tests : don't fail if we cannot stat MountFile
 - tests: smaller fixes for Arch tests
 - tests: run interfaces-broadcom-asic-control early
 - client: support for snapshot sets, snapshots, and snapshot actions
 - tests: skip interfaces-content test on core devices
 - cmd: generalize locking to global, snap and per-user locks
 - release-tools: handle the snapd-x.y.z version
 - packaging: fix incorrectly auto-generated changelog entry for
   2.32.5
 - tests: add arch to CI
 - systemd: add helper for opening stream file descriptors to the
   journal
 - cmd/snap: handle distros with no version ID
 - many: add "stop-mode: sig{term,hup,usr[12]}{,-all}" instead of
   conflating that with refresh-mode
 - tests: removing linode-sru backend
 - tests: updating bionic version for spread tests on google
 - overlord/snapstate: poll for up to 10s if a snap is unexpectedly
   not mounted in doMountSnap
 - overlord/snapstate: allow to get an error from readInfo instead of
   a broken stub, use it in doMountSnap
 - snap: snap.AppInfo is now a fmt.Stringer
 - tests: move fedora 27 to google backend
 - many: add `core.problem-reports.disabled` option
 - cmd/snap-update-ns: remove the need for stash directory in secure
   bind mount implementation
 - errtracker: check for whoopsie.service instead of reading
   /etc/whoopsie
 - cmd/snap: user session application autostart v3
 - tests: add test to ensure `snap refresh --amend` works with
   different channels
 - tests: add check for OOM error after each test
 - cmd/snap-seccomp: graceful handling of non-multilib host
 - interfaces/shutdown: allow calling SetWallMessage
 - cmd/snap-update-ns: add secure bind mount implementation for use
   with user mounts
 - snap: fix `snap advise-snap --command` output to match spec
 - overlord/snapstate: on multi-snap refresh make sure bases and core
   are finished before dependent snaps
 - overlord/snapstate: introduce envvars to control the channels for
   based and prereqs
 - cmd/snap-confine: ignore missing cgroups in snap-device-helper
 - debian: add gbp.conf script to build snapd via `gbp buildpackage`
 - daemon,overlord/hookstate: stop/wait for running hooks before
   closing the snapctl socket
 - advisor: use json for package database
 - interfaces/hostname-control: allow setting the hostname via
   syscall and systemd
 - tests/main/interfaces-opengl-nvidia: verify access to 32bit
   libraries
 - interfaces: misc updates for default, firewall-control, fuse-
   support and process-control
 - data/selinux: Give snapd access to more aspects of the system
 - many: use the new install/refresh API by switching snapstate to
   use store.SnapAction
 - errtracker: make TestJournalErrorSilentError work on gccgo
 - ifacestate: add to the repo also snaps that are pending being
   activated but have a done setup-profiles
 - snapstate, ifacestate: inject auto-connect tasks try 2
 - cmd/snap-confine: allow creating missing gl32, gl, vulkan dirs
 - errtracker: add more fields to aid debugging
 - interfaces: make system-key more robust against invalid fstab
   entries
 - overlord,interfaces: be more vocal about broken snaps and read
   errors
 - ifacestate: injectTasks helper
 - osutil: fix fstab parser to allow for # in field values
 - cmd/snap-mgmt: remove timers, udev rules, dbus policy files
 - release-tools: add repack-debian-tarball.sh
 - daemon,client: add build-id to /v2/system-info
 - cmd: make fmt (indent 2.2.11)
 - interfaces/content: add rule so slot can access writable files at
   plug's mountpoint
 - interfaces: add /var/lib/snapd/snap to @{INSTALL_DIR}
 - ifacestate: don't surface errors from stale connections
 - cmd/snap-update-ns: convert Secure* family of functions into
   methods
 - tests: adjust canonical-livepatch test on GCE
 - tests: fix quoting issues in econnreset test
 - cmd/snap-confine: make /run/media an alias of /media
 - cmd/snap-update-ns: rename i to segNum
 - interfaces/serial: change pattern not to exclude /dev/ttymxc*
 - spread: disable StartLimitInterval option on opensuse-42.3
 - configstate: give a chance to immediately recompute the next
   refresh time when schedules are set
 - cmd/snap-confine: attempt to detect if multiarch host uses
   arch triplets
 - store: add Store.SnapAction to support the new install/refresh API
   endpoint
 - tests: adding test for removable-media interface
 - tests: update interface tests to remove extra checks and normalize
   tests
 - timeutil: in Human, count days with fingers
 - vendor: update gopkg.in/yaml.v2 to the latest version
 - cmd/snap-confine: fix Archlinux compatibility
 - cmd/snapd: make sure signal handlers are established during early
   daemon startup
 - cmd/snap-confine: apparmor: allow creating prefix path for
   gl/vulkan
 - osutil: use tilde suffix for temporary files used for atomic
   replacement
 - tests: copy or sanity check core users using usernames
 - tests: disentangle etc vs extrausers in core tests
 - tests: fix snap-run tests when snapd is not running
 - overlord/configstate: change how ssh is stopped/started
 - snap: make `snap run` look at the system-key for security profiles
 - strutil, cmd/snap: drop strutil.WordWrap, first pass at
   replacement
 - tests: adding opensuse-42.3 to google
 - cmd/snap: fix one issue with noWait error handling logic, add
   tests plus other cleanups
 - cmd/snap-confine: nvidia: preserve globbed file prefix
 - advisor: add comment why osutil.FileExists(dirs.SnapCommandsDB) is
   needed
 - interfaces,release: probe seccomp features lazily
 - tests: change debug for layout test
 - advisor: deal with missing commands.db file
 - interfaces/apparmor: simplify UpdateNS internals
 - polkit: Pass caller uid to PolicyKit authority
 - tests: moving debian 9 from linode to google backend
 - cmd/snap-confine: nvidia: add tls/libnvidia-tls.so* glob
 - po: specify charset in po/snappy.pot
 - interfaces: harden snap-update-ns profile
 - snap: Call SanitizePlugsSlots from InfoFromSnapYaml
 - tests: update tests to deal with s390x quirks
 - debian: run snap.mount upgrade fixup *before* debhelper
 - tests: move xenial i386 to google backend
 - snapstate: add compat mode for default-provider
 - tests: a bunch of test fixes for s390x from looking at the
   autopkgtest logs
 - packaging: recommend "gnupg" instead of "gnupg1 | gnupg"
 - interfaces/builtin: let MM change qmi device attributes
 - tests: add workaround for s390x failure
 - snap/pack, cmd/snap: add `snap pack --check-skeleton`
 - daemon: support 'system' as nickname of the core snap
 - cmd/snap-update-ns: use x-snapd.{synthetic,needed-by} in practice
 - devicestate: add DeviceManager.Registered returning a channel
   closed when the device is known to be registered
 - store: Sections and WriteCatalogs need to strictly send device
   auth only if the device has a custom store
 - tests: add bionic system to google backend
 - many: fix shellcheck warnings in bionic
 - cmd/snap-update-ns: don't fail on existing symlinks
 - tests: make autopkgtest tests more targeted
 - cmd/snap-update-ns: fix creation of layout symlinks
 - spread,tests: move suite-level prepare/restore to central script
 - many: propagate contexts enough to be able to mark store
   operations done from the Ensure loop
 - snap: don't create empty Change with "Hold" state on disconnect
 - snap: unify snap name validation w/python; enforce length limit.
 - cmd/snap: use shlex when parsing `snap run --strace` arguments
 - osutil,testutil: add symlinkat(2) and readlinkat(2)
 - tests: autopkgtest may have non edge core too
 - tests: adding checks before stopping snapd service to avoid job
   canceled on ubuntu 14.04
 - errtracker: respect the /etc/whoopsie configuration
 - overlord/snapstate:  hold refreshes for 2h after seeding on
   classic
 - cmd/snap: tweak and polish help strings
 - snapstate: put layout feature behind feature flag
 - tests: force profile re-generation via system-key
 - snap/squashfs: when installing from seed, try symlink before cp
 - wrappers: services which are socket or timer activated should not
   be started during boot
 - many: go vet cleanups
 - tests: define MATCH from spread
 - packaging/fedora: Merge changes from Fedora Dist-Git plus trivial
   fix
 - cmd/snap: use timeutil.Human to show times in `snap refresh
   --time`
 - cmd/snap: in changes and tasks, default to human-friendly times
 - many: support holding refreshes by setting refresh.hold
 - Revert "cmd/snap: use timeutil.Human to show times in `snap
   refresh -…-time`"
 - cmd/snap: use timeutil.Human to show times in `snap refresh
   --time`
 - tests/main/snap-service-refresh-mode: refactor the test to rely on
   comparing PIDs
 - tests/main/media-sharing: improve the test to cover /media and
   /run/media
 - store: enable deltas for core devices too
 - cmd/snap: unhide --no-wait; make wait use go via waitMixin
 - strutil/shlex: import github.com/google/shlex into the tree
 - vendor: update github.com/mvo5/libseccomp-golang
 - overlord/snapstate: block install of "system"
 - cmd/snap: "current"→"installed"; "refreshed"→"refresh-date"
 - many: add the snapd-generator
 - cmd/snap-seccomp: Cancel the atomic file on error, not just Close
 - polkit: ensure error is properly set if dialog is dismissed
 - snap-confine, snap-seccomp: utilize new seccomp logging features
 - progress: tweak ansimeter cvvis use to no longer confuse minicom
 - xdgopenproxy: integrate xdg-open implementation into snapctl
 - tests: avoid removing preinstalled snaps on core
 - tests: chroot into core to run xdg-open there
 - userd: add an OpenFile method for launching local files with xdg-
   open
 - tests: moving ubuntu core from linode to google backend
 - run-checks: remove accidental bashism
 - i18n: simplify NG usage by doing the modulo math in-package.
 - snap/squashfs: set timezone when calling unsquashfs to get the
   build date
 - timeutil: timeutil.Human(t) gives a human-friendly string for t
 - snap: add autostart app property
 - tests: add support for external backend executions on listing test
 - tests: make interface-broadcom-asic-control test work on rpi
 - configstate: when disable "ssh" we must disable the "sshd" service
 - interfaces/apparmor,system-key: add upperdir snippets for strict
   snaps on livecd
 - snap/squashfs: add BuildDate
 - store: parse the JSON format used by the coming new store API to
   convey snap information
 - many: remove snapd.refresh.{timer,service}
 - tests: adding ubuntu-14.04-64 to the google backend
 - interfaces: add xdg-desktop-portal support to desktop interface
 - packaging/arch: sync with snapd/snapd-git from AUR
 - wrappers, tests/main/snap-service-timer: restore missing commit,
   add spread test for timer services
 - store: don't ask for snap_yaml_raw except on the details endpoint
 - many: generate and use per-snap snap-update-ns profile
 - tests: add debug for layout test
 - wrappers: detect whether systemd-analyze can be used in unit tests
 - osutil: allow creating strings out of MountInfoEntry
 - servicestate: use systemctl enable+start and disable+stop instead
   of --now flag
 - osutil: handle file being matched by multiple patterns
 - daemon, snap: fix InstallDate, make a method of *snap.Info
 - wrappers: timer services
 - wrappers: generator for systemd OnCalendar schedules
 - asserts: fix flaky storeSuite.TestCheckAuthority
 - tests: fix dependency for ubuntu artful
 - spread: start moving towards google backend
 - tests: add a spread test for layouts
 - ifacestate: be consistent passing Retry.After as named field
 - cmd/snap-update-ns: use recursive bind mounts for writable mimic
 - testutil: allow mocking syscall.Fstat
 - overlord/snapstate: verify that default schedule is randomized and
   is  not a single time
 - many: simplify mocking of home-on-NFS
 - cmd/snap-update-ns: use syscall.Symlink instead of os.Symlink
 - store: move infoFromRemote into details.go close to snapDetails
 - userd/tests: Test kdialog calls and mock kdialog too to make tests
   work in KDE
 - cmd/snap: tweaks to 'snap info' (feat. installed->current rename)
 - cmd/snap: add self-strace to `snap run`
 - interfaces/screen-inhibit-control,network-status: fix dbus path
   and interface typos
 - update-pot: Force xgettext() to return true
 - store: cleanup test naming, dropping remoteRepo  and
   UbuntuStore(Repository)? references
 - store: reorg auth refresh

* Wed May 16 2018 Michael Vogt <mvo@ubuntu.com>
- New upstream release 2.32.9
 - tests: run all spread tests inside GCE
 - tests: build spread in the autopkgtests with a more recent go

* Fri May 11 2018 Michael Vogt <mvo@ubuntu.com>
- New upstream release 2.32.8
 - snapd.core-fixup.sh: add workaround for corrupted uboot.env

* Fri May 11 2018 Michael Vogt <mvo@ubuntu.com>
- New upstream release 2.32.7
 - many: add wait command and seeded target (2
 - snapd.core-fixup.sh: add workaround for corrupted uboot.env
 - boot: clear "snap_mode" when needed
 - cmd/libsnap: fix compile error on more restrictive gcc
 - tests: cherry-pick commits to move spread to google backend
 - spread.yaml: add cosmic (18.10) to autopkgtest/qemu
 - userd: set up journal logging streams for autostarted apps

* Sun Apr 29 2018 Michael Vogt <mvo@ubuntu.com>
- New upstream release 2.32.6
 - snap: do not use overly short timeout in `snap
   {start,stop,restart}`
 - interfaces/apparmor: fix incorrect apparmor profile glob
 - tests: detect kernel oops during tests and abort tests in this
   case
 - tests: run interfaces-boradcom-asic-control early
 - tests: skip interfaces-content test on core devices

* Mon Apr 16 2018 Michael Vogt <mvo@ubuntu.com>
- New upstream release 2.32.5
 - many: add "stop-mode: sig{term,hup,usr[12]}{,-all}" instead of
   conflating that with refresh-mode
 - overlord/snapstate:  poll for up to 10s if a snap is unexpectedly
   not mounted in doMountSnap
 - daemon: support 'system' as nickname of the core snap

* Thu Apr 12 2018 Neal Gompa <ngompa13@gmail.com> - 2.32.4-1
- Release 2.32.4 to Fedora (RH#1553734)

* Wed Apr 11 2018 Michael Vogt <mvo@ubuntu.com>
- New upstream release 2.32.4
 - cmd/snap: user session application autostart
 - overlord/snapstate: introduce envvars to control the channels for
   bases and prereqs
 - overlord/snapstate: on multi-snap refresh make sure bases and core
   are finished before dependent snaps
 - many: use the new install/refresh /v2/snaps/refresh store API

* Wed Apr 11 2018 Michael Vogt <mvo@ubuntu.com>
- New upstream release 2.32.3.2
 - errtracker: make TestJournalErrorSilentError work on
   gccgo
 - errtracker: check for whoopsie.service instead of reading
   /etc/whoopsie

* Wed Apr 11 2018 Michael Vogt <mvo@ubuntu.com>
- New upstream release 2.32.3.1
 - debian: add gbp.conf script to build snapd via `gbp
   buildpackage`
 - tests: add check for OOM error after each test
 - cmd/snap-seccomp: graceful handling of non-multilib host
 - interfaces/shutdown: allow calling SetWallMessage
 - data/selinux: Give snapd access to more aspects of the system
 - daemon,overlord/hookstate: stop/wait for running hooks before
   closing the snapctl socket
 - cmd/snap-confine: ignore missing cgroups in snap-device-helper
 - interfaces: misc updates for default, firewall-control, fuse-
   support and process-control
 - overlord: test fix, address corner case

* Thu Apr 05 2018 Michael Vogt <mvo@ubuntu.com>
- New upstream release 2.32.3
 - ifacestate: add to the repo also snaps that are pending being
   activated but have a done setup-profiles
 - snapstate: inject autoconnect tasks in doLinkSnap for regular
   snaps
 - cmd/snap-confine: allow creating missing gl32, gl, vulkan dirs
 - errtracker: add more fields to aid debugging
 - interfaces: make system-key more robust against invalid fstab
   entries
 - cmd/snap-mgmt: remove timers, udev rules, dbus policy files
 - overlord,interfaces: be more vocal about broken snaps and read
   errors
 - osutil: fix fstab parser to allow for # in field values

* Sat Mar 31 2018 Michael Vogt <mvo@ubuntu.com>
- New upstream release 2.32.2
 - interfaces/content: add rule so slot can access writable files at
   plug's mountpoint
 - tests: adjust canonical-livepatch test on GCE
 - interfaces/serial: change pattern not to exclude /dev/ttymxc
 - spread.yaml: switch Fedora 27 tests to manual
 - store: Sections and WriteCatalogs need to strictly send device
   auth only if the device has a custom store
 - configstate: give a chance to immediately recompute the next
   refresh time when schedules are set
 - cmd/snap-confine: attempt to detect if multiarch host uses arch
   triplets
 - vendor: update gopkg.in/yaml.v2 to the latest version (#4945)

* Mon Mar 26 2018 Michael Vogt <mvo@ubuntu.com>
- New upstream release 2.32.1
 - cmd/snapd: make sure signal handlers are established during early
   daemon startup
 - osutil: use tilde suffix for temporary files used for atomic
   replacement
 - cmd/snap-confine: apparmor: allow creating prefix path for
   gl/vulkan
 - tests: disentangle etc vs extrausers in core tests
 - packaging: fix changelogs' typo

* Sat Mar 24 2018 Michael Vogt <mvo@ubuntu.com>
- New upstream release 2.32
 - snap: make `snap run` look at the system-key for security profiles
 - overlord/configstate: change how ssh is stopped/started
 - cmd/snap-confine: nvidia: preserve globbed file prefix
 - advisor: deal with missing commands.db file
 - interfaces,release: probe seccomp features lazily
 - interfaces: harden snap-update-ns profile
 - polkit: Pass caller uid to PolicyKit authority
 - tests: change debug for layout test
 - cmd/snap-confine: don't use per-snap s-u-n profile
 - many: backported fixes for layouts and symlinks
 - cmd/snap-confine: nvidia: add tls/libnvidia-tls.so* glob
 - cmd/snap-update-ns: use x-snapd.{synthetic,needed-by} in practice
 - snap: Call SanitizePlugsSlots from InfoFromSnapYaml
 - cmd/snap-confine: fix ptrace rule with snap-confine peer
 - tests: update tests to deal with s390x quirks
 - snapstate: add compat mode for default-provider"snapname:ifname"
 - snap-confine: fallback to /lib/udev/snappy-app-dev if the core is
   older
 - tests: a bunch of test fixes for s390x from looking at the
   autopkgtest logs
 - packaging: recommend "gnupg" instead of "gnupg1 | gnupg"
 - interfaces/builtin: let MM change qmi device attributes
 - debian: undo snap.mount system unit removal
 - snap: don't create empty Change with "Hold" state on disconnect
 - tests: add workaround for s390x failure
 - tests: make autopkgtest tests more targeted
 - many: propagate contexts enough to be able to mark store
   operations done from the Ensure loop
 - store: cleanup test naming, dropping remoteRepo and
   UbuntuStore(Repository)? references
 - store: reorg auth refresh
 - tests: autopkgtest may have non edge core too
 - data: translate polkit strings
 - snapstate: put layout feature behind feature flag
 - errtracker: respect the /etc/whoopsie configuration
 - overlord/snapstate: hold refreshes for 2h after seeding on classic
 - many: cherry-pick relevant `go vet` 1.10 fixes to 2.32
 - snap/squashfs: when installing from seed, try symlink before cp
 - wrappers: services which are socket or timer activated should not
   be started during boot
 - many: generate and use per-snap snap-update-ns profile
 - many: support holding refreshes by setting refresh.hold
 - snap-confine, snap-seccomp: utilize new seccomp logging features
 - many: remove snapd.refresh.{timer,service}
 - many: add the snapd-generator
 - polkit: do not shadow dbus errors, avoid panic in case of errors
 - polkit: ensure error is properly set if dialog is dismissed
 - xdgopenproxy: integrate xdg-open implementation into snapctl
 - userd: add an OpenFile method for launching local files with xdg-
   open
 - asserts:  use a timestamp for the assertion after the signing key
   has been created
 - ifacestate: be consistent passing Retry.After as named field
 - interfaces/apparmor,system-key: add upperdir snippets for strict
   snaps on livecd
   interfaces/apparmor,system-key: add upperdir snippets for strict
   snaps
 - configstate: when disable "ssh" we must disable the "sshd"
   service
 - store: don't ask for snap_yaml_raw except on the details endpoint
 - osutil: handle file being matched by multiple patterns
 - cmd/snap-update-ns: use recursive bind mounts for writable mimic
 - cmd/snap-update-ns: use syscall.Symlink instead of os.Symlink
 - interfaces/screen-inhibit-control,network-status: fix dbus path
   and interface typos
 - interfaces/network-status: fix use of '/' in interface in DBus
   rule
 - interfaces/screen-inhibit-control: fix use of '.' in path in DBus
   rule
 - overlord/snapstate: fix task iteration order in
   TestDoPrereqRetryWhenBaseInFlight
 - interfaces: add an interface for gnome-online-accounts D-Bus
   service
 - snap: pass full timer spec in `snap run --timer`
 - cmd/snap: introduce `snap run --timer`
 - snapstate: auto install default-providers for content snaps
 - hooks/strutil: limit the number of data read from the hooks to
   avoid oom
 - osutil: aggregate mockable symbols
 - tests: make sure snapd is running before attempting to remove
   leftover snaps
 - timeutil: account for 24h wrap when flattening clock spans
 - many: send  new Snap-CDN header with none or with cloud instance
   placement info as needed
 - cmd/snap-update-ns,testutil: move syscall testing helpers
 - tests: disable interfaces-location-control on s390x
 - tests: new spread test for gpio-memory-control interface
 - tests: spread test for broadcom-asic-control interface
 - tests: make restore of interfaces-password-manager-service more
   robust
 - tests/lib/prepare-restore: sync journal before rotating and
   vacuuming
 - overlord/snapstate: use spread in the default refresh schedule
 - tests: fixes for autopkgtest in bionic
 - timeutil: introduce helpers for checking it time falls inside the
   schedule
 - cmd/snap-repair,httputil: set snap-repair User-Agent on requests
 - vendor: resync formatting of vendor.json
 - snapstate/ifacestate: auto-connect tasks
 - cmd/snap: also include tracking channel in list output.
 - interfaces/apparmor: use snap revision with surrounding '.' when
   replacing in glob
 - debian,vendor: import github.com/snapcore/squashfs and use
 - many: implement "refresh-mode: {restart,endure,...}" for services
 - daemon: make the ast-inspecting test smarter; drop 'exceptions'
 - tests: new spread test for kvm interface
 - cmd/snap: tweaks to 'snap info' output
 - snap: remove underscore from version validator regexp
 - testutil: add File{Matches,Equals,Contains} checkers.
 - snap: improve the version validator's error messages.
 - osutil: refactor EnsureFileState to separate out the comparator
 - timeutil: fix scheduling on nth weekday of the month
 - cmd/snap-update-ns: small refactor for upcoming per-user mounts
 - many: rename snappy-app-dev to snap-device-helper
 - systemd: add default target for timers
 - interfaces: miscellaneous policy updates for home, opengl, time-
   control, network, et al
 - cmd/snap: linter cleanups
 - interfaces/mount: generate per-user mount profiles
 - cmd/snap: use proper help strings for `snap userd --help`
 - packaging: provide a compat symlink for snappy-app-dev
 - interfaces/time-control,netlink-audit: adjust for util-linux
   compiled with libaudit
 - tests: adding new test to validate the raw-usb interface
 - snap: add support for `snap run --gdb`
 - interfaces/builtin: allow MM to access login1
 - packaging: fix build on sbuild
 - store: revert PR#4532 and do not display displayname
 - interfaces/mount: add support for per-user mount entries
 - cmd/system-shutdown: move sync to be even more pessimistic
 - osutil: reimplement IsMounted with LoadMountInfo
 - tests/main/ubuntu-core-services: enable snapd.refresh.timer for
   the test
 - many: don't allow layout construction to silently fail
 - interfaces/apparmor: ensure snap-confine profile for reexec is
   current
 - interfaces/apparmor: generalize apparmor load and unload helpers
 - tests: removing packages which are not needed anymore to generate
   random data
 - snap: improve `snap run` comments/naming
 - snap: allow options for --strace, e.g. `snap run --strace="-tt"`
 - tests: fix spread test failures on 18.04
 - systemd: update comment on SocketsTarget
 - osutil: add and update docstrings
 - osutil: parse mount entries without options field
 - interfaces: mock away real mountinfo/fstab
 - many: move /lib/udev/snappy-app-dev to /usr/lib/snapd/snappy-app-
   dev
 - overlord/snapstate/backend: perform cleanup if snap setup fails
 - tests/lib/prepare: disable snapd.refresh.timer
 - daemon: remove redundant UserOK markings from api commands
 - snap: introduce  timer service data types and validation
 - cmd/snap: fix UX of snap services
 - daemon: allow `snapctl get` from any uid
 - debian, snap: only static link libseccomp in snap-seccomp on
   ubuntu
 - all: snap versions are now validated
 - many: add nfs-home flag to system-key
 - snap: disallow layouts in various special directories
 - cmd/snap: add help for service commands.
 - devicestate: fix autopkgtest failure in
   TestDoRequestSerialErrorsOnNoHost
 - snap,interfaces: allow using bind-file layouts
 - many: move mount code to osutil
 - snap: understand directories in layout blacklist
 - snap: use custom unsquashfsStderrWriter for unsquashfs error
   detection
 - tests/main/user-data-handling: get rid of ordering bug
 - snap: exclude `gettimeofday` from `snap run --strace`
 - tests: check if snapd.socket is active before stoping it
 - snap: sort layout elements before validating
 - strutil: introducing MatchCounter
 - snap: detect unsquashfs write failures
 - spread: add missing ubuntu-18.04-arm64 to available autopkgtest
   machines
 - cmd/snap-confine: allow mounting anywhere, effectively
 - daemon: improve ucrednet code for the snap.socket
 - release, interfaces: add new release.AppArmorFeatures helper
 - snap: apply some golint suggestions
 - many: add interfaces.SystemKey() helper
 - tests: new snaps to test installs nightly
 - tests: skip alsa interface test when the system does not have any
   audio devices
 - debian/rules: workaround for
   https://github.com/golang/go/issues/23721
 - interfaces/apparmor: early support for snap-update-ns snippets
 - wrappers: cleanup enabled service sockets
 - cmd/snap-update-ns: large refactor / update of unit tests
 - interfaces/apparmor: remove leaked future layout code
 - many: allow constructing layouts (phase 1)
 - data/systemd: for debugging/testing use /etc/environment also for
   snap-repair runs
 - cmd/snap-confine: create lib/{gl,gl32,vulkan} under /var/lib/snapd
   and chown as root:root
 - overlord/configstate/config: make [GS]etSnapConfig use *RawMessage
 - daemon: refactor snapFooMany helpers a little
 - cmd/snap-confine: allow snap-update-ns to chown things
 - interfaces/apparmor: use a helper to set the scope
 - overlord/configstate/config: make SetSnapConfig delete on empty
 - osutil: make MkdirAllChown clean the path passed in
 - many: at seeding try to capture cloud information into core config
   under "cloud"
 - cmd/snap: add completion conversion helper to increase DRY
 - many: remove "content" argument from snaptest.MockSnap()
 - osutil: allow using many globs in EnsureDirState
 - cmd/snap-confine: fix read-only filesystem when mounting nvidia
   files in biarch
 - tests: use root path to /home/test/tmp to avoid lack of space
   issue
 - packaging: create /var/lib/snapd/lib/{gl,gl32,vulkan} as part of
   packaging
 - tests: update kill-timeout focused on making tests pass on boards
 - advisor: ensure commands.db has mode 0644 and add test
 - snap: improve validation of snap layouts
 - tests: ensure disabled services are masked
 - interfaces/desktop-legacy,unity7: support gtk2/gvfs gtk_show_uri()
 - systemd, wrappers: start all snap services in one systemctl call
 - mir: software clients need access to shared memory /dev/shm/#*
 - snap: add support for `snap advise-snap pkgName`
 - snap: fix command-not-found on core devices
 - tests: new spead test for openvswitch-support interface
 - tests: add integration for local snap licenses
 - config: add (Get|Set)SnapConfig to do bulk config e.g. from
   snapshots
 - cmd/snap: display snap license information
 - tests: enable content sharing test for $SNAP
 - osutil: add ContextWriter and RunWithContext helpers.
 - osutil: add DirExists and IsDirNotExist

* Fri Mar 09 2018 Michael Vogt <mvo@ubuntu.com>
- New upstream release 2.31.2
 - many: add the snapd-generator
 - polkit: ensure error is properly set if dialog is dismissed
 - xdgopenproxy: integrate xdg-open implementation into snapctl
 - userd: add an OpenFile method for launching local files with xdg-
   open
 - configstate: when disable "ssh" we must disable the "sshd"
   service
 - many: remove snapd.refresh.{timer,service}
 - interfaces/builtin: allow MM to access login1
 - timeutil: account for 24h wrap when flattening clock spans
 - interfaces/screen-inhibit-control,network-status: fix dbus path
   and interface typos
 - systemd, wrappers: start all snap services in one systemctl
   call
 - tests: disable interfaces-location-control on s390x

* Mon Mar 05 2018 Neal Gompa <ngompa13@gmail.com> - 2.31.1-2
- Fix dependencies for devel subpackage

* Sun Mar 04 2018 Neal Gompa <ngompa13@gmail.com> - 2.31.1-1
- Release 2.31.1 to Fedora (RH#1542483)
- Drop all backported patches as they're part of this release

* Tue Feb 20 2018 Michael Vogt <mvo@ubuntu.com>
- New upstream release 2.31.1
 - tests: multiple autopkgtest related fixes for 18.04
 - overlord/snapstate: use spread in the default refresh schedule
 - timeutil: fix scheduling on nth weekday of the month
 - interfaces: miscellaneous policy updates for home, opengl, time-
   control, network, et al
 - cmd/snap: use proper help strings for `snap userd --help`
 - interfaces/time-control,netlink-audit: adjust for util-linux
   compiled with libaudit
 - rules: do not static link on powerpc
 - packaging: revert LDFLAGS rewrite again after building snap-
   seccomp
 - store: revert PR#4532 and do not display displayname
 - daemon: allow `snapctl get` from any uid
 - debian, snap: only static link libseccomp in snap-seccomp on
   ubuntu
 - daemon: improve ucrednet code for the snap.socket

* Fri Feb 09 2018 Fedora Release Engineering <releng@fedoraproject.org> - 2.30-2
- Rebuilt for https://fedoraproject.org/wiki/Fedora_28_Mass_Rebuild

* Tue Feb 06 2018 Michael Vogt <mvo@ubuntu.com>
- New upstream release 2.31
 - cmd/snap-confine: allow snap-update-ns to chown things
 - cmd/snap-confine: fix read-only filesystem when mounting nvidia
   files in biarch
 - packaging: create /var/lib/snapd/lib/{gl,gl32,vulkan} as part of
   packaging
 - advisor: ensure commands.db has mode 0644 and add test
 - interfaces/desktop-legacy,unity7: support gtk2/gvfs gtk_show_uri()
 - snap: improve validation of snap layoutsRules for validating
   layouts:
 - snap: fix command-not-found on core devices
 - cmd/snap: display snap license information
 - tests: enable content sharing test for $SNAP
 - userd: add support for a simple UI that can be used from userd
 - snap-confine/nvidia: Support legacy biarch trees for GLVND systems
 - tests: generic detection of gadget and kernel snaps
 - cmd/snap-update-ns: refactor and improve Change.Perform to handle
   EROFS
 - cmd/snap: improve output when snaps were found in a section or the
   section is invalid
 - cmd/snap-confine,tests: hide message about stale base snap
 - cmd/snap-mgmt: fix out of source tree build
 - strutil/quantity: new package that exports formatFoo (from
   progress)
 - cmd/snap: snap refresh --time with new and legacy schedules
 - state: unknown tasks handler
 - cmd/snap-confine,data/systemd: fix removal of snaps inside LXD
 - snap: add io.snapcraft.Settings to `snap userd`
 - spread: remove more EOLed releases
 - snap: tidy up top-level help output
 - snap: fix race in `snap run --strace`
 - tests: update "searching" test to match store changes
 - store: use the "publisher" when populating the "publisher" field
 - snap: make `snap find --section` show all sections
 - tests: new test to validate location control interface
 - many: add new `snap refresh --amend <snap>` command
 - tests/main/kernel-snap-refresh-on-core: skip the whole test if
   edge and stable are the same version
 - tests: set test kernel-snap-refresh-on-core to manual
 - tests: new spread test for interface gpg-keys
 - packaging/fedora: Merge changes from Fedora Dist-Git plus trivial
   fix
 - interfaces: miscellaneous policy updates
 - interfaces/builtin: Replace Solus support with GLVND support
 - tests/main/kernel-snap-refresh-on-core: do not fail if edge and
   stable kernels are the same version
 - snap: add `snap run --strace` to be able to strace snap apps
 - tests: new spread test for ssh-keys interface
 - errtracker: include detected virtualisation
 - tests: add new kernel refresh/revert test for spread-cron
 - interfaces/builtin: blacklist zigbee dongle
 - cmd/snap-confine: discard stale mount namespaces
 - cmd: remove unused execArg0/execEnv
 - snap,interfaces/mount: disallow nobody/nogroup
 - cmd/snap: improve `snap aliases` output when no aliases are
   defined
 - tests/lib/snaps/test-snapd-service: refactor service reload
 - tests: new spread test for gpg-public-keys interface
 - tests: new spread test for ssh-public-keys interface
 - spread: setup machine creation on Linode
 - interfaces/builtin: allow introspecting UDisks2
 - interfaces/builtin: add support for content "source" section
 - tests: new spread test for netlink-audit interface
 - daemon: avoid panic'ing building an error response w/no snaps
   given
 - interfaces/mount,snap: early support for snap layouts
 - daemon: unlock state even if RefreshSchedule() fails
 - arch: add "armv8l" to ubuntuArchFromKernelArch table
 - tests: fix for test interface-netlink-connector
 - data/dbus: add AssumedAppArmorLabel=unconfined
 - advisor: use forked bolt to make it work on ppc
 - overlord/snapstate: record the 'kind' of conflicting change
 - dirs: fix snap mount dir on Manjaro
 - overlord/{snapstate,configstate}, daemon: introduce refresh.timer,
   fallback to refresh.schedule
 - config: add support for `snap set core proxy.no_proxy=...`
 - snap-mgmt: extend spread tests, stop, disable and cleanup snap
   services
 - spread.yaml: add fedora 27
 - cmd/snap-confine: allow snap-update-ns to poke writable holes in
   $SNAP
 - packaging/14.04: move linux-generic-lts-xenial to recommends
 - osutil/sys: ppc has 32-bit getuid already
 - snapstate: make no autorefresh message clearer
 - spread: try to enable Fedora once more
 - overlord/snapstate: do a minimal sanity check on containers
 - configcore: ensure config.txt has a final newline
 - cmd/libsnap-confine-private: print failed mount/umount regardless
   of SNAP_CONFINE_DEBUG
 - debian/tests: add missing autopkgtest test dependencies for debian
 - image: port ini handling to goconfigparser
 - tests/main/snap-service-after-before: add test for after/before
   service ordering
 - tests: enabling opensuse for tests
 - tests: update auto-refresh-private to match messages from current
   master
 - dirs: check if distro 'is like' fedora when picking path to
   libexecdir
 - tests: fix "job canceled" issue and improve cleanup for snaps
 - cmd/libsnap-confine-private: add debug build of libsnap-confine-
   private.a, link it into snap-confine-debug
 - vendor: remove x/sys/unix to fix builds on arm64 and powerpc
 - image: let consume snapcraft export-login files from tooling
 - interfaces/mir: allow Wayland socket and non-root sockets
 - interfaces/builtin: use snap.{Plug,Slot}Info over
   interfaces.{Plug,Slot}
 - tests: add simple snap-mgmt test
 - wrappers: autogenerate After/Before in systemd's service files for
   apps
 - snap: add usage hints in `snap download`
 - snap: provide more meaningful errors for installMany and friends
 - cmd/snap: show header/footer when `snap find` is used without
   arguments
 - overlord/snapstate: for Enable's tasks refer to the first task
   with snap-setup, do not duplicate
 - tests: add hard-coded fully expired macaroons to run related tests
 - cmd/snap-update-ns: new test features
 - cmd/snap-update-ns: we don't want to bind mount symlinks
 - interfaces/mount: test OptsToCommonFlags, filter out x-snapd.
   options
 - cmd/snap-update-ns: untangle upcoming cyclic initialization
 - client, daemon: update user's email when logging in with new
   account
 - tests: ensure snap-confine apparmor profile is parsable
 - snap: do not leak internal errors on install/refresh etc
 - snap: fix missing error check when multiple snaps are refreshed
 - spread: trying to re-enable tests on Fedora
 - snap: fix gadget.yaml parsing for multi volume gadgets
 - snap: give the snap.Container interface a Walk method
 - snap: rename `snap advise-command` to `snap advise-snap --command`
 - overlord/snapstate: no refresh just for hints if there was a
   recent regular full refresh
 - progress: switch ansimeter's Spin() to use a spinner
 - snap: support `command-not-found` symlink for `snap advise-
   command`
 - daemon: store email, ID and macaroon when creating a new user
 - snap: app startup after/before validation
 - timeutil: refresh timer take 2
 - store, daemon/api: Rename MyAppsServer, point to
   dashboard.snapcraft.io instead
 - tests: use "quiet" helper instead of "dnf -q" to get errors on
   failures
 - cmd/snap-update-ns: improve mocking for tests
 - many: implement the advisor backend, populate it from the store
 - tests: make less calls to the package manager
 - tests/main/confinement-classic: enable the test on Fedora
 - snap: do not leak internal network errors to the user
 - snap: use stdout instead of stderr for "fetching" message
 - tests: fix test whoami, share successful_login.exp
 - many: refresh with appropriate creds
 - snap: add new `snap advice-command` skeleton
 - tests: add test that ensures we never parse versions as numbers
 - overlord/snapstate: override Snapstate.UserID in refresh if the
   installing user is gone
 - interfaces: allow socket "shutdown" syscall in default profile
 - snap: print friendly message if `snap keys` is empty
 - cmd/snap-update-ns: add execWritableMimic
 - snap: make `snap info invalid-snap` output more user friendly
 - cmd/snap,  tests/main/classic-confinement: fix snap-exec path when
   running under classic confinement
 - overlord/ifacestate: fix disable/enable cycle to setup security
 - snap: fix snap find " " output
 - daemon: add new polkit action to manage interfaces
 - packaging/arch: disable services when removing
 - asserts/signtool: support for building tools on top that fill-
   in/compute some headers
 - cmd: clarify "This leaves %s tracking %s." message
 - daemon: return "bad-query" error kind for store.ErrBadQuery
 - taskrunner/many: KnownTaskKinds helper
 - tests/main/interfaces-fuse_support: fix confinement, allow
   unmount, fix spread tests
 - snap: use the -no-fragments mksquashfs option
 - data/selinux: allow messages from policykit
 - tests: fix catalog-update wait loop
 - tests/lib/prepare-restore: disable rate limiting in journald
 - tests: change interfaces-fuse_support to be debug friendly
 - tests/main/postrm-purge: stop snapd before purge
 - This is an example of test log:https://paste.ubuntu.com/26215170/
 - tests/main/interfaces-fuse_support: dump more debugging
   information
 - interfaces/dbus: adjust slot policy for listen, accept and accept4
   syscalls
 - tests: save the snapd-state without compression
 - tests/main/searching: handle changes in featured snaps list
 - overlord/snapstate: fix auto-refresh summary for 2 snaps
 - overlord/auth,daemon: introduce an explicit auth.ErrInvalidUser
 - interfaces: add /proc/partitions to system-observe (This addresses
   LP#1708527.)
 - tests/lib: introduce helpers for setting up /dev/random using
   /dev/urandom in project prepare
 - tests: new test for interface network status
 - interfaces: interfaces: also add an app/hook-specific udev RUN
   rule for hotplugging
 - tests: fix external backend for tests that need DEBUG output
 - tests: do not disable refresh timer on external backend
 - client: send all snap related bool json fields
 - interfaces/desktop,unity7: allow status/activate/lock of
   screensavers
 - tests/main: source mkpinentry.sh
 - tests: fix security-device-cgroups-serial-port test for rpi and db
 - cmd/snap-mgmt: add more directories for cleanup and refactor
   purge() code
 - snap: YAML and data structures for app before/after ordering
 - tests: set TRUST_TEST_KEYS=false for all the external backends
 - packaging/arch: install snap-mgmt tool
 - tests: add support on tests for cm3 gadget
 - interfaces/removable-media: also allow 'k' (lock)
 - interfaces: use ConnectedPlug/ConnectedSlot types (step 2)
 - interfaces: rename sanitize methods
 - devicestate: fix misbehaving test when using systemd-resolved
 - interfaces: added Ref() helpers, restored more detailed error
   message on spi iface
 - debian: make "gnupg" a recommends
 - interfaces/many: misc updates for default, browser-support,
   opengl, desktop, unity7, x11
 - interfaces: PlugInfo/SlotInfo/ConnectedPlug/ConnectedSlot
   attribute helpers
 - interfaces: update fixme comments
 - tests: make interfaces-snapd-control-with-manage more robust
 - userd: generalize dbusInterface
 - interfaces: use ConnectedPlug/ConnectedSlot types (step 1)
 - hookstate: add compat "configure-snapd" task.
 - config, overlord/snapstate, timeutil: rename ParseSchedule to
   ParseLegacySchedule
 - tests: adding tests for time*-control interfaces
 - tests: new test to check interfaces after reboot the system
 - cmd/snap-mgmt: fixes
 - packaging/opensuse-42.2: package and use snap-mgmt
 - corecfg: also "mask" services when disabling them
 - cmd/snap-mgmt: introduce snap-mgmt tool
 - configstate: simplify ConfigManager
 - interfaces: add gpio-memory-control interface
 - cmd: disable check-syntax-c
 - packaging/arch: add bash-completion as optional dependency
 - corecfg: rename package to overlord/configstate/configcore
 - wrappers: fix unit tests to use dirs.SnapMountDir
 - osutil/sys: reimplement getuid and chown with the right int type
 - interfaces-netlink-connector: fix sourcing snaps.sh

* Thu Jan 25 2018 Neal Gompa <ngompa13@gmail.com> - 2.30-1
- Release 2.30 to Fedora (RH#1527519)
- Backport fix to correctly locate snapd libexecdir on Fedora derivatives (RH#1536895)
- Refresh SELinux policy fix patches with upstream backport version

* Mon Dec 18 2017 Michael Vogt <mvo@ubuntu.com>
- New upstream release 2.30
 - tests: set TRUST_TEST_KEYS=false for all the external backends
 - tests: fix external backend for tests that need DEBUG output
 - tests: do not disable refresh timer on external backend
 - client: send all snap related bool json fields
 - interfaces: interfaces: also add an app/hook-specific udev RUN
   rule for hotplugging
 - interfaces/desktop,unity7: allow status/activate/lock of
   screensavers
 - tests/main: source mkpinentry.sh
 - devicestate: use a different nowhere domain
 - interfaces: add ssh-keys, ssh-public-keys, gpg-keys and gpg-public
   keys interfaces
 - interfaces/many: misc updates for default, browser-support, opengl,
   desktop, unity7, x11
 - devicestate: fix misbehaving test when using systemd-resolved
 - interfaces/removable-media: also allow 'k' (lock)
 - interfaces/many: misc updates for default, browser-support,
   opengl, desktop, unity7, x11
 - corecfg: also "mask" services when disabling them
 - tests: add support for autopkgtests on s390x
 - snapstate: support for pre-refresh hook
 - many: allow to configure core before it is installed
 - devicestate: fix unkeyed fields error
 - snap-confine: create mount target for lib32,vulkan on demand
 - snapstate: add support for refresh.schedule=managed
 - cmd/snap-update-ns: teach update logic to handle synthetic changes
 - many: remove configure-snapd task again and handle internally
 - snap: fix TestDirAndFileMethods() test to work with gccgo
 - debian: ensure /var/lib/snapd/lib/vulkan is available
 - cmd/snap-confine: use #include instead of bare include
 - snapstate: store userID in snapstate
 - snapd.dirs: add var/lib/snapd/lib/gl32
 - timeutil, overlod/snapstate: cleanup remaining pieces of timeutil
   weekday support
 - packaging/arch: install missing directories, manpages and version
   info
 - snapstate,store: store if a snap is a paid snap in the sideinfo
 - packaging/arch: pre-create snapd directories when packaging
 - tests/main/manpages: set LC_ALL=C as man may complain if the
   locale is unset or unsupported
 - repo: ConnectedPlug and ConnectedSlot types
 - snapd: fix handling of undo in the taskrunner
 - store: fix download caching and add integration test
 - snapstate: move autorefresh code into autoRefresh helper
 - snapctl: don't error out on start/stop/restart from configure hook
   during install or refresh
 - cmd/snap-update-ns: add planWritableMimic
 - deamon: don't omit responses, even if null
 - tests: add test for frame buffer interface
 - tests/lib: fix shellcheck errors
 - apparmor: generate the snap-confine re-exec profile for
   AppArmor{Partial,Full}
 - tests: remove obsolete workaround
 - snap: use existing files in `snap download` if digest/size matches
 - tests: merge pepare-project.sh into prepare-restore.sh
 - tests: cache snaps to $TESTSLIB/cache
 - tests: set -e, -o pipefail in prepare-restore.sh
 - apparmor: generate the snap-confine re-exec profile for
   AppArmor{Partial,Full}
 - cmd/snap-seccomp: fix uid/gid restrictions tests on Arch
 - tests: document and slightly refactor prepare/restore code
 - snapstate: ensure RefreshSchedule() gives accurate results
 - snapstate: add new refresh-hints helper and use it
 - spread.yaml,tests: move most of project-wide prepare/restore to
   separate file
 - timeutil: introduce helpers for weekdays and TimeOfDay
 - tests: adding new test for uhid interface
 - cmd/libsnap: fix parsing of empty mountinfo fields
 - overlord/devicestate:  best effort to go to early full retries for
   registration on the like of DNS no host
 - spread.yaml: bump delta ref to 2.29
 - tests: adding test to test physical memory observe interface
 - cmd, errtracker: get rid of SNAP_DID_REEXEC environment
 - timeutil: remove support to parse weekday schedules
 - snap-confine: add workaround for snap-confine on 4.13/upstream
 - store: do not log the http body for catalog updates
 - snapstate: move catalogRefresh into its own helper
 - spread.yaml: fix shellcheck issues and trivial refactor
 - spread.yaml: move prepare-each closer to restore-each
 - spread.yaml: increase workers for opensuse to 3
 - tests: force delete when tests are restore to avoid suite failure
 - test: ignore /snap/README
 - interfaces/opengl: also allow read on 'revision' in
   /sys/devices/pci...
 - interfaces/screen-inhibit-control: fix case in screen inhibit
   control
 - asserts/sysdb: panic early if pointed to staging but staging keys
   are not compiled-in
 - interfaces: allow /bin/chown and fchownat to root:root
 - timeutil: include test input in error message in
   TestParseSchedule()
 - interfaces/browser-support: adjust base declaration for auto-
   connection
 - snap-confine: fix snap-confine under lxd
 - store: bit less aggressive retry strategy
 - tests: add new `fakestore new-snap-{declaration,revision}` helpers
 - cmd/snap-update-ns: add secureMkfileAll
 - snap: use field names when initializing composite literals
 - HACKING: fix path in snap install
 - store: add support for flags in ListRefresh()
 - interfaces: remove invalid plugs/slots from SnapInfo on
   sanitization.
 - debian: add missing udev dependency
 - snap/validate: extend socket validation tests
 - interfaces: add "refresh-schedule" attribute to snapd-control
 - interfaces/builtin/account_control: use gid owning /etc/shadow to
   setup seccomp rules
 - cmd/snap-update-ns: tweak changePerform
 - interfaces,tests: skip unknown plug/slot interfaces
 - tests: disable interfaces-network-control-tuntap
 - cmd: use a preinit_array function rather than parsing
   /proc/self/cmdline
 - interfaces/time*_control: explicitly deny noisy read on
   /proc/1/environ
 - cmd/snap-update-ns: misc cleanups
 - snapd: allow hooks to have slots
 - fakestore: add go-flags to prepare for `new-snap-declaration` cmd
 - interfaces/browser-support: add shm path for nwjs
 - many: add magic /snap/README file
 - overlord/snapstate: support completion for command aliases
 - tests: re-enable tun/tap test on Debian
 - snap,wrappers: add support for socket activation
 - repo: use PlugInfo and SlotInfo for permanent plugs/slots
 - tests/interfaces-network-control-tuntap: disable on debian-
   unstable for now
 - cmd/snap-confine: Loosen the NVIDIA Vulkan ICD glob
 - cmd/snap-update-ns: detect and report read-only filesystems
 - cmd/snap-update-ns: re-factor secureMkdirAll into
   secureMk{Prefix,Dir}
 - run-checks, tests/lib/snaps/: shellcheck fixes
 - corecfg: validate refresh.schedule when it is applied
 - tests: adjust test to match stderr
 - snapd: fix snap cookie bugs
 - packaging/arch: do not quote MAKEFLAGS
 - state: add change.LaneTasks helper
 - cmd/snap-update-ns: do not assume 'nogroup' exists
 - tests/lib: handle distro specific grub-editenv naming
 - cmd/snap-confine: Add missing bi-arch NVIDIA filesthe
   `/var/lib/snapd/lib/gl:/var/lib/snapd/lib/gl/vdpau` paths within
 - cmd: Support exposing NVIDIA Vulkan ICD files to the snaps
 - cmd/snap-confine: Implement full 32-bit NVIDIA driver support
 - packaging/arch: packaging update
 - cmd/snap-confine: Support bash as base runtime entry
 - wrappers: do not error on incorrect Exec= lines
 - interfaces: fix udev tagging for hooks
 - tests/set-proxy-store: exclude ubuntu-core-16 via systems: key
 - tests: new tests for network setup control and observe interfaces
 - osutil: add helper for obtaining group ID of given file path
 - daemon,overlord/snapstate: return snap-not-installed error in more
   cases
 - interfaces/builtin/lxd_support: allow discovering of host's os-
   release
 - configstate: add support for configure-snapd for
   snapstate.IgnoreHookError
 - tests:  add a spread test for proxy.store setting together with
   store assertion
 - cmd/snap-seccomp: do not use group 'shadow' in tests
 - asserts/assertstest:  fix use of hardcoded value when the passed
   or default keys should be used
 - interfaces/many: misc policy updates for browser-support, cups-
   control and network-status
 - tests: fix xdg-open-compat
 - daemon: for /v2/logs, 404 when no services are found
 - packaging/fedora: Merge changes from Fedora Dist-Git
 - cmd/snap-update-ns: add new helpers for mount entries
 - cmd/snap-confine: Respect biarch nature of libdirs
 - cmd/snap-confine: Ensure snap-confine is allowed to access os-
   release
 - cmd: fix re-exec bug with classic confinement for host snapd <
   2.28
 - interfaces/kmod: simplify loadModules now that errors are ignored
 - tests: disable xdg-open-compat test
 - tests: add test that checks core reverts on core devices
 - dirs: use alt root when checking classic confinement support
   without …
 - interfaces/kmod: treat failure to load module as non-fatal
 - cmd/snap-update-ns: fix golint and some stale comments
 - corecfg:  support setting proxy.store if there's a matching store
   assertion
 - overlord/snapstate: toggle ignore-validation as needed as we do
   for channel
 - tests: fix security-device-cgroup* tests on devices with
   framebuffer
 - interfaces/raw-usb: match on SUBSYSTEM, not SUBSYSTEMS
 - interfaces: add USB interface number attribute in udev rule for
   serial-port interface
 - overlord/devicestate: switch to the new endpoints for registration
 - snap-update-ns: add missing unit test for desired/current profile
   handling
 - cmd/{snap-confine,libsnap-confine-private,snap-shutdown}: cleanup
   low-level C bits
 - ifacestate: make interfaces.Repository available via state cache
 - overlord/snapstate: cleanups around switch-snap*
 - cmd/snapd,client,daemon: display ignore-validation flag through
   the notes mechanism
 - cmd/snap-update-ns: add logging to snap-update-ns
 - many: have a timestamp on store assertions
 - many: lookup and use the URL from a store assertion if one is set
   for use
 - tests/test-snapd-service: fix shellcheck issues
 - tests: new test for hardware-random-control interface
 - tests: use `snap change --last=install` in snapd-reexec test
 - repo, daemon: use PlugInfo, SlotInfo
 - many: handle core configuration internally instead of using the
   core configure hook
 - tests: refactor and expand content interface test
 - snap-seccomp: skip in-kernel bpf tests for socket() in trusty/i386
 - cmd/snap-update-ns: allow Change.Perform to return changes
 - snap-confine: Support biarch Linux distribution confinement
 - partition/ubootenv: don't panic when uboot.env is missing the eof
   marker
 - cmd/snap-update-ns: allow fault injection to provide dynamic
   result
 - interfaces/mount: exspose mount.{Escape,Unescape}
 - snapctl: added long help to stop/start/restart command
 - cmd/snap-update-ns: create missing mount points automatically.
 - cmd: downgrade log message in InternalToolPath to Debugf()
 - tests: wait for service status change & file update in the test to
   avoid races
 - daemon, store: forward SSO invalid credentials errors as 401
   Unauthorized responses
 - spdx: fix for WITH syntax, require a license name before the
   operator
 - many: reorg things in preparation to make handling of the base url
   in store dynamic
 - hooks/configure: queue service restarts
 - cmd/snap: warn when a snap is not from the tracking channel
 - interfaces/mount: add support for parsing x-snapd.{mode,uid,gid}=
 - cmd/snap-confine: add detection of stale mount namespace
 - interfaces: add plugRef/slotRef helpers for PlugInfo/SlotInfo
 - tests: check for invalid udev files during all tests
 - daemon: use newChange() in changeAliases for consistency
 - servicestate: use taskset
 - many: add support for /home on NFS
 - packaging,spread: fix and re-enable opensuse builds

* Sun Dec 17 2017 Neal Gompa <ngompa13@gmail.com> - 2.29.4-3
- Add patch to SELinux policy to allow snapd to receive replies from polkit

* Sun Nov 19 2017 Neal Gompa <ngompa13@gmail.com> - 2.29.4-2
- Add missing bash completion files and cache directory

* Sun Nov 19 2017 Neal Gompa <ngompa13@gmail.com> - 2.29.4-1
- Release 2.29.4 to Fedora (RH#1508433)
- Install Polkit configuration (RH#1509586)
- Drop changes to revert cheggaaa/pb import path used

* Fri Nov 17 2017 Michael Vogt <mvo@ubuntu.com>
- New upstream release 2.29.4
 - snap-confine: fix snap-confine under lxd
 - tests: disable classic-ubuntu-core-transition on i386 temporarily
 - many: reject bad plugs/slots
 - interfaces,tests: skip unknown plug/slot interfaces
 - store: enable "base" field from the store
 - packaging/fedora: Merge changes from Fedora Dist-Git

* Thu Nov 09 2017 Michael Vogt <mvo@ubuntu.com>
- New upstream release 2.29.3
 - daemon: cherry-picked /v2/logs fixes
 - cmd/snap-confine: Respect biarch nature of libdirs
 - cmd/snap-confine: Ensure snap-confine is allowed to access os-
   release
 - interfaces: fix udev tagging for hooks
 - cmd: fix re-exec bug with classic confinement for host snapd
 - tests: disable xdg-open-compat test
 - cmd/snap-confine: add slave PTYs and let devpts newinstance
   perform mediation
 - interfaces/many: misc policy updates for browser-support, cups-
   control and network-status
 - interfaces/raw-usb: match on SUBSYSTEM, not SUBSYSTEMS
 - tests: fix security-device-cgroup* tests on devices with
   framebuffer

* Fri Nov 03 2017 Michael Vogt <mvo@ubuntu.com>
- New upstream release 2.29.2
  - snapctl: disable stop/start/restart (2.29)
  - cmd/snap-update-ns: fix collection of changes made

* Fri Nov 03 2017 Michael Vogt <mvo@ubuntu.com>
- New upstream release 2.29.1
 - interfaces: fix incorrect signature of ofono DBusPermanentSlot
 - interfaces/serial-port: udev tag plugged slots that have just
   'path' via KERNEL
 - interfaces/hidraw: udev tag plugged slots that have just 'path'
   via KERNEL
 - interfaces/uhid: unconditionally add existing uhid device to the
   device cgroup
 - cmd/snap-update-ns: fix mount rules for font sharing
 - tests: disable refresh-undo test on trusty for now
 - tests: use `snap change --last=install` in snapd-reexec test
 - Revert " wrappers: fail install if exec-line cannot be re-written
 - interfaces: don't udev tag devmode or classic snaps
 - many: make ignore-validation sticky and send the flag with refresh
   requests

* Mon Oct 30 2017 Michael Vogt <mvo@ubuntu.com>
- New upstream release 2.29
 - interfaces/many: miscellaneous updates based on feedback from the
   field
 - snap-confine: allow reading uevents from any where in /sys
 - spread: add bionic beaver
 - debian: make packaging/ubuntu-14.04/copyright a real file again
 - tests: cherry pick the fix for services test into 2.29
 - cmd/snap-update-ns: initialize logger
 - hooks/configure: queue service restarts
 - snap-{confine,seccomp}: make @unrestricted fully unrestricted
 - interfaces: clean system apparmor cache on core device
 - debian: do not build static snap-exec on powerpc
 - snap-confine: increase sanity_timeout to 6s
 - snapctl: cherry pick service commands changes
 - cmd/snap: tell translators about arg names and descs req's
 - systemd: run all mount units before snapd.service to avoid race
 - store: add a test to show auth failures are forwarded by doRequest
 - daemon: convert ErrInvalidCredentials to a 401 Unauthorized error.
 - store: forward on INVALID_CREDENTIALS error as
   ErrInvalidCredentials
 - daemon: generate a forbidden response message if polkit dialog is
   dismissed
 - daemon: Allow Polkit authorization to cancel changes.
 - travis: switch to container based test runs
 - interfaces: reduce duplicated code in interface tests mocks
 - tests: improve revert related testing
 - interfaces: sanitize plugs and slots early in ReadInfo
 - store: add download caching
 - preserve TMPDIR and HOSTALIASES across snap-confine invocation
 - snap-confine: init all arrays with `= {0,}`
 - tests: adding test for network-manager interface
 - interfaces/mount: don't generate legacy per-hook/per-app mount
   profiles
 - snap: introduce structured epochs
 - tests: fix interfaces-cups-control test for cups-2.2.5
 - snap-confine: cleanup incorrectly created nvidia udev tags
 - cmd/snap-confine: update valid security tag regexp
 - cmd/libsnap: enable two stranded tests
 - cmd,packaging: enable apparmor on openSUSE
 - overlord/ifacestate: refresh all security backends on startup
 - interfaces/dbus: drop unneeded check for
   release.ReleaseInfo.ForceDevMode
 - dbus: ensure io.snapcraft.Launcher.service is created on re-
   exec
 - overlord/auth: continue for now supporting UBUNTU_STORE_ID if the
   model is generic-classic
 - snap-confine: add support for handling /dev/nvidia-modeset
 - interfaces/network-control: remove incorrect rules for tun
 - spread: allow setting SPREAD_DEBUG_EACH=0 to disable debug-each
   section
 - packaging: remove .mnt files on removal
 - tests: fix econnreset scenario when the iptables rule was not
   created
 - tests: add test for lxd interface
 - run-checks: use nakedret static checker to check for naked
   returns on long functions
 - progress: be more flexible in testing ansimeter
 - interfaces: fix udev rules for tun
 - many: implement our own ANSI-escape-using progress indicator
 - snap-exec: update tests to follow main_test pattern
 - snap: support "command: foo $ENV_STRING"
 - packaging: update nvidia configure options
 - snap: add new `snap pack` and use in tests
 - cmd: correctly name the "Ubuntu" and "Arch" NVIDIA methods
 - cmd: add autogen case for solus
 - tests: do not use http://canihazip.com/ which appears to be down
 - hooks: commands for controlling own services from snapctl
 - snap: refactor cmdGet.Execute()
 - interfaces/mount: make Change.Perform testable and test it
 - interfaces/mount,cmd/snap-update-ns: move change code
 - snap-confine: is_running_on_classic_distribution() looks into os-
   release
 - interfaces: misc updates for default, browser-support, home and
   system-observe
 - interfaces: deny lttng by default
 - interfaces/lxd: lxd slot implementation can also be an app snap
 - release,cmd,dirs: Redo the distro checks to take into account
   distribution families
 - cmd/snap: completion for alias and unalias
 - snap-confine: add new SC_CLEANUP and use it
 - snap: refrain from running filepath.Base on random strings
 - cmd/snap-confine: put processes into freezer hierarchy
 - wrappers: fail install if exec-line cannot be re-written
 - cmd/snap-seccomp,osutil: make user/group lookup functions public
 - snapstate: deal with snap user data in the /root/ directory
 - interfaces: Enhance full-confinement support for biarch
   distributions
 - snap-confine: Only attempt to copy/mount NVIDIA libs when NVIDIA
   is used
 - packaging/fedora: Add Fedora 26, 27, and Rawhide symlinks
 - overlord/snapstate: prefer a smaller corner case for doing the
   wrong thing
 - cmd/snap-repair:  set user agent for snap-repair http requests
 - packaging: bring down the delta between 14.04 and 16.04
 - snap-confine: Ensure lib64 biarch directory is respected
 - snap-confine: update apparmor rules for fedora based base snaps
 - tests: Increase SNAPD_CONFIGURE_HOOK_TIMEOUT to 3 minutes to
   install real snaps
 - daemon: use client.Snap instead of map[string]interface{} for
   snaps.
 - hooks: rename refresh hook to post-refresh
 - git: make the .gitingore file a bit more targeted
 - interfaces/opengl: don't udev tag nvidia devices and use snap-
   confine instead
 - cmd/snap-{confine,update-ns}: apply mount profiles using snap-
   update-ns
 - cmd: update "make hack"
 - interfaces/system-observe: allow clients to enumerate DBus
   connection names
 - snap-repair: implement `snap-repair {list,show}`
 - dirs,interfaces: create snap-confine.d on demand when re-executing
 - snap-confine: fix base snaps on core
 - cmd/snap-repair: fix tests when running as root
 - interfaces: add Connection type
 - cmd/snap-repair: skip disabled repairs
 - cmd/snap-repair: prefer leaking unmanaged fds on test failure over
   closing random ones
 - snap-repair: make `repair` binary available for repair scripts
 - snap-repair: fix missing Close() in TestStatusHappy
 - cmd/snap-confine,packaging: import snapd-generated policy
 - cmd/snap: return empty document if snap has no configuration
 - snap-seccomp: run secondary-arch tests via gcc-multilib
 - snap: implement `snap {repair,repairs}` and pass-through to snap-
   repair
 - interfaces/builtin: allow receiving dbus messages
 - snap-repair: implement `snap-repair {done,skip,retry}`
 - data/completion: small tweak to snap completion snippet
 - dirs: fix classic support detection
 - cmd/snap-repair: integrate root public keys for repairs
 - tests: fix ubuntu core services
 - tests: add new test that checks that the compat snapd-xdg-open
   works
 - snap-confine: improve error message if core/u-core cannot be found
 - tests: only run tests/regression/nmcli on amd64
 - interfaces: mount host system fonts in desktop interface
 - interfaces: enable partial apparmor support
 - snapstate: auto-install missing base snaps
 - spread: work around temporary packaging issue in debian sid
 - asserts,cmd/snap-repair: introduce a mandatory summary for repairs
 - asserts,cmd/snap-repair: represent RepairID internally as an int
 - tests: test the real "xdg-open" from the core snap
 - many: implement fetching sections and package names periodically.
 - interfaces/network: allow using netcat as client
 - snap-seccomp, osutil: use osutil.AtomicFile in snap-seccomp
 - snap-seccomp: skip mknod syscall on arm64
 - tests: add trivial canonical-livepatch test
 - tests: add test that ensures that all core services are working
 - many: add logger.MockLogger() and use it in the tests
 - snap-repair: fix test failure in TestRepairHitsTimeout
 - asserts: add empty values check in HeadersFromPrimaryKey
 - daemon: remove unused installSnap var in test
 - daemon: reach for Overlord.Loop less thanks to overlord.Mock
 - snap-seccomp: manually resolve socket() call in tests
 - tests: change regex used to validate installed ubuntu core snap
 - cmd/snapctl: allow snapctl -h without a context (regression fix).
 - many: use snapcore/snapd/i18n instead of i18n/dumb
 - many: introduce asserts.NotFoundError replacing both ErrNotFound
   and store.AssertionNotFoundError
 - packaging: don't include any marcos in comments
 - overlord: use overlord.Mock in more tests, make sure we check the
   outcome of Settle
 - tests: try to fix staging tests
 - store: simplify api base url config
 - systemd: add systemd.MockJournalctl()
 - many: provide systemd.MockSystemctl() helper
 - tests: improve the listing test to not fail for e.g. 2.28~rc2
 - snapstate: give snapmgrTestSuite.settle() more time to settle
 - tests: fix regex to check core version on snap list
 - debian: update trusted account-keys check on 14.04 packaging
 - interfaces: add udev netlink support to hardware-observe
 - overlord: introduce Mock which enables to use Overlord.Settle for
   settle in many more places
 - snap-repair: execute the repair and capture logs/status
 - tests: run the tests/unit/go everywhere
 - daemon, snapstate: move ensureCore from daemon/api.go into
   snapstate.go
 - cmd/snap: get keys or root document
 - spread.yaml: turn suse to manual given that it's breaking master
 - many: configure store from state, reconfigure store at runtime
 - osutil: AtomicWriter (an io.Writer), and io.Reader versions of
   AtomicWrite*
 - tests: check for negative syscalls in runBpf() and skip those
   tests
 - docs: use abolute path in PULL_REQUEST_TEMPLATE.md
 - store: move device auth endpoint uris to config (#3831)

* Sat Oct 14 2017 Neal Gompa <ngompa13@gmail.com> - 2.28.5-2
- Properly fix the build for Fedora 25
- Incorporate misc build fixes

* Sat Oct 14 2017 Neal Gompa <ngompa13@gmail.com> - 2.28.5-1
- Release 2.28.5 to Fedora (RH#1502186)
- Build snap-exec and snap-update-ns statically to support base snaps

* Fri Oct 13 2017 Michael Vogt <mvo@ubuntu.com>
- New upstream release 2.28.5
  - snap-confine: cleanup broken nvidia udev tags
  - cmd/snap-confine: update valid security tag regexp
  - overlord/ifacestate: refresh udev backend on startup
  - dbus: ensure io.snapcraft.Launcher.service is created on re-
    exec
  - snap-confine: add support for handling /dev/nvidia-modeset
  - interfaces/network-control: remove incorrect rules for tun

* Thu Oct 12 2017 Neal Gompa <ngompa13@gmail.com> - 2.28.4-1
- Release 2.28.4 to Fedora (RH#1501141)
- Drop distro check backport patches (released with 2.28.2)

* Wed Oct 11 2017 Michael Vogt <mvo@ubuntu.com>
- New upstream release 2.28.4
  - interfaces/opengl: don't udev tag nvidia devices and use snap-
    confine instead
  - debian: fix replaces/breaks for snap-xdg-open (thanks to apw!)

* Wed Oct 11 2017 Michael Vogt <mvo@ubuntu.com>
- New upstream release 2.28.3
  - interfaces/lxd: lxd slot implementation can also be an app
    snap

* Tue Oct 10 2017 Michael Vogt <mvo@ubuntu.com>
- New upstream release 2.28.2
  - interfaces: fix udev rules for tun
  - release,cmd,dirs: Redo the distro checks to take into account
    distribution families

* Sun Oct 08 2017 Neal Gompa <ngompa13@gmail.com> - 2.28.1-1
- Release 2.28.1 to Fedora (RH#1495852)
- Drop userd backport patches, they are part of 2.28 release
- Backport changes to rework distro checks to fix derivative distro usage of snapd
- Revert import path change for cheggaaa/pb as it breaks build on Fedora
- Add a posttrans relabel to snapd-selinux to ensure everything is labeled correctly

* Wed Sep 27 2017 Michael Vogt <mvo@ubuntu.com>
- New upstream release 2.28.1
  - snap-confine: update apparmor rules for fedora based basesnaps
  - snapstate: rename refresh hook to post-refresh for consistency

* Mon Sep 25 2017 Michael Vogt <mvo@ubuntu.com>
- New upstream release 2.28
 - hooks: rename refresh to after-refresh
 - snap-confine: bind mount /usr/lib/snapd relative to snap-confine
 - cmd,dirs: treat "liri" the same way as "arch"
 - snap-confine: fix base snaps on core
 - hooks: substitute env vars when executing hooks
 - interfaces: updates for default, browser-support, desktop, opengl,
   upower and stub-resolv.conf
 - cmd,dirs: treat manjaro the same as arch
 - systemd: do not run auto-import and repair services on classic
 - packaging/fedora: Ensure vendor/ is empty for builds and fix spec
   to build current master
 - many: fix TestSetConfNumber missing an Unlock and other fragility
   improvements
 - osutil: adjust StreamCommand tests for golang 1.9
 - daemon: allow polkit authorisation to install/remove snaps
 - tests: make TestCmdWatch more robust
 - debian: improve package description
 - interfaces: add netlink kobject uevent to hardware observe
 - debian: update trusted account-keys check on 14.04 packaging
 - interfaces/network-{control,observe}: allow receiving
   kobject_uevent() messages
 - tests: fix lxd test for external backend
 - snap-confine,snap-update-ns: add -no-pie to fix FTBFS on
   go1.7,ppc64
 - corecfg: mock "systemctl" in all corecfg tests
 - tests: fix unit tests on Ubuntu 14.04
 - debian: add missing flags when building static snap-exec
 - many: end-to-end support for the bare base snap
 - overlord/snapstate: SetRootDir from SetUpTest, not in just some
   tests
 - store: have an ad-hoc method on cfg to get its list of uris for
   tests
 - daemon: let client decide whether to allow interactive auth via
   polkit
 - client,daemon,snap,store: add license field
 - overlord/snapstate: rename HasCurrent to IsInstalled, remove
   superfluous/misleading check from All
 - cmd/snap: SetRootDir from SetUpTest, not in just some individual
   tests.
 - systemd: rename snap-repair.{service,timer} to snapd.snap-
   repair.{service,timer}
 - snap-seccomp: remove use of x/net/bpf from tests
 - httputil: more naive per go version way to recreate a default
   transport for tls reconfig
 - cmd/snap-seccomp/main_test.go: add one more syscall for arm64
 - interfaces/opengl: use == to compare, not =
 - cmd/snap-seccomp/main_test.go: add syscalls for armhf and arm64
 - cmd/snap-repair: track and use a lower bound for the time for
   TLS checks
 - interfaces: expose bluez interface on classic OS
 - snap-seccomp: add in-kernel bpf tests
 - overlord: always try to get a serial, lazily on classic
 - tests: add nmcli regression test
 - tests: deal with __PNR_chown on aarch64 to fix FTBFS on arm64
 - tests: add autopilot-introspection interface test
 - vendor: fix artifact from manually editing vendor/vendor.json
 - tests: rename complexion to test-snapd-complexion
 - interfaces: add desktop and desktop-legacy
   interfaces/desktop: add new 'desktop' interface for modern DEs*
   interfaces/builtin/desktop_test.go: use modern testing techniques*
   interfaces/wayland: allow read on /etc/drirc for Plasma desktop*
   interfaces/desktop-legacy: add new 'legacy' interface (currently
   for a11y and input)
 - tests: fix race in snap userd test
 - devices/iio: add read/write for missing sysfs entries
 - spread: don't set HTTPS?_PROXY for linode
 - cmd/snap-repair: check signatures of repairs from Next
 - env: set XDG_DATA_DIRS for wayland et.al.
 - interfaces/{default,account-control}: Use username/group instead
   of uid/gid
 - interfaces/builtin: use udev tagging more broadly
 - tests: add basic lxd test
 - wrappers: ensure bash completion snaps install on core
 - vendor: use old golang.org/x/crypto/ssh/terminal to build on
   powerpc again
 - docs: add PULL_REQUEST_TEMPLATE.md
 - interfaces: fix network-manager plug
 - hooks: do not error out when hook is optional and no hook handler
   is registered
 - cmd/snap: add userd command to replace snapd-xdg-open
 - tests: new regex used to validate the core version on extra snaps
   ass...
 - snap: add new `snap switch` command
 - tests: wait more and more debug info about fakestore start issues
 - apparmor,release: add better apparmor detection/mocking code
 - interfaces/i2c: adjust sysfs rule for alternate paths
 - interfaces/apparmor: add missing call to dirs.SetRootDir
 - cmd: "make hack" now also installs snap-update-ns
 - tests: copy files with less verbosity
 - cmd/snap-confine: allow using additional libraries required by
   openSUSE
 - packaging/fedora: Merge changes from Fedora Dist-Git
 - snapstate: improve the error message when classic confinement is
   not supported
 - tests: add test to ensure amd64 can run i386 syscall binaries
 - tests: adding extra info for fakestore when fails to start
 - tests: install most important snaps
 - cmd/snap-repair: more test coverage of filtering
 - squashfs: remove runCommand/runCommandWithOutput as we do not need
   it
 - cmd/snap-repair: ignore superseded revisions, filter on arch and
   models
 - hooks: support for refresh hook
 - Partial revert "overlord/devicestate, store: update device auth
   endpoints URLs"
 - cmd/snap-confine: allow reading /proc/filesystems
 - cmd/snap-confine: genearlize apparmor profile for various lib
   layout
 - corecfg: fix proxy.* writing and add integration test
 - corecfg: deal with system.power-key-action="" correctly
 - vendor: update vendor.json after (presumed) manual edits
 - cmd/snap: in `snap info`, don't print a newline between tracks
 - daemon: add polkit support to /v2/login
 - snapd,snapctl: decode json using Number
 - client: fix go vet 1.7 errors
 - tests: make 17.04 shellcheck clean
 - tests: remove TestInterfacesHelp as it breaks when go-flags
   changes
 - snapstate: undo a daemon restart on classic if needed
 - cmd/snap-repair: recover brand/model from
   /var/lib/snapd/seed/assertions checking signatures and brand
   account
 - spread: opt into unsafe IO during spread tests
 - snap-repair: update snap-repair/runner_test.go for API change in
   makeMockServer
 - cmd/snap-repair: skeleton code around actually running a repair
 - tests: wait until the port is listening after start the fake store
 - corecfg: fix typo in tests
 - cmd/snap-repair: test that redirects works during fetching
 - osutil: honor SNAPD_UNSAFE_IO for testing
 - vendor: explode and make more precise our golang.go/x/crypto deps,
   use same version as Debian unstable
 - many: sanitize NewStoreStack signature, have shared default store
   test private keys
 - systemd: disable `Nice=-5` to fix error when running inside lxd
 - spread.yaml: update delta ref to 2.27
 - cmd/snap-repair: use E-Tags when refetching a repair to retry
 - interfaces/many: updates based on chromium and mrrescue denials
 - cmd/snap-repair: implement most logic to get the next repair to
   run/retry in a brand sequence
 - asserts/assertstest: copy headers in SigningDB.Sign
 - interfaces: convert uhid to common interface and test cases
   improvement for time_control and opengl
 - many tests: move all panicing fake store methods to a common place
 - asserts: add store assertion type
 - interfaces: don't crash if content slot has no attributes
 - debian: do not build with -buildmode=pie on i386
 - wrappers: symlink completion snippets when symlinking binaries
 - tests: adding more debug information for the interfaces-cups-
   control …
 - apparmor: pass --quiet to parser on load unless SNAPD_DEBUG is set
 - many: allow and support serials signed by the 'generic' authority
   instead of the brand
 - corecfg: add proxy configuration via `snap set core
   proxy.{http,https,ftp}=...`
 - interfaces: a bunch of interfaces test improvement
 - tests: enable regression and completion suites for opensuse
 - tests: installing snapd for nested test suite
 - interfaces: convert lxd_support to common iface
 - interfaces: add missing test for camera interface.
 - snap: add support for parsing snap layout section
 - cmd/snap-repair: like for downloads we cannot have a timeout (at
   least for now), less aggressive retry strategies
 - overlord: rely on more conservative ensure interval
 - overlord,store: no piles of return args for methods gathering
   device session request params
 - overlord,store: send model assertion when setting up device
   sessions
 - interfaces/misc: updates for unity7/x11, browser-
   support, network-control and mount-observe
   interfaces/unity7,x11: update for NETLINK_KOBJECT_UEVENT
   interfaces/browser-support: update sysfs reads for
   newer browser versions, interfaces/network-control: rw for
   ieee80211 advanced wireless interfaces/mount-observe: allow read
   on sysfs entries for block devices
 - tests: use dnf --refresh install to avert stale cache
 - osutil: ensure TestLockUnlockWorks uses supported flock
 - interfaces: convert lxd to common iface
 - tests: restart snapd to ensure re-exec settings are applied
 - tests: fix interfaces-cups-control test
 - interfaces: improve and tweak bunch of interfaces test cases.
 - tests: adding extra worker for fedora
 - asserts,overlord/devicestate: support predefined assertions that
   don't establish foundational trust
 - interfaces: convert two hardware_random interfaces to common iface
 - interfaces: convert io_ports_control to common iface
 - tests: fix for  upgrade test on fedora
 - daemon, client, cmd/snap: implement snap start/stop/restart
 - cmd/snap-confine: set _FILE_OFFSET_BITS to 64
 - interfaces: covert framebuffer to commonInterface
 - interfaces: convert joystick to common iface
 - interfaces/builtin: add the spi interface
 - wrappers, overlord/snapstate/backend: make link-snap clean up on
   failure.
 - interfaces/wayland: add wayland interface
 - interfaces: convert kvm to common iface
 - tests: extend upower-observe test to cover snaps providing slots
 - tests: enable main suite for opensuse
 - interfaces: convert physical_memory_observe to common iface
 - interfaces: add missing test for optical_drive interface.
 - interfaces: convert physical_memory_control to common iface
 - interfaces: convert ppp to common iface
 - interfaces: convert time-control to common iface
 - tests: fix failover test
 - interfaces/builtin: rework for avahi interface
 - interfaces: convert broadcom-asic-control to common iface
 - snap/snapenv: document the use of CoreSnapMountDir for SNAP
 - packaging/arch: drop patches merged into master
 - cmd: fix mustUnsetenv docstring (thanks to Chipaca)
 - release: remove default from VERSION_ID
 - tests: enable regression, upgrade and completion test suites for
   fedora 
 - tests: restore interfaces-account-control properly
 - overlord/devicestate, store: update device auth endpoints URLs
 - tests: fix install-hook test failure
 - tests: download core and ubuntu-core at most once
 - interfaces: add common support for udev
 - overlord/devicestate: fix, don't assume that the serial is backed
   by a 1-key chain
 - cmd/snap-confine: don't share /etc/nsswitch from host
 - store: do not resume a download when we already have the whole
   thing
 - many: implement "snap logs"
 - store: don't call useDeltas() twice in quick succession
 - interfaces/builtin: add kvm interface
 - snap/snapenv: always expect /snap for $SNAP
 - cmd: mark arch as non-reexecing distro
 - cmd: fix tests that assume /snap mount
 - gitignore: ignore more build artefacts
 - packaging: add current arch packaging
 - interfaces/unity7: allow receiving media key events in (at least)
   gnome-shell
 - interfaces/many, cmd/snap-confine: miscellaneous policy updates
 - interfaces/builtin: implement broadcom-asic-control interface
 - interfaces/builtin: reduce duplication and remove cruft in
   Sanitize{Plug,Slot}
 - tests: apply underscore convention for SNAPMOUNTDIR variable
 - interfaces/greengrass-support: adjust accesses now that have
   working snap
 - daemon, client, cmd/snap: implement "snap services"
 - tests: fix refresh tests not stopping fake store for fedora
 - many: add the interface command
 - overlord/snapstate/backend: some copydata improvements
 - many: support querying and completing assertion type names
 - interfaces/builtin: discard empty Validate{Plug,Slot}
 - cmd/snap-repair:  start of Runner, implement first pass of Peek
   and Fetch
 - tests: enable main suite on fedora
 - snap: do not always quote the snap info summary
 - vendor: update go-flags to address crash in "snap debug"
 - interfaces: opengl support pci device and vendor
 - many: start implenting "base" snap type on the snapd side
 - arch,release: map armv6 correctly
 - many: expose service status in 'snap info'
 - tests: add browser-support interface test
 - tests: disable snapd-notify for the external backend
 - interfaces: Add /run/uuid/request to openvswitch
 - interfaces: add password-manager-service implicit classic
   interface
 - cmd: rework reexec detection
 - cmd: fix re-exec bug when starting from snapd 2.21
 - tests: dependency packages installed during prepare-project
 - tests: remove unneeded check for re-exec in InternalToolPath()
 - cmd,tests: fix classic confinement confusing re-execution code
 - store: configurable base api
 - tests: fix how package lists are updated for opensuse and fedora

* Sun Sep 10 2017 Neal Gompa <ngompa13@gmail.com> - 2.27.6-1
- Release 2.27.6 to Fedora (RH#1489437)

* Thu Sep 07 2017 Michael Vogt <mvo@ubuntu.com>
- New upstream release 2.27.6
  - interfaces: add udev netlink support to hardware-observe
  - interfaces/network-{control,observe}: allow receiving
    kobject_uevent() messages

* Mon Sep 04 2017 Neal Gompa <ngompa13@gmail.com> - 2.27.5-1
- Release 2.27.5 to Fedora (RH#1483177)
- Backport userd from upstream to support xdg-open

* Wed Aug 30 2017 Michael Vogt <mvo@ubuntu.com>
- New upstream release 2.27.5
  - interfaces: fix network-manager plug regression
  - hooks: do not error when hook handler is not registered
  - interfaces/alsa,pulseaudio: allow read on udev data for sound
  - interfaces/optical-drive: read access to udev data for /dev/scd*
  - interfaces/browser-support: read on /proc/vmstat and misc udev
    data

* Thu Aug 24 2017 Michael Vogt <mvo@ubuntu.com>
- New upstream release 2.27.4
  - snap-seccomp: add secondary arch for unrestricted snaps as well

* Fri Aug 18 2017 Michael Vogt <mvo@ubuntu.com>
- New upstream release 2.27.3
  - systemd: disable `Nice=-5` to fix error when running inside lxdSee
    https://bugs.launchpad.net/snapd/+bug/1709536

* Wed Aug 16 2017 Neal Gompa <ngompa13@gmail.com> - 2.27.2-2
- Bump to rebuild for F27 and Rawhide

* Wed Aug 16 2017 Neal Gompa <ngompa13@gmail.com> - 2.27.2-1
- Release 2.27.2 to Fedora (RH#1482173)

* Wed Aug 16 2017 Michael Vogt <mvo@ubuntu.com>
- New upstream release 2.27.2
 - tests: remove TestInterfacesHelp as it breaks when go-flags
   changes
 - interfaces: don't crash if content slot has no attributes
 - debian: do not build with -buildmode=pie on i386
 - interfaces: backport broadcom-asic-control interface
 - interfaces: allow /usr/bin/xdg-open in unity7
 - store: do not resume a download when we already have the whole
   thing

* Mon Aug 14 2017 Neal Gompa <ngompa13@gmail.com> - 2.27.1-1
- Release 2.27.1 to Fedora (RH#1481247)

* Mon Aug 14 2017 Michael Vogt <mvo@ubuntu.com>
- New upstream release 2.27.1
 - tests: use dnf --refresh install to avert stale cache
 - tests: fix test failure on 14.04 due to old version of
   flock
 - updates for unity7/x11, browser-support, network-control,
   mount-observe
 - interfaces/unity7,x11: update for NETLINK_KOBJECT_UEVENT
 - interfaces/browser-support: update sysfs reads for
   newer browser versions
 - interfaces/network-control: rw for ieee80211 advanced wireless
 - interfaces/mount-observe: allow read on sysfs entries for block
   devices

* Thu Aug 10 2017 Neal Gompa <ngompa13@gmail.com> - 2.27-1
- Release 2.27 to Fedora (RH#1458086)

* Thu Aug 10 2017 Michael Vogt <mvo@ubuntu.com>
- New upstream release 2.27
 - fix build failure on 32bit fedora
 - interfaces: add password-manager-service implicit classic interface
 - interfaces/greengrass-support: adjust accesses now that have working
   snap
 - interfaces/many, cmd/snap-confine: miscellaneous policy updates
 - interfaces/unity7: allow receiving media key events in (at least)
   gnome-shell
 - cmd: fix re-exec bug when starting from snapd 2.21
 - tests: restore interfaces-account-control properly
 - cmd: fix tests that assume /snap mount
 - cmd: mark arch as non-reexecing distro
 - snap-confine: don't share /etc/nsswitch from host
 - store: talk to api.snapcraft.io for purchases
 - hooks: support for install and remove hooks
 - packaging: fix Fedora support
 - tests: add bluetooth-control interface test
 - store: talk to api.snapcraft.io for assertions
 - tests: remove snapd before building from branch
 - tests: add avahi-observe interface test
 - store: orders API now checks if customer is ready
 - cmd/snap: snap find only searches stable
 - interfaces: updates default, mir, optical-observe, system-observe,
   screen-inhibit-control and unity7
 - tests: speedup prepare statement part 1
 - store: do not send empty refresh requests
 - asserts: fix error handling in snap-developer consistency check
 - systemd: add explicit sync to snapd.core-fixup.sh
 - snapd: generate snap cookies on startup
 - cmd,client,daemon: expose "force devmode" in sysinfo
 - many: introduce and use strutil.ListContains and also
   strutil.SortedListContains
 - assserts,overlord/assertstate: test we don't accept chains of
   assertions founded on a self-signed key coming externally
 - interfaces: enable access to bridge settings
 - interfaces: fix copy-pasted iio vs io in io-ports-control
 - cmd/snap-confine: various small fixes and tweaks to seccomp
   support code
 - interfaces: bring back seccomp argument filtering
 - systemd, osutil: rework systemd logs in preparation for services
   commands
 - tests: store /etc/systemd/system/snap-*core*.mount in snapd-
   state.tar.gz
 - tests: shellcheck improvements for tests/main tasks - first set of
   tests
 - cmd/snap: `--last` for abort and watch, and aliases
   (search→find, change→tasks)
 - tests: shellcheck improvements for tests/lib scripts
 - tests: create ramdisk if it's not present
 - tests: shellcheck improvements for nightly upgrade and regressions
   tests
 - snapd: fix for snapctl get panic on null config values.
 - tests: fix for rng-tools service not restarting
 - systemd: add snapd.core-fixup.service unit
 - cmd: avoid using current symlink in InternalToolPath
 - tests: fix timeout issue for test refresh core with hanging …
 - intefaces: control bridged vlan/ppoe-tagged traffic
 - cmd/snap: include snap type in notes
 - overlord/state: Abort() only visits each task once
 - tests: extend find-private test to cover more cases
 - snap-seccomp: skip socket() tests on systems that use socketcall()
   instead of socket()
 - many: support snap title as localized/title-cased name
 - snap-seccomp: deal with mknod on aarch64 in the seccomp tests
 - interfaces: put base policy fragments inside each interface
 - asserts: introduce NewDecoderWithTypeMaxBodySize
 - tests: fix snapd-notify when it takes more time to restart
 - snap-seccomp: fix snap-seccomp tests in artful
 - tests: fix for create-key task to avoid rng-tools service ramains
   alive
 - snap-seccomp: make sure snap-seccomp writes the bpf file
   atomically
 - tests: do not disable ipv6 on core systems
 - arch: the kernel architecture name is armv7l instead of armv7
 - snap-confine: ensure snap-confine waits some seconds for seccomp
   security profiles
 - tests: shellcheck improvements for tests/nested tasks
 - wrappers: add SyslogIdentifier to the service unit files.
 - tests: shellcheck improvements for unit tasks
 - asserts: implement FindManyTrusted as well
 - asserts: open up and optimize Encoder to help avoiding unnecessary
   copying
 - interfaces: simplify snap-confine by just loading pre-generated
   bpf code
 - tests: restart rng-tools services after few seconds
 - interfaces, tests: add mising dbus abstraction to system-observe
   and extend spread test
 - store: change main store host to api.snapcraft.io
 - overlord/cmdstate: new package for running commands as tasks.
 - spread: help libapt resolve installing libudev-dev
 - tests: show the IP from .travis.yaml
 - tests/main: use pkgdb function in more test cases
 - cmd,daemon: add debug command for displaying the base policy
 - tests: prevent quoting error on opensuse
 - tests: fix nightly suite
 - tests: add linode-sru backend
 - snap-confine: validate SNAP_NAME against security tag
 - tests: fix ipv6 disable for ubuntu-core
 - tests: extend core-revert test to cover bluez issues
 - interfaces/greengrass-support: add support for Amazon Greengrass
   as a snap
 - asserts: support timestamp and optional disabled header on repair
 - tests: reboot after upgrading to snapd on the -proposed pocket
 - many: fix test cases to work with different DistroLibExecDir
 - tests: reenable help test on ubuntu and debian systems
 - packaging/{opensuse,fedora}: allow package build with testkeys
   included
 - tests/lib: generalize RPM build support
 - interfaces/builtin: sync connected slot and permanent slot snippet
 - tests: fix snap create-key by restarting automatically rng-tools
 - many: switch to use http numeric statuses as agreed
 - debian: add missing  Type=notify in 14.04 packaging
 - tests: mark interfaces-openvswitch as manual due to prepare errors
 - debian: unify built_using between the 14.04 and 16.04 packaging
   branch
 - tests: pull from urandom when real entropy is not enough
 - tests/main/manpages: install missing man package
 - tests: add refresh --time output check
 - debian: add missing "make -C data/systemd clean"
 - tests: fix for upgrade test when it is repeated
 - tests/main: use dir abstraction in a few more test cases
 - tests/main: check for confinement in a few more interface tests
 - spread: add fedora snap bin dir to global PATH
 - tests: check that locale-control is not present on core
 - many: snapctl outside hooks
 - tests: add whoami check
 - interfaces: compose the base declaration from interfaces
 - tests: fix spread flaky tests linode
 - tests,packaging: add package build support for openSUSE
 - many: slight improvement of some snap error messaging
 - errtracker: Include /etc/apparmor.d/usr.lib.snap-confine md5sum in
   err reports
 - tests: fix for the test postrm-purge
 - tests: restoring the /etc/environment and service units config for
   each test
 - daemon: make snapd a "Type=notify" daemon and notify when startup
   is done
 - cmd/snap-confine: add support for --base snap
 - many: derive implicit slots from interface meta-data
 - tests: add core revert test
 - tests,packaging: add package build support for Fedora for our
   spread setup
 - interfaces: move base declaration to the policy sub-package
 - tests: fix for snapd-reexec test cheking for restart info on debug
   log
 - tests: show available entropy on error
 - tests: clean journalctl logs on trusty
 - tests: fix econnreset on staging
 - tests: modify core before calling set
 - tests: add snap-confine privilege test
 - tests: add staging snap-id
 - interfaces/builtin: silence ptrace denial for network-manager
 - tests: add alsa interface spread test
 - tests: prefer ipv4 over ipv6
 - tests: fix for econnreset test checking that the download already
   started
 - httputil,store: extract retry code to httputil, reorg usages
 - errtracker: report if snapd did re-execute itself
 - errtracker: include bits of snap-confine apparmor profile
 - tests: take into account staging snap-ids for snap-info
 - cmd: add stub new snap-repair command and add timer
 - many: stop "snap refresh $x --channel invalid" from working
 - interfaces: revert "interfaces: re-add reverted ioctl and quotactl
 - snapstate: consider connect/disconnect tasks in
   CheckChangeConflict.
 - interfaces: disable "mknod |N" in the default seccomp template
   again
 - interfaces,overlord/ifacestate: make sure installing slots after
   plugs works similarly to plugs after slots
 - interfaces/seccomp: add bind() syscall for forced-devmode systems
 - packaging/fedora: Sync packaging from Fedora Dist-Git
 - tests: move static and unit tests to spread task
 - many: error types should be called FooError, not ErrFoo.
 - partition: add directory sync to the save uboot.env file code
 - cmd: test everything (100% coverage \o/)
 - many: make shell scripts shellcheck-clean
 - tests: remove additional setup for docker on core
 - interfaces: add summary to each interface
 - many: remove interface meta-data from list of connections
 - logger (& many more, to accommodate): drop explicit syslog.
 - packaging: import packaging bits for opensuse
 - snapstate,many: implement snap install --unaliased
 - tests/lib: abstract build dependency installation a bit more
 - interfaces, osutil: move flock code from interfaces/mount to
   osutil
 - cmd: auto import assertions only from ext4,vfat file systems
 - many: refactor in preparation for 'snap start'
 - overlord/snapstate: have an explicit code path last-refresh
   unset/zero => immediately refresh try
 - tests: fixes for executions using the staging store
 - tests: use pollinate to seed the rng
 - cmd/snap,tests: show the sha3-384 of the snap for snap info
   --verbose SNAP-FILE
 - asserts: simplify and adjust repair assertion definition
 - cmd/snap,tests: show the snap id if available in snap info
 - daemon,overlord/auth: store from model assertion wins
 - cmd/snap,tests/main: add confinement switch instead of spread
   system blacklisting
 - many: cleanup MockCommands and don't leave a process around after
   hookstate tests
 - tests: update listing test to the core version number schema
 - interfaces: allow snaps to use the timedatectl utility
 - packaging: Add Fedora packaging files
 - tests/libs: add distro_auto_remove_packages function
 - cmd/snap: correct devmode note for anomalous state
 - tests/main/snap-info: use proper pkgdb functions to install distro
   packages
 - tests/lib: use mktemp instead of tempfile to work cross-distro
 - tests: abstract common dirs which differ on distributions
 - many: model and expose interface meta-data.
 - overlord: make config defaults from gadget work also at first boot
 - interfaces/log-observe: allow using journalctl from hostfs for
   classic distro
 - partition,snap: add support for android boot
 - errtracker: small simplification around readMachineID
 - snap-confine: move rm_rf_tmp to test-utils.
 - tests/lib: introduce pkgdb helper library
 - errtracker: try multiple paths to read machine-id
 - overlord/hooks: make sure only one hook for given snap is executed
   at a time.
 - cmd/snap-confine: use SNAP_MOUNT_DIR to setup /snap inside the
   confinement env
 - tests: bump kill-timeout and remove quiet call on build
 - tests/lib/snaps: add a test store snap with a passthrough
   configure hook
 - daemon: teach the daemon to wait on active connections when
   shutting down
 - tests: remove unit tests task
 - tests/main/completion: source from /usr/share/bash-completion
 - assertions: add "repair" assertion
 - interfaces/seccomp: document Backend.NewSpecification
 - wrappers: make StartSnapServices cleanup any services that were
   added if a later one fails
 - overlord/snapstate: avoid creating command aliases for daemons
 - vendor: remove unused packages
 - vendor,partition: fix panics from uenv
 - cmd,interfaces/mount: run snap-update-ns and snap-discard-ns from
   core if possible
 - daemon: do not allow to install ubuntu-core anymore
 - wrappers: service start/stop were inconsistent
 - tests: fix failing tests (snap core version, syslog changes)
 - cmd/snap-update-ns: add actual implementation
 - tests: improve entropy also for ubuntu
 - cmd/snap-confine: use /etc/ssl from the core snap
 - wrappers: don't convert between []byte and string needlessly.
 - hooks: default timeout
 - overlord/snapstate: Enable() was ignoring the flags from the
   snap's state, resulting in losing "devmode" on disable/enable.
 - difs,interfaces/mount: add support for locking namespaces
 - interfaces/mount: keep track of kept mount entries
 - tests/main: move a bunch of greps over to MATCH
 - interfaces/builtin: make all interfaces private
 - interfaces/mount: spell unmount correctly
 - tests: allow 16-X.Y.Z version of core snap
 - the timezone_control interface only allows changing /etc/timezone
   and /etc/writable/timezone. systemd-timedated also updated the
   link of /etc/localtime and /etc/writable/localtime ... allow
   access to this file too
 - cmd/snap-confine: aggregate operations holding global lock
 - api, ifacestate: resolve disconnect early
 - interfaces/builtin: ensure we don't register interfaces twice

* Thu Aug 03 2017 Fedora Release Engineering <releng@fedoraproject.org> - 2.26.3-5
- Rebuilt for https://fedoraproject.org/wiki/Fedora_27_Binutils_Mass_Rebuild

* Thu Jul 27 2017 Fedora Release Engineering <releng@fedoraproject.org> - 2.26.3-4
- Rebuilt for https://fedoraproject.org/wiki/Fedora_27_Mass_Rebuild

* Thu May 25 2017 Neal Gompa <ngompa13@gmail.com> - 2.26.3-3
- Cover even more stuff for proper erasure on final uninstall (RH#1444422)

* Sun May 21 2017 Neal Gompa <ngompa13@gmail.com> - 2.26.3-2
- Fix error in script for removing Snappy content (RH#1444422)
- Adjust changelog bug references to be specific on origin

* Wed May 17 2017 Neal Gompa <ngompa13@gmail.com> - 2.26.3-1
- Update to snapd 2.26.3
- Drop merged and unused patches
- Cover more Snappy content for proper erasure on final uninstall (RH#1444422)
- Add temporary fix to ensure generated seccomp profiles don't break snapctl

* Mon May 01 2017 Neal Gompa <ngompa13@gmail.com> - 2.25-1
- Update to snapd 2.25
- Ensure all Snappy content is gone on final uninstall (RH#1444422)

* Tue Apr 11 2017 Neal Gompa <ngompa13@gmail.com> - 2.24-1
- Update to snapd 2.24
- Drop merged patches
- Install snap bash completion and snapd info file

* Wed Apr 05 2017 Neal Gompa <ngompa13@gmail.com> - 2.23.6-4
- Test if snapd socket and timer enabled and start them if enabled on install

* Sat Apr 01 2017 Neal Gompa <ngompa13@gmail.com> - 2.23.6-3
- Fix profile.d generation so that vars aren't expanded in package build

* Fri Mar 31 2017 Neal Gompa <ngompa13@gmail.com> - 2.23.6-2
- Fix the overlapping file conflicts between snapd and snap-confine
- Rework package descriptions slightly

* Thu Mar 30 2017 Neal Gompa <ngompa13@gmail.com> - 2.23.6-1
- Rebase to snapd 2.23.6
- Rediff patches
- Re-enable seccomp
- Fix building snap-confine on 32-bit arches
- Set ExclusiveArch based on upstream supported arch list

* Wed Mar 29 2017 Neal Gompa <ngompa13@gmail.com> - 2.23.5-1
- Rebase to snapd 2.23.5
- Disable seccomp temporarily avoid snap-confine bugs (LP#1674193)
- Use vendorized build for non-Fedora

* Mon Mar 13 2017 Neal Gompa <ngompa13@gmail.com> - 2.23.1-1
- Rebase to snapd 2.23.1
- Add support for vendored tarball for non-Fedora targets
- Use merged in SELinux policy module

* Sat Feb 11 2017 Fedora Release Engineering <releng@fedoraproject.org> - 2.16-2
- Rebuilt for https://fedoraproject.org/wiki/Fedora_26_Mass_Rebuild

* Wed Oct 19 2016 Zygmunt Krynicki <me@zygoon.pl> - 2.16-1
- New upstream release

* Tue Oct 18 2016 Neal Gompa <ngompa13@gmail.com> - 2.14-2
- Add SELinux policy module subpackage

* Tue Aug 30 2016 Zygmunt Krynicki <me@zygoon.pl> - 2.14-1
- New upstream release

* Tue Aug 23 2016 Zygmunt Krynicki <me@zygoon.pl> - 2.13-1
- New upstream release

* Thu Aug 18 2016 Zygmunt Krynicki <me@zygoon.pl> - 2.12-2
- Correct license identifier

* Thu Aug 18 2016 Zygmunt Krynicki <me@zygoon.pl> - 2.12-1
- New upstream release

* Thu Aug 18 2016 Zygmunt Krynicki <me@zygoon.pl> - 2.11-8
- Add %%dir entries for various snapd directories
- Tweak Source0 URL

* Tue Aug 16 2016 Zygmunt Krynicki <me@zygoon.pl> - 2.11-7
- Disable snapd re-exec feature by default

* Tue Aug 16 2016 Zygmunt Krynicki <me@zygoon.pl> - 2.11-6
- Don't auto-start snapd.socket and snapd.refresh.timer

* Tue Aug 16 2016 Zygmunt Krynicki <me@zygoon.pl> - 2.11-5
- Don't touch snapd state on removal

* Tue Aug 16 2016 Zygmunt Krynicki <me@zygoon.pl> - 2.11-4
- Use ExecStartPre to load squashfs.ko before snapd starts
- Use dedicated systemd units for Fedora

* Tue Aug 16 2016 Zygmunt Krynicki <me@zygoon.pl> - 2.11-3
- Remove systemd preset (will be requested separately according to distribution
  standards).

* Tue Aug 16 2016 Zygmunt Krynicki <me@zygoon.pl> - 2.11-2
- Use Requires: kmod(squashfs.ko) instead of Requires: kernel-modules

* Tue Aug 16 2016 Zygmunt Krynicki <me@zygoon.pl> - 2.11-1
- New upstream release
- Move private executables to /usr/libexec/snapd/

* Fri Jun 24 2016 Zygmunt Krynicki <me@zygoon.pl> - 2.0.9-2
- Depend on kernel-modules to ensure that squashfs can be loaded. Load it afer
  installing the package. This hopefully fixes
  https://github.com/zyga/snapcore-fedora/issues/2

* Fri Jun 17 2016 Zygmunt Krynicki <me@zygoon.pl> - 2.0.9
- New upstream release
  https://github.com/snapcore/snapd/releases/tag/2.0.9

* Tue Jun 14 2016 Zygmunt Krynicki <me@zygoon.pl> - 2.0.8.1
- New upstream release

* Fri Jun 10 2016 Zygmunt Krynicki <me@zygoon.pl> - 2.0.8
- First package for Fedora<|MERGE_RESOLUTION|>--- conflicted
+++ resolved
@@ -823,7 +823,6 @@
 %endif
 
 %changelog
-<<<<<<< HEAD
 * Thu Nov 29 2018 Michael Vogt <mvo@ubuntu.com>
  - daemon, vendor: bump github.com/coreos/go-systemd/activation,
    handle API changes
@@ -840,10 +839,7 @@
  - cmd/snap-confine: nvidia: pick up libnvidia-opencl.so
  - interfaces/opengl: add additional accesses for cuda
 
-* Wed Nov 09 2018 Michael Vogt <mvo@ubuntu.com>
-=======
 * Fri Nov 09 2018 Michael Vogt <mvo@ubuntu.com>
->>>>>>> 5e859564
 - New upstream release 2.36.1
  - tests,snap-confine: add core18 only hooks test and fix running
    core18 only hooks on classic
