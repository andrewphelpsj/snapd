--- conflicted
+++ resolved
@@ -1,4 +1,3 @@
-<<<<<<< HEAD
 snapd (2.28~14.04) trusty; urgency=medium
 
   * New upstream release, LP: #1714984
@@ -268,7 +267,7 @@
     - tests: fix how package lists are updated for opensuse and fedora
 
  -- Michael Vogt <michael.vogt@ubuntu.com>  Mon, 25 Sep 2017 12:08:10 -0400
-=======
+
 snapd (2.27.6~14.04) trusty; urgency=medium
 
   * New upstream release, LP: #1703798:
@@ -277,7 +276,6 @@
       kobject_uevent() messages
 
  -- Michael Vogt <michael.vogt@ubuntu.com>  Thu, 07 Sep 2017 10:22:18 +0200
->>>>>>> 41a23c8b
 
 snapd (2.27.5~14.04) trusty; urgency=medium
 
