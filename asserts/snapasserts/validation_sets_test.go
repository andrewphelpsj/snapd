--- conflicted
+++ resolved
@@ -1166,15 +1166,12 @@
 				"id":       snaptest.AssertedSnapID("other-snap"),
 				"presence": "required",
 			},
-<<<<<<< HEAD
-=======
 			// invalid snap should not be present in the result of (*ValidationSets).Revisions()
 			map[string]interface{}{
 				"name":     "invalid-snap",
 				"id":       snaptest.AssertedSnapID("invalid-snap"),
 				"presence": "invalid",
 			},
->>>>>>> 2ccf0ef4
 		},
 	}).(*asserts.ValidationSet)
 
@@ -1370,8 +1367,6 @@
 		"other-snap",
 		"another-snap",
 	})
-<<<<<<< HEAD
-=======
 }
 
 func (s *validationSetsSuite) TestRevisionsConflict(c *C) {
@@ -1425,5 +1420,4 @@
 
 	wrapped := fmt.Errorf("wrapped error: %w", err)
 	c.Check(wrapped, testutil.ErrorIs, &snapasserts.ValidationSetsConflictError{})
->>>>>>> 2ccf0ef4
 }