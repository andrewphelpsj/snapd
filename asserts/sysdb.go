// -*- Mode: Go; indent-tabs-mode: t -*-

/*
 * Copyright (C) 2015 Canonical Ltd
 *
 * This program is free software: you can redistribute it and/or modify
 * it under the terms of the GNU General Public License version 3 as
 * published by the Free Software Foundation.
 *
 * This program is distributed in the hope that it will be useful,
 * but WITHOUT ANY WARRANTY; without even the implied warranty of
 * MERCHANTABILITY or FITNESS FOR A PARTICULAR PURPOSE.  See the
 * GNU General Public License for more details.
 *
 * You should have received a copy of the GNU General Public License
 * along with this program.  If not, see <http://www.gnu.org/licenses/>.
 *
 */

package asserts

import (
	"fmt"
	"io/ioutil"

	"github.com/ubuntu-core/snappy/dirs"
)

// OpenSysDatabase opens the installation-wide assertion database.
func OpenSysDatabase() (*Database, error) {
	encodedTrustedAccKey, err := ioutil.ReadFile(dirs.SnapTrustedAccountKey)
	if err != nil {
		return nil, fmt.Errorf("failed to read trusted account key: %v", err)
	}
	trustedAccKey, err := Decode(encodedTrustedAccKey)
	if err != nil {
		return nil, fmt.Errorf("failed to decode trusted account key: %v", err)
	}

	var trustedKey *AccountKey
<<<<<<< HEAD
	var authorityID string
=======
>>>>>>> 53f58384
	switch accKey := trustedAccKey.(type) {
	case *AccountKey:
		trustedKey = accKey
	default:
		return nil, fmt.Errorf("trusted account key is %T, not an account-key", trustedAccKey)
	}

	cfg := &DatabaseConfig{
<<<<<<< HEAD
		Path: dirs.SnapAssertsDBDir,
		TrustedKeys: map[string][]*AccountKey{
			authorityID: {trustedKey},
		},
=======
		Path:        dirs.SnapAssertsDBDir,
		TrustedKeys: []*AccountKey{trustedKey},
>>>>>>> 53f58384
	}

	return OpenDatabase(cfg)
}<|MERGE_RESOLUTION|>--- conflicted
+++ resolved
@@ -38,10 +38,6 @@
 	}
 
 	var trustedKey *AccountKey
-<<<<<<< HEAD
-	var authorityID string
-=======
->>>>>>> 53f58384
 	switch accKey := trustedAccKey.(type) {
 	case *AccountKey:
 		trustedKey = accKey
@@ -50,15 +46,8 @@
 	}
 
 	cfg := &DatabaseConfig{
-<<<<<<< HEAD
-		Path: dirs.SnapAssertsDBDir,
-		TrustedKeys: map[string][]*AccountKey{
-			authorityID: {trustedKey},
-		},
-=======
 		Path:        dirs.SnapAssertsDBDir,
 		TrustedKeys: []*AccountKey{trustedKey},
->>>>>>> 53f58384
 	}
 
 	return OpenDatabase(cfg)
