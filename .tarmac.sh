--- conflicted
+++ resolved
@@ -6,47 +6,9 @@
 export GOPATH=$(mktemp -d)
 trap 'rm -rf "$GOPATH"' EXIT
 
-<<<<<<< HEAD
-echo Checking formatting
-fmt=$(gofmt -l .)
-
-if [ -n "$fmt" ]; then
-    echo "Formatting wrong in following files"
-    echo $fmt
-    exit 1
-fi
-
-echo Installing godeps
-go get launchpad.net/godeps
-echo Install golint
-go get github.com/golang/lint/golint
-export PATH=$PATH:$GOPATH/bin
-
-echo Obtaining dependencies
-godeps -u dependencies.tsv
-
-=======
->>>>>>> 5db3c464
 # this is a hack, but not sure tarmac is golang friendly
 mkdir -p $GOPATH/src/launchpad.net/snappy
 cp -a . $GOPATH/src/launchpad.net/snappy/
 cd $GOPATH/src/launchpad.net/snappy
 
-<<<<<<< HEAD
-echo Building
-go build -v launchpad.net/snappy/...
-
-echo Running tests from $(pwd)
-go test ./...
-
-echo Running lint
-# FIXME: get rid of the "grep" below
-lint=$(golint ./...|grep -v "should have comment or be unexported")
-if [ -n "$lint" ]; then
-    echo "Lint complains:"
-    echo $lint
-    exit 1
-fi
-=======
-./run-checks
->>>>>>> 5db3c464
+./run-checks